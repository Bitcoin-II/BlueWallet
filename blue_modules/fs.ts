import { Alert, Linking, PermissionsAndroid, Platform } from 'react-native';
import RNFS from 'react-native-fs';
import Share from 'react-native-share';
import LocalQRCode from '@remobile/react-native-qrcode-local-image';
import loc from '../loc';
import DocumentPicker from 'react-native-document-picker';
import { launchImageLibrary } from 'react-native-image-picker';
import { isDesktop } from './environment';
import presentAlert, { AlertType } from '../components/Alert';
import { readFile } from './react-native-bw-file-access';

const _sanitizeFileName = (fileName: string) => {
  // Remove any path delimiters and non-alphanumeric characters except for -, _, and .
  return fileName.replace(/[^a-zA-Z0-9\-_.]/g, '');
};

const _shareOpen = async (filePath: string, showShareDialog: boolean = false) => {
  return await Share.open({
    url: 'file://' + filePath,
    saveToFiles: isDesktop || !showShareDialog,
    // @ts-ignore: Website claims this propertie exists, but TS cant find it. Send anyways.
    useInternalStorage: Platform.OS === 'android',
    failOnCancel: false,
  })
    .catch(error => {
      console.log(error);
      // If user cancels sharing, we dont want to show an error. for some reason we get 'CANCELLED' string as error
      if (error.message !== 'CANCELLED') {
        presentAlert({ message: error.message });
      }
    })
    .finally(() => {
      RNFS.unlink(filePath);
    });
};

/**
 * Writes a file to fs, and triggers an OS sharing dialog, so user can decide where to put this file (share to cloud
 * or perhabs messaging app). Provided filename should be just a file name, NOT a path
 */
export const writeFileAndExport = async function (fileName: string, contents: string, showShareDialog: boolean = true) {
  const sanitizedFileName = _sanitizeFileName(fileName);
  if (Platform.OS === 'ios') {
    const filePath = RNFS.TemporaryDirectoryPath + `/${sanitizedFileName}`;
    await RNFS.writeFile(filePath, contents);
    await _shareOpen(filePath, showShareDialog);
  } else if (Platform.OS === 'android') {
    const granted = await PermissionsAndroid.request(PermissionsAndroid.PERMISSIONS.WRITE_EXTERNAL_STORAGE, {
      title: loc.send.permission_storage_title,
      message: loc.send.permission_storage_message,
      buttonNeutral: loc.send.permission_storage_later,
      buttonNegative: loc._.cancel,
      buttonPositive: loc._.ok,
    });

    // In Android 13 no WRITE_EXTERNAL_STORAGE permission is needed
    // @see https://stackoverflow.com/questions/76311685/permissionandroid-request-always-returns-never-ask-again-without-any-prompt-r
    if (granted === PermissionsAndroid.RESULTS.GRANTED || Platform.Version >= 30) {
      const filePath = RNFS.DownloadDirectoryPath + `/${sanitizedFileName}`;
      try {
        await RNFS.writeFile(filePath, contents);
        console.log(`file saved to ${filePath}`);
        if (showShareDialog) {
          await _shareOpen(filePath);
        } else {
<<<<<<< HEAD
          presentAlert({ message: loc.formatString(loc.send.file_saved_at_path, { fileName }), type: AlertType.Toast });
=======
          presentAlert({ message: loc.formatString(loc.send.file_saved_at_path, { fileName: sanitizedFileName }) });
>>>>>>> 43fc2fa8
        }
      } catch (e: any) {
        console.log(e);
      }
    } else {
      console.log('Storage Permission: Denied');
      Alert.alert(loc.send.permission_storage_title, loc.send.permission_storage_denied_message, [
        {
          text: loc.send.open_settings,
          onPress: () => {
            Linking.openSettings();
          },
          style: 'default',
        },
        { text: loc._.cancel, onPress: () => {}, style: 'cancel' },
      ]);
    }
  } else {
    presentAlert({ message: 'Not implemented for this platform' });
  }
};

/**
 * Opens & reads *.psbt files, and returns base64 psbt. FALSE if something went wrong (wont throw).
 */
export const openSignedTransaction = async function (): Promise<string | boolean> {
  try {
    const res = await DocumentPicker.pickSingle({
      type: Platform.OS === 'ios' ? ['io.bluewallet.psbt', 'io.bluewallet.psbt.txn'] : [DocumentPicker.types.allFiles],
    });

    return await _readPsbtFileIntoBase64(res.uri);
  } catch (err) {
    if (!DocumentPicker.isCancel(err)) {
      presentAlert({ message: loc.send.details_no_signed_tx });
    }
  }

  return false;
};

const _readPsbtFileIntoBase64 = async function (uri: string): Promise<string> {
  const base64 = await RNFS.readFile(uri, 'base64');
  const stringData = Buffer.from(base64, 'base64').toString(); // decode from base64
  if (stringData.startsWith('psbt')) {
    // file was binary, but outer code expects base64 psbt, so we return base64 we got from rn-fs;
    // most likely produced by Electrum-desktop
    return base64;
  } else {
    // file was a text file, having base64 psbt in there. so we basically have double base64encoded string
    // thats why we are returning string that was decoded once;
    // most likely produced by Coldcard
    return stringData;
  }
};

export const showImagePickerAndReadImage = () => {
  return new Promise((resolve, reject) =>
    launchImageLibrary(
      {
        mediaType: 'photo',
        maxHeight: 800,
        maxWidth: 600,
        selectionLimit: 1,
      },
      response => {
        if (!response.didCancel) {
          const asset = response.assets?.[0] ?? {};
          if (asset.uri) {
            const uri = asset.uri.toString().replace('file://', '');
            LocalQRCode.decode(uri, (error: any, result: string) => {
              if (!error) {
                resolve(result);
              } else {
                reject(new Error(loc.send.qr_error_no_qrcode));
              }
            });
          }
        }
      },
    ),
  );
};

export const showFilePickerAndReadFile = async function (): Promise<{ data: string | false; uri: string | false }> {
  try {
    const res = await DocumentPicker.pickSingle({
      copyTo: 'cachesDirectory',
      type:
        Platform.OS === 'ios'
          ? [
              'io.bluewallet.psbt',
              'io.bluewallet.psbt.txn',
              'io.bluewallet.backup',
              DocumentPicker.types.plainText,
              'public.json',
              DocumentPicker.types.images,
            ]
          : [DocumentPicker.types.allFiles],
    });

    if (!res.fileCopyUri) {
      presentAlert({ message: 'Picking and caching a file failed' });
      return { data: false, uri: false };
    }

    const fileCopyUri = decodeURI(res.fileCopyUri);

    let file;
    if (res.fileCopyUri.toLowerCase().endsWith('.psbt')) {
      // this is either binary file from ElectrumDesktop OR string file with base64 string in there
      file = await _readPsbtFileIntoBase64(fileCopyUri);
      return { data: file, uri: decodeURI(res.fileCopyUri) };
    }

    if (res.type === DocumentPicker.types.images || res.type?.startsWith('image/')) {
      return new Promise(resolve => {
        if (!res.fileCopyUri) {
          // to make ts happy, should not need this check here
          presentAlert({ message: 'Picking and caching a file failed' });
          resolve({ data: false, uri: false });
          return;
        }
        const uri2 = res.fileCopyUri.replace('file://', '');
        LocalQRCode.decode(decodeURI(uri2), (error: any, result: string) => {
          if (!error) {
            resolve({ data: result, uri: fileCopyUri });
          } else {
            resolve({ data: false, uri: false });
          }
        });
      });
    }

    file = await RNFS.readFile(fileCopyUri);
    return { data: file, uri: fileCopyUri };
  } catch (err: any) {
    if (!DocumentPicker.isCancel(err)) {
      presentAlert({ message: err.message });
    }
    return { data: false, uri: false };
  }
};

export const readFileOutsideSandbox = (filePath: string) => {
  if (Platform.OS === 'ios') {
    return readFile(filePath);
  } else if (Platform.OS === 'android') {
    return RNFS.readFile(filePath);
  } else {
    presentAlert({ message: 'Not implemented for this platform' });
    throw new Error('Not implemented for this platform');
  }
};<|MERGE_RESOLUTION|>--- conflicted
+++ resolved
@@ -63,11 +63,7 @@
         if (showShareDialog) {
           await _shareOpen(filePath);
         } else {
-<<<<<<< HEAD
-          presentAlert({ message: loc.formatString(loc.send.file_saved_at_path, { fileName }), type: AlertType.Toast });
-=======
-          presentAlert({ message: loc.formatString(loc.send.file_saved_at_path, { fileName: sanitizedFileName }) });
->>>>>>> 43fc2fa8
+          presentAlert({ message: loc.formatString(loc.send.file_saved_at_path, { fileName: sanitizedFileName }), type: AlertType.Toast });
         }
       } catch (e: any) {
         console.log(e);
