import React, { useCallback, useMemo } from 'react';
import { View } from 'react-native';
import { NativeStackNavigationOptions } from '@react-navigation/native-stack';
import { isDesktop } from '../blue_modules/environment';
import HeaderRightButton from '../components/HeaderRightButton';
import navigationStyle, { CloseButtonPosition } from '../components/navigationStyle';
import { useTheme } from '../components/themes';
import { useExtendedNavigation } from '../hooks/useExtendedNavigation';
import loc from '../loc';
import LNDViewAdditionalInvoiceInformation from '../screen/lnd/LNDViewAdditionalInvoiceInformation';
import LNDViewAdditionalInvoicePreImage from '../screen/lnd/lndViewAdditionalInvoicePreImage';
import LNDViewInvoice from '../screen/lnd/lndViewInvoice';
import LnurlAuth from '../screen/lnd/lnurlAuth';
import LnurlPay from '../screen/lnd/lnurlPay';
import LnurlPaySuccess from '../screen/lnd/lnurlPaySuccess';
import Broadcast from '../screen/send/Broadcast';
import IsItMyAddress from '../screen/settings/IsItMyAddress';
import Success from '../screen/send/success';
import CPFP from '../screen/transactions/CPFP';
import TransactionDetails from '../screen/transactions/TransactionDetails';
import RBFBumpFee from '../screen/transactions/RBFBumpFee';
import RBFCancel from '../screen/transactions/RBFCancel';
import TransactionStatus from '../screen/transactions/TransactionStatus';
import WalletAddresses from '../screen/wallets/WalletAddresses';
import WalletDetails from '../screen/wallets/WalletDetails';
import GenerateWord from '../screen/wallets/generateWord';
import SelectWallet from '../screen/wallets/SelectWallet';
import WalletsList from '../screen/wallets/WalletsList';
import { NavigationDefaultOptions, StatusBarLightOptions, DetailViewStack } from './index'; // Importing the navigator
import AddWalletStack from './AddWalletStack';
import AztecoRedeemStackRoot from './AztecoRedeemStack';
import PaymentCodesListComponent from './LazyLoadPaymentCodeStack';
import LNDCreateInvoiceRoot from './LNDCreateInvoiceStack';
import ReceiveDetailsStackRoot from './ReceiveDetailsStack';
import ScanLndInvoiceRoot from './ScanLndInvoiceStack';
import SendDetailsStack from './SendDetailsStack';
import SignVerifyStackRoot from './SignVerifyStack';
import ViewEditMultisigCosignersStackRoot from './ViewEditMultisigCosignersStack';
import WalletExportStack from './WalletExportStack';
import WalletXpubStackRoot from './WalletXpubStack';
import SettingsButton from '../components/icons/SettingsButton';
import ExportMultisigCoordinationSetupStack from './ExportMultisigCoordinationSetupStack';
import ManageWallets from '../screen/wallets/ManageWallets';
import getWalletTransactionsOptions from './helpers/getWalletTransactionsOptions';
import { useSettings } from '../hooks/context/useSettings';
import { useStorage } from '../hooks/context/useStorage';
import WalletTransactions from '../screen/wallets/WalletTransactions';
import AddWalletButton from '../components/AddWalletButton';
import Settings from '../screen/settings/Settings';
import Currency from '../screen/settings/Currency';
import GeneralSettings from '../screen/settings/GeneralSettings';
import PlausibleDeniability from '../screen/PlausibleDeniability';
import Licensing from '../screen/settings/Licensing';
import NetworkSettings from '../screen/settings/NetworkSettings';
import SettingsBlockExplorer from '../screen/settings/SettingsBlockExplorer';
import About from '../screen/settings/About';
import DefaultView from '../screen/settings/DefaultView';
import ElectrumSettings from '../screen/settings/ElectrumSettings';
import EncryptStorage from '../screen/settings/EncryptStorage';
import Language from '../screen/settings/Language';
import LightningSettings from '../screen/settings/LightningSettings';
import NotificationSettings from '../screen/settings/NotificationSettings';
import SelfTest from '../screen/settings/SelfTest';
import ReleaseNotes from '../screen/settings/ReleaseNotes';
import ToolsScreen from '../screen/settings/tools';
import SettingsPrivacy from '../screen/settings/SettingsPrivacy';
import { ScanQRCodeComponent } from './LazyLoadScanQRCodeStack';
import { useIsLargeScreen } from '../hooks/useIsLargeScreen';

const DetailViewStackScreensStack = () => {
  const theme = useTheme();
  const navigation = useExtendedNavigation();
  const { wallets } = useStorage();
  const { isTotalBalanceEnabled } = useSettings();
<<<<<<< HEAD
  const isLargeScreen = useIsLargeScreen();
=======
  const { isLargeScreen } = useIsLargeScreen();
>>>>>>> d338f813

  const DetailButton = useMemo(() => <HeaderRightButton testID="DetailButton" disabled={true} title={loc.send.create_details} />, []);

  const navigateToAddWallet = useCallback(() => {
    navigation.navigate('AddWalletRoot');
  }, [navigation]);

  const RightBarButtons = useMemo(
<<<<<<< HEAD
    () => (
      <>
        {!isLargeScreen && <AddWalletButton onPress={navigateToAddWallet} />}
        <View style={styles.width24} />
        <SettingsButton />
      </>
    ),
=======
    () =>
      isLargeScreen ? (
        <SettingsButton />
      ) : (
        <>
          <AddWalletButton onPress={navigateToAddWallet} />
          <View style={styles.width24} />
          <SettingsButton />
        </>
      ),
>>>>>>> d338f813
    [isLargeScreen, navigateToAddWallet],
  );

  const useWalletListScreenOptions = useMemo<NativeStackNavigationOptions>(() => {
    const displayTitle = !isTotalBalanceEnabled || wallets.length <= 1;
    return {
      title: displayTitle ? loc.wallets.wallets : '',
      navigationBarColor: theme.colors.navigationBarColor,
      headerShown: !isDesktop,
      headerLargeTitle: displayTitle,
      headerShadowVisible: false,
      headerLargeTitleShadowVisible: false,
      headerStyle: {
        backgroundColor: theme.colors.customHeader,
      },
      headerRight: () => RightBarButtons,
    };
  }, [RightBarButtons, isTotalBalanceEnabled, theme.colors.customHeader, theme.colors.navigationBarColor, wallets.length]);

  const walletListScreenOptions = useWalletListScreenOptions;

  return (
    <DetailViewStack.Navigator
      initialRouteName="WalletsList"
      screenOptions={{ headerShadowVisible: false, animationTypeForReplace: 'push' }}
    >
      <DetailViewStack.Screen name="WalletsList" component={WalletsList} options={navigationStyle(walletListScreenOptions)(theme)} />
      <DetailViewStack.Screen name="WalletTransactions" component={WalletTransactions} options={getWalletTransactionsOptions} />
      <DetailViewStack.Screen
        name="WalletDetails"
        component={WalletDetails}
        options={navigationStyle({
          headerTitle: loc.wallets.details_title,
          statusBarStyle: 'auto',
        })(theme)}
      />
      <DetailViewStack.Screen
        name="TransactionDetails"
        component={TransactionDetails}
        options={navigationStyle({
          statusBarStyle: 'auto',
          headerStyle: {
            backgroundColor: theme.colors.customHeader,
          },
          headerTitle: loc.transactions.details_title,
        })(theme)}
      />
      <DetailViewStack.Screen
        name="TransactionStatus"
        component={TransactionStatus}
        initialParams={{
          hash: undefined,
          walletID: undefined,
        }}
        options={navigationStyle({
          title: '',
          statusBarStyle: 'auto',
          headerStyle: {
            backgroundColor: theme.colors.customHeader,
          },
          headerBackTitle: undefined,
          headerRight: () => DetailButton,
          headerBackTitleStyle: { fontSize: 0 },
        })(theme)}
      />
      <DetailViewStack.Screen name="CPFP" component={CPFP} options={navigationStyle({ title: loc.transactions.cpfp_title })(theme)} />
      <DetailViewStack.Screen
        name="RBFBumpFee"
        component={RBFBumpFee}
        options={navigationStyle({ title: loc.transactions.rbf_title })(theme)}
      />
      <DetailViewStack.Screen
        name="RBFCancel"
        component={RBFCancel}
        options={navigationStyle({ title: loc.transactions.cancel_title })(theme)}
      />
      <DetailViewStack.Screen
        name="SelectWallet"
        component={SelectWallet}
        options={navigationStyle({ title: loc.wallets.select_wallet })(theme)}
      />
      <DetailViewStack.Screen
        name="LNDViewInvoice"
        component={LNDViewInvoice}
        options={navigationStyle({
          statusBarStyle: 'auto',
          headerTitle: loc.lndViewInvoice.lightning_invoice,
          headerStyle: {
            backgroundColor: theme.colors.customHeader,
          },
        })(theme)}
      />
      <DetailViewStack.Screen
        name="LNDViewAdditionalInvoiceInformation"
        component={LNDViewAdditionalInvoiceInformation}
        options={navigationStyle({ title: loc.lndViewInvoice.additional_info })(theme)}
      />
      <DetailViewStack.Screen
        name="LNDViewAdditionalInvoicePreImage"
        component={LNDViewAdditionalInvoicePreImage}
        options={navigationStyle({ title: loc.lndViewInvoice.additional_info })(theme)}
      />

      <DetailViewStack.Screen
        name="Broadcast"
        component={Broadcast}
        options={navigationStyle({ title: loc.send.create_broadcast })(theme)}
      />
      <DetailViewStack.Screen
        name="IsItMyAddress"
        component={IsItMyAddress}
        initialParams={{ address: undefined }}
        options={navigationStyle({ title: loc.is_it_my_address.title })(theme)}
      />
      <DetailViewStack.Screen
        name="GenerateWord"
        component={GenerateWord}
        options={navigationStyle({ title: loc.autofill_word.title })(theme)}
      />
      <DetailViewStack.Screen
        name="LnurlPay"
        component={LnurlPay}
        options={navigationStyle({
          title: '',
          closeButtonPosition: CloseButtonPosition.Right,
        })(theme)}
      />
      <DetailViewStack.Screen
        name="PaymentCodeList"
        component={PaymentCodesListComponent}
        options={navigationStyle({ title: loc.bip47.contacts })(theme)}
      />

      <DetailViewStack.Screen
        name="LnurlPaySuccess"
        component={LnurlPaySuccess}
        options={navigationStyle({
          title: '',
          closeButtonPosition: CloseButtonPosition.Right,
          headerBackVisible: false,
          gestureEnabled: false,
        })(theme)}
      />
      <DetailViewStack.Screen name="LnurlAuth" component={LnurlAuth} options={navigationStyle({ title: '' })(theme)} />
      <DetailViewStack.Screen
        name="Success"
        component={Success}
        options={{
          headerShown: false,
          gestureEnabled: false,
        }}
      />
      <DetailViewStack.Screen
        name="WalletAddresses"
        component={WalletAddresses}
        options={navigationStyle({ title: loc.addresses.addresses_title, statusBarStyle: 'auto' })(theme)}
      />

      <DetailViewStack.Screen
        name="Settings"
        component={Settings}
        options={navigationStyle({
          headerTransparent: true,
          title: loc.settings.header,
          headerBackButtonDisplayMode: 'default',
          headerShadowVisible: false,
          headerLargeTitle: true,
          animationTypeForReplace: 'push',
        })(theme)}
      />
      <DetailViewStack.Screen name="Currency" component={Currency} options={navigationStyle({ title: loc.settings.currency })(theme)} />
      <DetailViewStack.Screen
        name="GeneralSettings"
        component={GeneralSettings}
        options={navigationStyle({ title: loc.settings.general })(theme)}
      />
      <DetailViewStack.Screen
        name="PlausibleDeniability"
        component={PlausibleDeniability}
        options={navigationStyle({ title: loc.plausibledeniability.title })(theme)}
      />
      <DetailViewStack.Screen name="Licensing" component={Licensing} options={navigationStyle({ title: loc.settings.license })(theme)} />
      <DetailViewStack.Screen
        name="NetworkSettings"
        component={NetworkSettings}
        options={navigationStyle({ title: loc.settings.network })(theme)}
      />
      <DetailViewStack.Screen
        name="SettingsBlockExplorer"
        component={SettingsBlockExplorer}
        options={navigationStyle({ title: loc.settings.block_explorer })(theme)}
      />

      <DetailViewStack.Screen name="About" component={About} options={navigationStyle({ title: loc.settings.about })(theme)} />
      <DetailViewStack.Screen
        name="DefaultView"
        component={DefaultView}
        options={navigationStyle({ title: loc.settings.default_title })(theme)}
      />
      <DetailViewStack.Screen
        name="ElectrumSettings"
        component={ElectrumSettings}
        options={navigationStyle({ title: loc.settings.electrum_settings_server })(theme)}
        initialParams={{ server: undefined }}
      />
      <DetailViewStack.Screen
        name="EncryptStorage"
        component={EncryptStorage}
        options={navigationStyle({ title: loc.settings.encrypt_title })(theme)}
      />
      <DetailViewStack.Screen name="Language" component={Language} options={navigationStyle({ title: loc.settings.language })(theme)} />
      <DetailViewStack.Screen
        name="LightningSettings"
        component={LightningSettings}
        options={navigationStyle({ title: loc.settings.lightning_settings })(theme)}
      />
      <DetailViewStack.Screen
        name="NotificationSettings"
        component={NotificationSettings}
        options={navigationStyle({ title: loc.settings.notifications })(theme)}
      />
      <DetailViewStack.Screen name="SelfTest" component={SelfTest} options={navigationStyle({ title: loc.settings.selfTest })(theme)} />
      <DetailViewStack.Screen
        name="ReleaseNotes"
        component={ReleaseNotes}
        options={navigationStyle({ title: loc.settings.about_release_notes })(theme)}
      />
      <DetailViewStack.Screen name="ToolsScreen" component={ToolsScreen} options={navigationStyle({ title: loc.settings.tools })(theme)} />
      <DetailViewStack.Screen
        name="SettingsPrivacy"
        component={SettingsPrivacy}
        options={navigationStyle({ title: loc.settings.privacy })(theme)}
      />
      <DetailViewStack.Screen
        name="AddWalletRoot"
        component={AddWalletStack}
        options={navigationStyle({ closeButtonPosition: CloseButtonPosition.Left, ...NavigationDefaultOptions })(theme)}
      />
      <DetailViewStack.Screen name="SendDetailsRoot" component={SendDetailsStack} options={NavigationDefaultOptions} />
      <DetailViewStack.Screen name="LNDCreateInvoiceRoot" component={LNDCreateInvoiceRoot} options={NavigationDefaultOptions} />
      <DetailViewStack.Screen name="ScanLndInvoiceRoot" component={ScanLndInvoiceRoot} options={NavigationDefaultOptions} />
      <DetailViewStack.Screen name="AztecoRedeemRoot" component={AztecoRedeemStackRoot} options={NavigationDefaultOptions} />
      {/* screens */}
      <DetailViewStack.Screen
        name="WalletExportRoot"
        component={WalletExportStack}
        options={{ ...NavigationDefaultOptions, ...StatusBarLightOptions }}
      />
      <DetailViewStack.Screen
        name="ExportMultisigCoordinationSetupRoot"
        component={ExportMultisigCoordinationSetupStack}
        options={NavigationDefaultOptions}
      />

      <DetailViewStack.Screen
        name="ViewEditMultisigCosignersRoot"
        component={ViewEditMultisigCosignersStackRoot}
        options={{ ...NavigationDefaultOptions, ...StatusBarLightOptions, gestureEnabled: false, fullScreenGestureEnabled: false }}
        initialParams={{ walletID: undefined, cosigners: undefined }}
      />
      <DetailViewStack.Screen
        name="WalletXpubRoot"
        component={WalletXpubStackRoot}
        options={{ ...NavigationDefaultOptions, ...StatusBarLightOptions }}
      />
      <DetailViewStack.Screen
        name="SignVerifyRoot"
        component={SignVerifyStackRoot}
        options={{ ...NavigationDefaultOptions, ...StatusBarLightOptions }}
      />
      <DetailViewStack.Screen name="ReceiveDetailsRoot" component={ReceiveDetailsStackRoot} options={NavigationDefaultOptions} />
      <DetailViewStack.Screen
        name="ManageWallets"
        component={ManageWallets}
        options={navigationStyle({
          headerBackVisible: false,
          gestureEnabled: false,
          presentation: 'containedModal',
          title: loc.wallets.manage_title,
          statusBarStyle: 'auto',
        })(theme)}
      />
      <DetailViewStack.Screen
        name="ScanQRCode"
        component={ScanQRCodeComponent}
        options={navigationStyle({
          headerShown: false,
          statusBarHidden: true,
          presentation: 'fullScreenModal',
          headerShadowVisible: false,
        })(theme)}
      />
    </DetailViewStack.Navigator>
  );
};

export default DetailViewStackScreensStack;

const styles = {
  width24: {
    width: 24,
  },
  walletDetails: {
    justifyContent: 'center',
    alignItems: 'flex-end',
  },
};<|MERGE_RESOLUTION|>--- conflicted
+++ resolved
@@ -72,11 +72,7 @@
   const navigation = useExtendedNavigation();
   const { wallets } = useStorage();
   const { isTotalBalanceEnabled } = useSettings();
-<<<<<<< HEAD
-  const isLargeScreen = useIsLargeScreen();
-=======
   const { isLargeScreen } = useIsLargeScreen();
->>>>>>> d338f813
 
   const DetailButton = useMemo(() => <HeaderRightButton testID="DetailButton" disabled={true} title={loc.send.create_details} />, []);
 
@@ -85,15 +81,6 @@
   }, [navigation]);
 
   const RightBarButtons = useMemo(
-<<<<<<< HEAD
-    () => (
-      <>
-        {!isLargeScreen && <AddWalletButton onPress={navigateToAddWallet} />}
-        <View style={styles.width24} />
-        <SettingsButton />
-      </>
-    ),
-=======
     () =>
       isLargeScreen ? (
         <SettingsButton />
@@ -104,7 +91,6 @@
           <SettingsButton />
         </>
       ),
->>>>>>> d338f813
     [isLargeScreen, navigateToAddWallet],
   );
 
