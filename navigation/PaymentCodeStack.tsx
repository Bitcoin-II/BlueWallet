--- conflicted
+++ resolved
@@ -12,16 +12,7 @@
   const theme = useTheme();
 
   return (
-<<<<<<< HEAD
     <Stack.Navigator screenOptions={{ headerShadowVisible: false }} initialRouteName="PaymentCodesList">
-=======
-    <Stack.Navigator screenOptions={{ headerShadowVisible: false }} initialRouteName="PaymentCode">
-      <Stack.Screen
-        name="PaymentCode"
-        component={PaymentCodeComponent}
-        options={navigationStyle({ title: loc.bip47.payment_code })(theme)}
-      />
->>>>>>> 6151f736
       <Stack.Screen
         name="PaymentCodesList"
         component={PaymentCodesListComponent}
