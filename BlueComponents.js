/* eslint react/prop-types: "off", react-native/no-inline-styles: "off" */
/* global alert */
import React, { Component, useState } from 'react';
import Ionicons from 'react-native-vector-icons/Ionicons';
import PropTypes from 'prop-types';
import { Icon, Input, Text, Header, ListItem } from 'react-native-elements';
import {
  TouchableOpacity,
  TouchableWithoutFeedback,
  Animated,
  Alert,
  ActivityIndicator,
  View,
  KeyboardAvoidingView,
  UIManager,
  StyleSheet,
  Dimensions,
  Image,
  Keyboard,
  SafeAreaView,
  InputAccessoryView,
  Platform,
  FlatList,
  TextInput,
  PixelRatio,
} from 'react-native';
import Clipboard from '@react-native-community/clipboard';
import ActionSheet from './screen/ActionSheet';
import LinearGradient from 'react-native-linear-gradient';
import { LightningCustodianWallet, PlaceholderWallet } from './class';
import Carousel from 'react-native-snap-carousel';
import { BitcoinUnit } from './models/bitcoinUnits';
import * as NavigationService from './NavigationService';
import WalletGradient from './class/wallet-gradient';
import ToolTip from 'react-native-tooltip';
import { BlurView } from '@react-native-community/blur';
import ImagePicker from 'react-native-image-picker';
import showPopupMenu from 'react-native-popup-menu-android';
import NetworkTransactionFees, { NetworkTransactionFeeType } from './models/networkTransactionFees';
import Biometric from './class/biometrics';
import { getSystemName } from 'react-native-device-info';
import { encodeUR } from 'bc-ur/dist';
import QRCode from 'react-native-qrcode-svg';
import { useTheme } from '@react-navigation/native';
import { BlueCurrentTheme } from './components/themes';
import loc, { formatBalance, formatBalanceWithoutSuffix, formatBalancePlain, removeTrailingZeros, transactionTimeToReadable } from './loc';
import AsyncStorage from '@react-native-community/async-storage';
import Lnurl from './class/lnurl';
import ScanQRCode from './screen/send/ScanQRCode';
/** @type {AppStorage} */
const BlueApp = require('./BlueApp');
const { height, width } = Dimensions.get('window');
const aspectRatio = height / width;
const BigNumber = require('bignumber.js');
const LocalQRCode = require('@remobile/react-native-qrcode-local-image');
const currency = require('./blue_modules/currency');
let isIpad;
if (aspectRatio > 1.6) {
  isIpad = false;
} else {
  isIpad = true;
}

export class BlueButton extends Component {
  render() {
    let backgroundColor = this.props.backgroundColor ? this.props.backgroundColor : BlueCurrentTheme.colors.mainColor;
    let fontColor = BlueCurrentTheme.colors.buttonTextColor;
    if (this.props.disabled === true) {
      backgroundColor = BlueCurrentTheme.colors.buttonDisabledBackgroundColor;
      fontColor = BlueCurrentTheme.colors.buttonDisabledTextColor;
    }
    let buttonWidth = this.props.width ? this.props.width : width / 1.5;
    if ('noMinWidth' in this.props) {
      buttonWidth = 0;
    }
    return (
      <TouchableOpacity
        style={{
          flex: 1,
          borderWidth: 0.7,
          borderColor: 'transparent',
          backgroundColor: backgroundColor,
          minHeight: 45,
          height: 45,
          maxHeight: 45,
          borderRadius: 25,
          minWidth: buttonWidth,
          justifyContent: 'center',
          alignItems: 'center',
        }}
        {...this.props}
      >
        <View style={{ flexDirection: 'row', justifyContent: 'center', alignItems: 'center' }}>
          {this.props.icon && <Icon name={this.props.icon.name} type={this.props.icon.type} color={this.props.icon.color} />}
          {this.props.title && <Text style={{ marginHorizontal: 8, fontSize: 16, color: fontColor }}>{this.props.title}</Text>}
        </View>
      </TouchableOpacity>
    );
  }
}

export const BlueButtonHook = props => {
  const { colors } = useTheme();
  let backgroundColor = props.backgroundColor ? props.backgroundColor : colors.mainColor;
  let fontColor = colors.buttonTextColor;
  if (props.disabled === true) {
    backgroundColor = colors.buttonDisabledBackgroundColor;
    fontColor = colors.buttonDisabledTextColor;
  }
  let buttonWidth = props.width ? props.width : width / 1.5;
  if ('noMinWidth' in props) {
    buttonWidth = 0;
  }
  return (
    <TouchableOpacity
      style={{
        flex: 1,
        borderWidth: 0.7,
        borderColor: 'transparent',
        backgroundColor: backgroundColor,
        minHeight: 45,
        height: 45,
        maxHeight: 45,
        borderRadius: 25,
        minWidth: buttonWidth,
        justifyContent: 'center',
        alignItems: 'center',
      }}
      {...props}
    >
      <View style={{ flexDirection: 'row', justifyContent: 'center', alignItems: 'center' }}>
        {props.icon && <Icon name={props.icon.name} type={props.icon.type} color={props.icon.color} />}
        {props.title && <Text style={{ marginHorizontal: 8, fontSize: 16, color: fontColor }}>{props.title}</Text>}
      </View>
    </TouchableOpacity>
  );
};

export class SecondButton extends Component {
  render() {
    let backgroundColor = this.props.backgroundColor ? this.props.backgroundColor : BlueCurrentTheme.colors.buttonBlueBackgroundColor;
    let fontColor = BlueCurrentTheme.colors.buttonTextColor;
    if (this.props.disabled === true) {
      backgroundColor = BlueCurrentTheme.colors.buttonDisabledBackgroundColor;
      fontColor = BlueCurrentTheme.colors.buttonDisabledTextColor;
    }
    let buttonWidth = this.props.width ? this.props.width : width / 1.5;
    if ('noMinWidth' in this.props) {
      buttonWidth = 0;
    }
    return (
      <TouchableOpacity
        style={{
          flex: 1,
          borderWidth: 0.7,
          borderColor: 'transparent',
          backgroundColor: backgroundColor,
          minHeight: 45,
          height: 45,
          maxHeight: 45,
          borderRadius: 25,
          minWidth: buttonWidth,
          justifyContent: 'center',
          alignItems: 'center',
        }}
        {...this.props}
      >
        <View style={{ flexDirection: 'row', justifyContent: 'center', alignItems: 'center' }}>
          {this.props.icon && <Icon name={this.props.icon.name} type={this.props.icon.type} color={this.props.icon.color} />}
          {this.props.title && <Text style={{ marginHorizontal: 8, fontSize: 16, color: fontColor }}>{this.props.title}</Text>}
        </View>
      </TouchableOpacity>
    );
  }
}

export const BitcoinButton = props => {
  const { colors } = useTheme();
  return (
    <TouchableOpacity testID={props.testID} onPress={props.onPress}>
      <View
        style={{
          borderColor: colors.hdborderColor,
          borderWidth: 1,
          borderRadius: 5,
          backgroundColor: (props.active && colors.hdbackgroundColor) || colors.brandingColor,
          minWidth: props.style.width,
          minHeight: props.style.height,
          height: props.style.height,
          flex: 1,
        }}
      >
        <View style={{ marginTop: 16, marginLeft: 16, marginBottom: 16 }}>
          <Text style={{ color: colors.hdborderColor, fontWeight: 'bold' }}>{loc.wallets.add_bitcoin}</Text>
        </View>
        <Image
          style={{ width: 34, height: 34, marginRight: 8, marginBottom: 8, justifyContent: 'flex-end', alignSelf: 'flex-end' }}
          source={require('./img/addWallet/bitcoin.png')}
        />
      </View>
    </TouchableOpacity>
  );
};

export const LightningButton = props => {
  const { colors } = useTheme();
  return (
    <TouchableOpacity onPress={props.onPress}>
      <View
        style={{
          borderColor: colors.lnborderColor,
          borderWidth: 1,
          borderRadius: 5,
          backgroundColor: (props.active && colors.lnbackgroundColor) || colors.brandingColor,
          minWidth: props.style.width,
          minHeight: props.style.height,
          height: props.style.height,
          flex: 1,
        }}
      >
        <View style={{ marginTop: 16, marginLeft: 16, marginBottom: 16 }}>
          <Text style={{ color: colors.lnborderColor, fontWeight: 'bold' }}>{loc.wallets.add_lightning}</Text>
        </View>
        <Image
          style={{ width: 34, height: 34, marginRight: 8, marginBottom: 8, justifyContent: 'flex-end', alignSelf: 'flex-end' }}
          source={require('./img/addWallet/lightning.png')}
        />
      </View>
    </TouchableOpacity>
  );
};

export class BlueWalletNavigationHeader extends Component {
  static propTypes = {
    wallet: PropTypes.shape().isRequired,
    onWalletUnitChange: PropTypes.func,
  };

  static getDerivedStateFromProps(props, state) {
    return { wallet: props.wallet, onWalletUnitChange: props.onWalletUnitChange, allowOnchainAddress: state.allowOnchainAddress };
  }

  constructor(props) {
    super(props);
    this.state = {
      wallet: props.wallet,
      walletPreviousPreferredUnit: props.wallet.getPreferredBalanceUnit(),
      showManageFundsButton: false,
    };
  }

  handleCopyPress = _item => {
    Clipboard.setString(formatBalance(this.state.wallet.getBalance(), this.state.wallet.getPreferredBalanceUnit()).toString());
  };

  componentDidMount() {
    if (this.state.wallet.type === LightningCustodianWallet.type) {
      this.state.wallet
        .allowOnchainAddress()
        .then(value => this.setState({ allowOnchainAddress: value }))
        .catch(e => console.log('This Lndhub wallet does not have an onchain address API.'));
    }
  }

  handleBalanceVisibility = async _item => {
    const wallet = this.state.wallet;

    const isBiometricsEnabled = await Biometric.isBiometricUseCapableAndEnabled();

    if (isBiometricsEnabled && wallet.hideBalance) {
      if (!(await Biometric.unlockWithBiometrics())) {
        return this.props.navigation.goBack();
      }
    }

    wallet.hideBalance = !wallet.hideBalance;
    this.setState({ wallet });
    await BlueApp.saveToDisk();
  };

  showAndroidTooltip = () => {
    showPopupMenu(this.toolTipMenuOptions(), this.handleToolTipSelection, this.walletBalanceText);
  };

  handleToolTipSelection = item => {
    if (item === loc.transactions.details_copy || item.id === loc.transactions.details.copy) {
      this.handleCopyPress();
    } else if (item === 'balancePrivacy' || item.id === 'balancePrivacy') {
      this.handleBalanceVisibility();
    }
  };

  toolTipMenuOptions() {
    return Platform.select({
      // NOT WORKING ATM.
      // ios: [
      //   { text: this.state.wallet.hideBalance ? 'Show Balance' : 'Hide Balance', onPress: this.handleBalanceVisibility },
      //   { text: loc.transactions.details_copy, onPress: this.handleCopyPress },
      // ],
      android: this.state.wallet.hideBalance
        ? [{ id: 'balancePrivacy', label: this.state.wallet.hideBalance ? 'Show Balance' : 'Hide Balance' }]
        : [
            { id: 'balancePrivacy', label: this.state.wallet.hideBalance ? 'Show Balance' : 'Hide Balance' },
            { id: loc.transactions.details_copy, label: loc.transactions.details.copy },
          ],
    });
  }

  changeWalletBalanceUnit() {
    let walletPreviousPreferredUnit = this.state.wallet.getPreferredBalanceUnit();
    const wallet = this.state.wallet;
    if (walletPreviousPreferredUnit === BitcoinUnit.BTC) {
      wallet.preferredBalanceUnit = BitcoinUnit.SATS;
      walletPreviousPreferredUnit = BitcoinUnit.BTC;
    } else if (walletPreviousPreferredUnit === BitcoinUnit.SATS) {
      wallet.preferredBalanceUnit = BitcoinUnit.LOCAL_CURRENCY;
      walletPreviousPreferredUnit = BitcoinUnit.SATS;
    } else if (walletPreviousPreferredUnit === BitcoinUnit.LOCAL_CURRENCY) {
      wallet.preferredBalanceUnit = BitcoinUnit.BTC;
      walletPreviousPreferredUnit = BitcoinUnit.BTC;
    } else {
      wallet.preferredBalanceUnit = BitcoinUnit.BTC;
      walletPreviousPreferredUnit = BitcoinUnit.BTC;
    }

    this.setState({ wallet, walletPreviousPreferredUnit: walletPreviousPreferredUnit }, () => {
      this.props.onWalletUnitChange(wallet);
    });
  }

  manageFundsPressed = () => {
    this.props.onManageFundsPressed();
  };

  render() {
    return (
      <LinearGradient
        colors={WalletGradient.gradientsFor(this.state.wallet.type)}
        style={{ padding: 15, minHeight: 140, justifyContent: 'center' }}
      >
        <Image
          source={
            (LightningCustodianWallet.type === this.state.wallet.type && require('./img/lnd-shape.png')) || require('./img/btc-shape.png')
          }
          style={{
            width: 99,
            height: 94,
            position: 'absolute',
            bottom: 0,
            right: 0,
          }}
        />

        <Text
          numberOfLines={1}
          style={{
            backgroundColor: 'transparent',
            fontSize: 19,
            color: '#fff',
          }}
        >
          {this.state.wallet.getLabel()}
        </Text>
        {Platform.OS === 'ios' && (
          <ToolTip
            ref={tooltip => (this.tooltip = tooltip)}
            actions={
              this.state.wallet.hideBalance
                ? [{ text: this.state.wallet.hideBalance ? 'Show Balance' : 'Hide Balance', onPress: this.handleBalanceVisibility }]
                : [
                    { text: this.state.wallet.hideBalance ? 'Show Balance' : 'Hide Balance', onPress: this.handleBalanceVisibility },
                    { text: loc.transactions.details_copy, onPress: this.handleCopyPress },
                  ]
            }
          />
        )}
        <TouchableOpacity
          style={styles.balance}
          onPress={() => this.changeWalletBalanceUnit()}
          ref={ref => (this.walletBalanceText = ref)}
          onLongPress={() => (Platform.OS === 'ios' ? this.tooltip.showMenu() : this.showAndroidTooltip())}
        >
          {this.state.wallet.hideBalance ? (
            <BluePrivateBalance />
          ) : (
            <Text
              testID="WalletBalance"
              numberOfLines={1}
              adjustsFontSizeToFit
              style={{
                backgroundColor: 'transparent',
                fontWeight: 'bold',
                fontSize: 36,
                color: '#fff',
              }}
            >
              {formatBalance(this.state.wallet.getBalance(), this.state.wallet.getPreferredBalanceUnit(), true).toString()}
            </Text>
          )}
        </TouchableOpacity>
        {this.state.wallet.type === LightningCustodianWallet.type && this.state.allowOnchainAddress && (
          <TouchableOpacity onPress={this.manageFundsPressed}>
            <View
              style={{
                marginTop: 14,
                marginBottom: 10,
                backgroundColor: 'rgba(255,255,255,0.2)',
                borderRadius: 9,
                minWidth: 119,
                minHeight: 39,
                width: 119,
                height: 39,
                justifyContent: 'center',
                alignItems: 'center',
              }}
            >
              <Text
                style={{
                  fontWeight: '500',
                  fontSize: 14,
                  color: '#FFFFFF',
                }}
              >
                {loc.lnd.title}
              </Text>
            </View>
          </TouchableOpacity>
        )}
      </LinearGradient>
    );
  }
}

export const BlueButtonLinkHook = props => {
  const { colors } = useTheme();
  return (
    <TouchableOpacity
      style={{
        minHeight: 60,
        minWidth: 100,
        height: 60,
        justifyContent: 'center',
      }}
      onPress={props.onPress}
      {...props}
    >
      <Text style={{ color: colors.foregroundColor, textAlign: 'center', fontSize: 16 }}>{props.title}</Text>
    </TouchableOpacity>
  );
};

export class BlueButtonLink extends Component {
  render() {
    return (
      <TouchableOpacity
        style={{
          minHeight: 60,
          minWidth: 100,
          height: 60,
          justifyContent: 'center',
        }}
        {...this.props}
      >
        <Text style={{ color: BlueCurrentTheme.colors.foregroundColor, textAlign: 'center', fontSize: 16 }}>{this.props.title}</Text>
      </TouchableOpacity>
    );
  }
}

export const BlueAlertWalletExportReminder = ({ onSuccess = () => {}, onFailure }) => {
  Alert.alert(
    loc.wallets.details_title,
    loc.pleasebackup.ask,
    [
      { text: loc.pleasebackup.ask_yes, onPress: onSuccess, style: 'cancel' },
      { text: loc.pleasebackup.ask_no, onPress: onFailure },
    ],
    { cancelable: false },
  );
};

export const BlueNavigationStyle = (navigation, withNavigationCloseButton = false, customCloseButtonFunction = undefined) => {
  let headerRight;
  const { colors, closeImage } = useTheme();
  if (withNavigationCloseButton) {
    headerRight = () => (
      <TouchableOpacity
        style={{ width: 40, height: 40, padding: 14 }}
        onPress={
          customCloseButtonFunction === undefined
            ? () => {
                Keyboard.dismiss();
                navigation.goBack(null);
              }
            : customCloseButtonFunction
        }
      >
        <Image style={{ alignSelf: 'center' }} source={closeImage} />
      </TouchableOpacity>
    );
  } else {
    headerRight = null;
  }

  return {
    headerStyle: {
      borderBottomWidth: 0,
      elevation: 0,
      shadowOpacity: 0,
      shadowOffset: { height: 0, width: 0 },
    },
    headerTitleStyle: {
      fontWeight: '600',
      color: colors.foregroundColor,
    },
    headerRight,
    headerBackTitleVisible: false,
    headerTintColor: colors.foregroundColor,
  };
};

export const BlueCreateTxNavigationStyle = (navigation, withAdvancedOptionsMenuButton = false, advancedOptionsMenuButtonAction) => {
  let headerRight;
  if (withAdvancedOptionsMenuButton) {
    headerRight = () => (
      <TouchableOpacity style={{ minWidth: 40, height: 40, justifyContent: 'center' }} onPress={advancedOptionsMenuButtonAction}>
        <Icon size={22} name="kebab-horizontal" type="octicon" color={BlueCurrentTheme.colors.foregroundColor} />
      </TouchableOpacity>
    );
  } else {
    headerRight = null;
  }
  return {
    headerStyle: {
      borderBottomWidth: 0,
      elevation: 0,
      shadowOffset: { height: 0, width: 0 },
    },
    headerTitleStyle: {
      fontWeight: '600',
      color: BlueCurrentTheme.colors.foregroundColor,
    },
    headerTintColor: BlueCurrentTheme.colors.foregroundColor,
    headerLeft: () => (
      <TouchableOpacity
        style={{ minWwidth: 40, height: 40, justifyContent: 'center', paddingHorizontal: 14 }}
        onPress={() => {
          Keyboard.dismiss();
          navigation.goBack(null);
        }}
      >
        <Image style={{}} source={BlueCurrentTheme.closeImage} />
      </TouchableOpacity>
    ),
    headerRight,
    headerBackTitle: null,
  };
};

export const BluePrivateBalance = () => {
  return Platform.select({
    ios: (
      <View style={{ flexDirection: 'row' }}>
        <BlurView style={styles.balanceBlur} blurType="light" blurAmount={25} />
        <Icon name="eye-slash" type="font-awesome" color="#FFFFFF" />
      </View>
    ),
    android: (
      <View style={{ flexDirection: 'row' }}>
        <View style={{ backgroundColor: '#FFFFFF', opacity: 0.5, height: 30, width: 100, marginRight: 8 }} />
        <Icon name="eye-slash" type="font-awesome" color="#FFFFFF" />
      </View>
    ),
  });
};

export const BlueCopyToClipboardButton = ({ stringToCopy, displayText = false }) => {
  return (
    <TouchableOpacity onPress={() => Clipboard.setString(stringToCopy)}>
      <Text style={{ fontSize: 13, fontWeight: '400', color: '#68bbe1' }}>{displayText || loc.transactions.details_copy}</Text>
    </TouchableOpacity>
  );
};

export class BlueCopyTextToClipboard extends Component {
  static propTypes = {
    text: PropTypes.string,
  };

  static defaultProps = {
    text: '',
  };

  constructor(props) {
    super(props);
    if (Platform.OS === 'android') {
      UIManager.setLayoutAnimationEnabledExperimental && UIManager.setLayoutAnimationEnabledExperimental(true);
    }
    this.state = { hasTappedText: false, address: props.text };
  }

  static getDerivedStateFromProps(props, state) {
    if (state.hasTappedText) {
      return { hasTappedText: state.hasTappedText, address: state.address };
    } else {
      return { hasTappedText: state.hasTappedText, address: props.text };
    }
  }

  copyToClipboard = () => {
    this.setState({ hasTappedText: true }, () => {
      Clipboard.setString(this.props.text);
      this.setState({ address: loc.wallets.xpub_copiedToClipboard }, () => {
        setTimeout(() => {
          this.setState({ hasTappedText: false, address: this.props.text });
        }, 1000);
      });
    });
  };

  render() {
    return (
      <View style={{ justifyContent: 'center', alignItems: 'center', paddingHorizontal: 16 }}>
        <TouchableOpacity onPress={this.copyToClipboard} disabled={this.state.hasTappedText}>
          <Animated.Text style={styleCopyTextToClipboard.address} numberOfLines={0}>
            {this.state.address}
          </Animated.Text>
        </TouchableOpacity>
      </View>
    );
  }
}

const styleCopyTextToClipboard = StyleSheet.create({
  address: {
    marginVertical: 32,
    fontSize: 15,
    color: '#9aa0aa',
    textAlign: 'center',
  },
});

export class SafeBlueArea extends Component {
  render() {
    return (
      <SafeAreaView
        forceInset={{ horizontal: 'always' }}
        style={{ flex: 1, backgroundColor: BlueCurrentTheme.colors.background }}
        {...this.props}
      />
    );
  }
}

export class BlueCard extends Component {
  render() {
    return <View {...this.props} style={{ padding: 20 }} />;
  }
}

export class BlueText extends Component {
  render() {
    return (
      <Text
        style={{
          color: BlueCurrentTheme.colors.foregroundColor,
          ...this.props.style,
        }}
        {...this.props}
      />
    );
  }
}

export const BlueTextHooks = props => {
  const { colors } = useTheme();
  return (
    <Text
      style={{
        color: colors.foregroundColor,
        ...props.style,
      }}
      {...props}
    />
  );
};
export class BlueTextCentered extends Component {
  render() {
    return <Text {...this.props} style={{ color: BlueCurrentTheme.colors.foregroundColor, textAlign: 'center' }} />;
  }
}

export const BlueTextCenteredHooks = props => {
  const { colors } = useTheme();
  return <Text {...props} style={{ color: colors.foregroundColor, textAlign: 'center' }} />;
};

export const BlueListItem = React.memo(props => (
  <ListItem
    testID={props.testID}
    bottomDivider
    containerStyle={{
      backgroundColor: 'transparent',
      borderBottomColor: BlueCurrentTheme.colors.lightBorder,
      paddingTop: 16,
      paddingBottom: 16,
    }}
    titleStyle={{
      color: props.disabled ? BlueCurrentTheme.colors.buttonDisabledTextColor : BlueCurrentTheme.colors.foregroundColor,
      fontSize: 16,
      fontWeight: '500',
    }}
    subtitleStyle={{ flexWrap: 'wrap', color: BlueCurrentTheme.colors.alternativeTextColor, fontWeight: '400', fontSize: 14 }}
    subtitleNumberOfLines={1}
    titleNumberOfLines={0}
    Component={TouchableOpacity}
    {...props}
  />
));

export const BlueListItemHooks = props => {
  const { colors } = useTheme();
  return (
    <ListItem
      testID={props.testID}
      bottomDivider
      containerStyle={{
        backgroundColor: 'transparent',
        borderBottomColor: colors.lightBorder,
        paddingTop: 16,
        paddingBottom: 16,
      }}
      titleStyle={{
        color: props.disabled ? colors.buttonDisabledTextColor : colors.foregroundColor,
        fontSize: 16,
        fontWeight: '500',
      }}
      rightTitleStyle={{ flexWrap: 'wrap', color: colors.alternativeTextColor, fontWeight: '400', fontSize: 14 }}
      subtitleStyle={{ flexWrap: 'wrap', color: colors.alternativeTextColor, fontWeight: '400', fontSize: 14 }}
      subtitleNumberOfLines={1}
      titleNumberOfLines={0}
      Component={TouchableOpacity}
      {...props}
    />
  );
};

export const BlueFormLabel = props => {
  const { colors } = useTheme();

  return <Text {...props} style={{ color: colors.foregroundColor, fontWeight: '400', marginLeft: 20 }} />;
};

export class BlueFormInput extends Component {
  render() {
    return (
      <Input
        {...this.props}
        inputStyle={{ color: BlueCurrentTheme.colors.foregroundColor, maxWidth: width - 105 }}
        containerStyle={{
          marginTop: 5,
          borderColor: BlueCurrentTheme.colors.inputBorderColor,
          borderBottomColor: BlueCurrentTheme.colors.inputBorderColor,
          borderWidth: 0.5,
          borderBottomWidth: 0.5,
          backgroundColor: BlueCurrentTheme.colors.inputBackgroundColor,
        }}
      />
    );
  }
}

export class BlueFormMultiInput extends Component {
  render() {
    return (
      <TextInput
        multiline
        underlineColorAndroid="transparent"
        numberOfLines={4}
        style={{
          paddingHorizontal: 8,
          paddingVertical: 16,
          flex: 1,
          marginTop: 5,
          marginHorizontal: 20,
          borderColor: BlueCurrentTheme.colors.formBorder,
          borderBottomColor: BlueCurrentTheme.colors.formBorder,
          borderWidth: 1,
          borderBottomWidth: 0.5,
          borderRadius: 4,
          backgroundColor: BlueCurrentTheme.colors.inputBackgroundColor,
          color: BlueCurrentTheme.colors.foregroundColor,
          textAlignVertical: 'top',
        }}
        autoCorrect={false}
        autoCapitalize="none"
        spellCheck={false}
        {...this.props}
        selectTextOnFocus={false}
        keyboardType={Platform.OS === 'android' ? 'visible-password' : 'default'}
      />
    );
  }
}

export class BlueHeader extends Component {
  render() {
    return (
      <Header
        {...this.props}
        backgroundColor="transparent"
        outerContainerStyles={{
          borderBottomColor: 'transparent',
          borderBottomWidth: 0,
        }}
      />
    );
  }
}

export class BlueHeaderDefaultSub extends Component {
  render() {
    return (
      <SafeAreaView style={{ backgroundColor: BlueCurrentTheme.colors.brandingColor }}>
        <Header
          backgroundColor={BlueCurrentTheme.colors.background}
          leftContainerStyle={{ minWidth: '100%' }}
          outerContainerStyles={{
            borderBottomColor: 'transparent',
            borderBottomWidth: 0,
          }}
          leftComponent={
            <Text
              adjustsFontSizeToFit
              style={{
                fontWeight: 'bold',
                fontSize: 30,
                color: BlueCurrentTheme.colors.foregroundColor,
              }}
            >
              {this.props.leftText}
            </Text>
          }
          rightComponent={
            <TouchableOpacity
              onPress={() => {
                if (this.props.onClose) this.props.onClose();
              }}
            >
              <View style={stylesBlueIcon.box}>
                <View style={stylesBlueIcon.ballTransparrent}>
                  <Image source={require('./img/close.png')} />
                </View>
              </View>
            </TouchableOpacity>
          }
          {...this.props}
        />
      </SafeAreaView>
    );
  }
}

export const BlueHeaderDefaultSubHooks = props => {
  const { colors } = useTheme();

  return (
    <SafeAreaView>
      <Header
        backgroundColor={colors.background}
        leftContainerStyle={{ minWidth: '100%' }}
        outerContainerStyles={{
          borderBottomColor: 'transparent',
          borderBottomWidth: 0,
        }}
        leftComponent={
          <Text
            adjustsFontSizeToFit
            style={{
              fontWeight: 'bold',
              fontSize: 30,
              color: colors.foregroundColor,
            }}
          >
            {props.leftText}
          </Text>
        }
        {...props}
      />
    </SafeAreaView>
  );
};

export const BlueHeaderDefaultMainHooks = props => {
  const { colors } = useTheme();
  return (
    <Header
      {...props}
      leftComponent={{
        text: props.leftText,
        style: {
          fontWeight: 'bold',
          fontSize: 34,
          color: colors.foregroundColor,
        },
      }}
      leftContainerStyle={{
        minWidth: '70%',
        height: 80,
      }}
      bottomDivider={false}
      topDivider={false}
      containerStyle={{
        height: 44,
        flexDirection: 'row',
        backgroundColor: colors.elevatated,
        borderTopColor: colors.elevatated,
        borderBottomColor: colors.elevatated,
        borderBottomWidth: 0,
      }}
      rightComponent={
        props.onNewWalletPress && (
          <TouchableOpacity
            onPress={props.onNewWalletPress}
            style={{
              height: 100,
            }}
          >
            <BluePlusIcon />
          </TouchableOpacity>
        )
      }
    />
  );
};

export class BlueHeaderDefaultMain extends Component {
  render() {
    return (
      <SafeAreaView style={{ paddingVertical: 8, paddingHorizontal: 4, backgroundColor: BlueCurrentTheme.colors.background }}>
        <Header
          {...this.props}
          leftComponent={{
            text: this.props.leftText,
            style: {
              fontWeight: 'bold',
              fontSize: 34,
              color: BlueCurrentTheme.colors.foregroundColor,
            },
          }}
          leftContainerStyle={{
            minWidth: '70%',
            height: 80,
          }}
          bottomDivider={false}
          topDivider={false}
          containerStyle={{
            height: 44,
            flexDirection: 'row',
            backgroundColor: BlueCurrentTheme.colors.background,
            borderTopColor: BlueCurrentTheme.colors.background,
            borderBottomColor: BlueCurrentTheme.colors.background,
            borderBottomWidth: 0,
          }}
          rightComponent={
            this.props.onNewWalletPress && (
              <TouchableOpacity
                onPress={this.props.onNewWalletPress}
                style={{
                  height: 100,
                }}
              >
                <BluePlusIcon />
              </TouchableOpacity>
            )
          }
        />
      </SafeAreaView>
    );
  }
}

export class BlueSpacing extends Component {
  render() {
    return <View {...this.props} style={{ height: 60 }} />;
  }
}

export class BlueSpacing40 extends Component {
  render() {
    return <View {...this.props} style={{ height: 50 }} />;
  }
}

export class BlueSpacingVariable extends Component {
  render() {
    if (isIpad) {
      return <BlueSpacing40 {...this.props} />;
    } else {
      return <BlueSpacing {...this.props} />;
    }
  }
}

export class is {
  static ipad() {
    return isIpad;
  }
}

export class BlueSpacing20 extends Component {
  render() {
    return <View {...this.props} style={{ height: 20, opacity: 0 }} />;
  }
}

export class BlueSpacing10 extends Component {
  render() {
    return <View {...this.props} style={{ height: 10, opacity: 0 }} />;
  }
}

export class BlueList extends Component {
  render() {
    return <FlatList {...this.props} />;
  }
}

export class BlueUseAllFundsButton extends Component {
  static InputAccessoryViewID = 'useMaxInputAccessoryViewID';
  static propTypes = {
    wallet: PropTypes.shape().isRequired,
    onUseAllPressed: PropTypes.func.isRequired,
  };

  static defaultProps = {
    unit: BitcoinUnit.BTC,
  };

  render() {
    const inputView = (
      <View
        style={{
          flex: 1,
          flexDirection: 'row',
          maxHeight: 44,
          justifyContent: 'space-between',
          alignItems: 'center',
          backgroundColor: BlueCurrentTheme.colors.inputBackgroundColor,
        }}
      >
        <View style={{ flexDirection: 'row', justifyContent: 'flex-start', alignItems: 'flex-start' }}>
          <Text
            style={{
              color: BlueCurrentTheme.colors.alternativeTextColor,
              fontSize: 16,
              marginLeft: 8,
              marginRight: 0,
              paddingRight: 0,
              paddingLeft: 0,
              paddingTop: 12,
              paddingBottom: 12,
            }}
          >
            {loc.send.input_total}
          </Text>
          {this.props.wallet.allowSendMax() && this.props.wallet.getBalance() > 0 ? (
            <BlueButtonLink
              onPress={this.props.onUseAllPressed}
              style={{ marginLeft: 8, paddingRight: 0, paddingLeft: 0, paddingTop: 12, paddingBottom: 12 }}
              title={`${formatBalanceWithoutSuffix(this.props.wallet.getBalance(), BitcoinUnit.BTC, true).toString()} ${BitcoinUnit.BTC}`}
            />
          ) : (
            <Text
              style={{
                color: BlueCurrentTheme.colors.alternativeTextColor,
                fontSize: 16,
                marginLeft: 8,
                marginRight: 0,
                paddingRight: 0,
                paddingLeft: 0,
                paddingTop: 12,
                paddingBottom: 12,
              }}
            >
              {formatBalanceWithoutSuffix(this.props.wallet.getBalance(), BitcoinUnit.BTC, true).toString()} {BitcoinUnit.BTC}
            </Text>
          )}
        </View>
        <View style={{ flexDirection: 'row', justifyContent: 'flex-end', alignItems: 'flex-end' }}>
          <BlueButtonLink
            style={{ paddingRight: 8, paddingLeft: 0, paddingTop: 12, paddingBottom: 12 }}
            title={loc.send.input_done}
            onPress={() => Keyboard.dismiss()}
          />
        </View>
      </View>
    );
    if (Platform.OS === 'ios') {
      return <InputAccessoryView nativeID={BlueUseAllFundsButton.InputAccessoryViewID}>{inputView}</InputAccessoryView>;
    } else {
      return <KeyboardAvoidingView style={{ height: 44 }}>{inputView}</KeyboardAvoidingView>;
    }
  }
}

export class BlueDismissKeyboardInputAccessory extends Component {
  static InputAccessoryViewID = 'BlueDismissKeyboardInputAccessory';

  render() {
    return Platform.OS !== 'ios' ? null : (
      <InputAccessoryView nativeID={BlueDismissKeyboardInputAccessory.InputAccessoryViewID}>
        <View
          style={{
            backgroundColor: BlueCurrentTheme.colors.inputBackgroundColor,
            height: 44,
            flex: 1,
            flexDirection: 'row',
            justifyContent: 'flex-end',
            alignItems: 'center',
          }}
        >
          <BlueButtonLink title={loc.send.input_done} onPress={() => Keyboard.dismiss()} />
        </View>
      </InputAccessoryView>
    );
  }
}

export class BlueDoneAndDismissKeyboardInputAccessory extends Component {
  static InputAccessoryViewID = 'BlueDoneAndDismissKeyboardInputAccessory';

  onPasteTapped = async () => {
    const clipboard = await Clipboard.getString();
    this.props.onPasteTapped(clipboard);
  };

  render() {
    const inputView = (
      <View
        style={{
          backgroundColor: BlueCurrentTheme.colors.inputBackgroundColor,
          flexDirection: 'row',
          justifyContent: 'flex-end',
          alignItems: 'center',
          maxHeight: 44,
        }}
      >
        <BlueButtonLink title={loc.send.input_clear} onPress={this.props.onClearTapped} />
        <BlueButtonLink title={loc.send.input_paste} onPress={this.onPasteTapped} />
        <BlueButtonLink title={loc.send.input_done} onPress={() => Keyboard.dismiss()} />
      </View>
    );

    if (Platform.OS === 'ios') {
      return <InputAccessoryView nativeID={BlueDoneAndDismissKeyboardInputAccessory.InputAccessoryViewID}>{inputView}</InputAccessoryView>;
    } else {
      return <KeyboardAvoidingView>{inputView}</KeyboardAvoidingView>;
    }
  }
}

export class BlueLoading extends Component {
  render() {
    return (
      <View style={{ flex: 1, paddingTop: 200 }} {...this.props}>
        <ActivityIndicator />
      </View>
    );
  }
}

export const BlueLoadingHook = () => {
  return (
    <View style={{ flex: 1, paddingTop: 200 }}>
      <ActivityIndicator />
    </View>
  );
};

const stylesBlueIcon = StyleSheet.create({
  container: {
    flex: 1,
  },
  box1: {
    alignContent: 'center',
    top: 15,
  },
  box: {
    alignSelf: 'flex-end',
    paddingHorizontal: 14,
    paddingTop: 8,
  },
  boxIncoming: {
    position: 'relative',
  },
  ball: {
    width: 30,
    height: 30,
    alignItems: 'center',
    borderRadius: 15,
  },
  ballIncoming: {
    width: 30,
    height: 30,
    borderRadius: 15,
    transform: [{ rotate: '-45deg' }],
    justifyContent: 'center',
  },
  ballIncomingWithoutRotate: {
    width: 30,
    height: 30,
    borderRadius: 15,
  },
  ballReceive: {
    width: 30,
    height: 30,
    borderBottomLeftRadius: 15,
    transform: [{ rotate: '-45deg' }],
  },
  ballOutgoing: {
    width: 30,
    height: 30,
    borderRadius: 15,
    transform: [{ rotate: '225deg' }],
    justifyContent: 'center',
  },
  ballOutgoingWithoutRotate: {
    width: 30,
    height: 30,
    borderRadius: 15,
  },
  ballOutgoingExpired: {
    width: 30,
    height: 30,
    borderRadius: 15,
    justifyContent: 'center',
  },
  ballTransparrent: {
    width: 30,
    height: 30,
    borderRadius: 15,
    backgroundColor: 'transparent',
  },
  ballDimmed: {
    width: 30,
    height: 30,
    borderRadius: 15,
    backgroundColor: 'gray',
  },
});
<<<<<<< HEAD
export class BluePlusIcon extends Component {
  render() {
    return (
      <View {...this.props} style={stylesBlueIcon.container}>
        <View style={stylesBlueIcon.box1}>
          <View style={stylesBlueIcon.ball}>
            <Ionicons
              {...this.props}
              name="ios-add"
              size={26}
              style={{
                color: BlueCurrentTheme.colors.foregroundColor,
                backgroundColor: 'transparent',
              }}
            />
          </View>
=======

export const BluePlusIcon = props => {
  const { colors } = useTheme();
  const stylesBlueIconHooks = StyleSheet.create({
    ball: {
      backgroundColor: colors.buttonBackgroundColor,
    },
  });
  return (
    <View {...props} style={stylesBlueIcon.container}>
      <View style={stylesBlueIcon.box1}>
        <View style={[stylesBlueIcon.ball, stylesBlueIconHooks.ball]}>
          <Ionicons
            {...props}
            name="ios-add"
            size={26}
            style={{
              color: colors.foregroundColor,
              backgroundColor: 'transparent',
              left: 8,
              top: 1,
            }}
          />
>>>>>>> e68b4b72
        </View>
      </View>
    </View>
  );
};

export const BlueTransactionIncomingIcon = props => {
  const { colors } = useTheme();
  const stylesBlueIconHooks = StyleSheet.create({
    ballIncoming: {
      backgroundColor: colors.ballReceive,
    },
  });
  return (
    <View {...props}>
      <View style={stylesBlueIcon.boxIncoming}>
        <View style={[stylesBlueIcon.ballIncoming, stylesBlueIconHooks.ballIncoming]}>
          <Icon {...props} name="arrow-down" size={16} type="font-awesome" color={colors.incomingForegroundColor} />
        </View>
      </View>
    </View>
  );
};

export const BlueTransactionPendingIcon = props => {
  const { colors } = useTheme();

  const stylesBlueIconHooks = StyleSheet.create({
    ball: {
      backgroundColor: colors.buttonBackgroundColor,
    },
  });
  return (
    <View {...props}>
      <View style={stylesBlueIcon.boxIncoming}>
        <View style={[stylesBlueIcon.ball, stylesBlueIconHooks.ball]}>
          <Icon
            {...props}
            name="kebab-horizontal"
            size={16}
            type="octicon"
            color={colors.foregroundColor}
            iconStyle={{ left: 0, top: 7 }}
          />
        </View>
      </View>
    </View>
  );
};

export const BlueTransactionExpiredIcon = props => {
  const { colors } = useTheme();
  const stylesBlueIconHooks = StyleSheet.create({
    ballOutgoingExpired: {
      backgroundColor: colors.ballOutgoingExpired,
    },
  });
  return (
    <View {...props}>
      <View style={stylesBlueIcon.boxIncoming}>
        <View style={[stylesBlueIcon.ballOutgoingExpired, stylesBlueIconHooks.ballOutgoingExpired]}>
          <Icon {...props} name="clock" size={16} type="octicon" color="#9AA0AA" iconStyle={{ left: 0, top: 0 }} />
        </View>
      </View>
    </View>
  );
};

export const BlueTransactionOnchainIcon = props => {
  const { colors } = useTheme();
  const stylesBlueIconHooks = StyleSheet.create({
    ballIncoming: {
      backgroundColor: colors.ballReceive,
    },
  });
  return (
    <View {...props}>
      <View style={stylesBlueIcon.boxIncoming}>
        <View style={[stylesBlueIcon.ballIncoming, stylesBlueIconHooks.ballIncoming]}>
          <Icon
            {...props}
            name="link"
            size={16}
            type="font-awesome"
            color={colors.incomingForegroundColor}
            iconStyle={{ left: 0, top: 0, transform: [{ rotate: '-45deg' }] }}
          />
        </View>
      </View>
    </View>
  );
};

export const BlueTransactionOffchainIcon = props => {
  const { colors } = useTheme();
  const stylesBlueIconHooks = StyleSheet.create({
    ballOutgoingWithoutRotate: {
      backgroundColor: colors.ballOutgoing,
    },
  });
  return (
    <View {...props}>
      <View style={stylesBlueIcon.boxIncoming}>
        <View style={[stylesBlueIcon.ballOutgoingWithoutRotate, stylesBlueIconHooks.ballOutgoingWithoutRotate]}>
          <Icon
            {...props}
            name="bolt"
            size={16}
            type="font-awesome"
            color={colors.outgoingForegroundColor}
            iconStyle={{ left: 0, marginTop: 6 }}
          />
        </View>
      </View>
    </View>
  );
};

export const BlueTransactionOffchainIncomingIcon = props => {
  const { colors } = useTheme();
  const stylesBlueIconHooks = StyleSheet.create({
    ballIncomingWithoutRotate: {
      backgroundColor: colors.ballReceive,
    },
  });
  return (
    <View {...props}>
      <View style={stylesBlueIcon.boxIncoming}>
        <View style={[stylesBlueIcon.ballIncomingWithoutRotate, stylesBlueIconHooks.ballIncomingWithoutRotate]}>
          <Icon
            {...props}
            name="bolt"
            size={16}
            type="font-awesome"
            color={colors.incomingForegroundColor}
            iconStyle={{ left: 0, marginTop: 6 }}
          />
        </View>
      </View>
    </View>
  );
};

export const BlueTransactionOutgoingIcon = props => {
  const { colors } = useTheme();
  const stylesBlueIconHooks = StyleSheet.create({
    ballOutgoing: {
      backgroundColor: colors.ballOutgoing,
    },
  });
  return (
    <View {...props}>
      <View style={stylesBlueIcon.boxIncoming}>
        <View style={[stylesBlueIcon.ballOutgoing, stylesBlueIconHooks.ballOutgoing]}>
          <Icon {...props} name="arrow-down" size={16} type="font-awesome" color={colors.outgoingForegroundColor} />
        </View>
      </View>
    </View>
  );
};

const sendReceiveScanButtonFontSize =
  PixelRatio.roundToNearestPixel(Dimensions.get('window').width / 26) > 22
    ? 22
    : PixelRatio.roundToNearestPixel(Dimensions.get('window').width / 26);
export const BlueReceiveButtonIcon = props => {
  const { colors } = useTheme();

  return (
    <TouchableOpacity {...props} style={{ flex: 1 }}>
      <View
        style={{
          flex: 1,
          backgroundColor: colors.buttonBackgroundColor,
        }}
      >
        <View style={{ flex: 1, flexDirection: 'row', alignItems: 'center', justifyContent: 'center' }}>
          <View
            style={{
              left: 5,
              backgroundColor: 'transparent',
              transform: [{ rotate: '-45deg' }],
              alignItems: 'center',
              marginRight: 8,
            }}
          >
            <Icon
              {...props}
              name="arrow-down"
              size={sendReceiveScanButtonFontSize}
              type="font-awesome"
              color={colors.buttonAlternativeTextColor}
            />
          </View>
          <Text
            style={{
              color: colors.buttonAlternativeTextColor,
              fontWeight: '500',
              fontSize: sendReceiveScanButtonFontSize,
              left: 5,
              backgroundColor: 'transparent',
            }}
          >
            {loc.receive.header}
          </Text>
        </View>
      </View>
    </TouchableOpacity>
  );
};

export class BlueScanButton extends Component {
  render() {
    return (
      <TouchableOpacity {...this.props} style={{ flex: 1 }}>
        <View
          style={{
            flex: 1,
            minWidth: 130,
            backgroundColor: BlueCurrentTheme.colors.buttonBackgroundColor,
          }}
        >
          <View style={{ flex: 1, flexDirection: 'row', alignItems: 'center', justifyContent: 'center' }}>
            <View
              style={{
                minWidth: 24,
                minHeight: 30,
                backgroundColor: 'transparent',
                alignItems: 'center',
                marginBottom: -15,
                marginLeft: -8,
              }}
            >
              <Image resizeMode="stretch" source={BlueCurrentTheme.scanImage} />
            </View>
            <Text
              style={{
                color: BlueCurrentTheme.colors.buttonAlternativeTextColor,
                fontSize: sendReceiveScanButtonFontSize,
                fontWeight: '600',
                left: 5,
                backgroundColor: 'transparent',
              }}
            >
              {loc.send.details_scan}
            </Text>
          </View>
        </View>
      </TouchableOpacity>
    );
  }
}

export class BlueSendButtonIcon extends Component {
  render() {
    return (
      <TouchableOpacity {...this.props} testID="SendButton" style={{ flex: 1 }}>
        <View
          style={{
            flex: 1,
            backgroundColor: BlueCurrentTheme.colors.buttonBackgroundColor,
            alignItems: 'center',
          }}
        >
          <View style={{ flex: 1, flexDirection: 'row', alignItems: 'center' }}>
            <View
              style={{
                left: 5,
                backgroundColor: 'transparent',
                transform: [{ rotate: '225deg' }],
                marginRight: 8,
              }}
            >
              <Icon
                {...this.props}
                name="arrow-down"
                size={sendReceiveScanButtonFontSize}
                type="font-awesome"
                color={BlueCurrentTheme.colors.buttonAlternativeTextColor}
              />
            </View>
            <Text
              style={{
                color: BlueCurrentTheme.colors.buttonAlternativeTextColor,
                fontSize: sendReceiveScanButtonFontSize,
                fontWeight: '500',
                backgroundColor: 'transparent',
              }}
            >
              {loc.send.header}
            </Text>
          </View>
        </View>
      </TouchableOpacity>
    );
  }
}

export class ManageFundsBigButton extends Component {
  render() {
    return (
      <TouchableOpacity {...this.props}>
        <View
          style={{
            flex: 1,
            width: 168,
            backgroundColor: BlueCurrentTheme.colors.buttonBackgroundColor,
          }}
        >
          <View style={{ flex: 1, flexDirection: 'row', alignItems: 'center', justifyContent: 'center' }}>
            <View
              style={{
                minWidth: 30,
                minHeight: 30,
                right: 5,
                backgroundColor: 'transparent',
                transform: [{ rotate: '90deg' }],
              }}
            >
              <Icon {...this.props} name="link" size={16} type="font-awesome" color={BlueCurrentTheme.colors.buttonAlternativeTextColor} />
            </View>
            <Text
              style={{
                color: BlueCurrentTheme.colors.buttonAlternativeTextColor,
                fontSize: (isIpad && 10) || 16,
                fontWeight: '500',
                backgroundColor: 'transparent',
              }}
            >
              {loc.lnd.title}
            </Text>
          </View>
        </View>
      </TouchableOpacity>
    );
  }
}

export const NewWalletPanel = props => {
  const { colors } = useTheme();
  return (
    <TouchableOpacity testID="CreateAWallet" {...props} onPress={props.onPress} style={{ marginVertical: 17, paddingRight: 10 }}>
      <View
        style={{
          paddingHorizontal: 24,
          paddingVertical: 16,
          borderRadius: 10,
          minHeight: Platform.OS === 'ios' ? 164 : 181,
          justifyContent: 'center',
          alignItems: 'flex-start',
          backgroundColor: WalletGradient.createWallet,
        }}
      >
        <Text
          style={{
            fontWeight: '600',
            fontSize: 24,
            color: colors.foregroundColor,
            marginBottom: 4,
          }}
        >
          {loc.wallets.list_create_a_wallet}
        </Text>
        <Text
          style={{
            fontSize: 13,
            color: colors.alternativeTextColor,
          }}
        >
          {loc.wallets.list_create_a_wallet1}
        </Text>
        <Text
          style={{
            backgroundColor: 'transparent',
            fontSize: 13,
            color: colors.alternativeTextColor,
          }}
        >
          {loc.wallets.list_create_a_wallet2}
        </Text>
        <View style={{ marginTop: 12, backgroundColor: '#007AFF', paddingHorizontal: 32, paddingVertical: 12, borderRadius: 8 }}>
          <Text style={{ color: colors.brandingColor, fontWeight: '500' }}>{loc.wallets.list_create_a_button}</Text>
        </View>
      </View>
    </TouchableOpacity>
  );
};

export const BlueTransactionListItem = React.memo(({ item, itemPriceUnit = BitcoinUnit.BTC, timeElapsed }) => {
  const [subtitleNumberOfLines, setSubtitleNumberOfLines] = useState(1);
  const { colors } = useTheme();

  const txMemo = () => {
    if (BlueApp.tx_metadata[item.hash] && BlueApp.tx_metadata[item.hash].memo) {
      return BlueApp.tx_metadata[item.hash].memo;
    }
    return '';
  };

  const rowTitle = () => {
    if (item.type === 'user_invoice' || item.type === 'payment_request') {
      if (isNaN(item.value)) {
        item.value = '0';
      }
      const currentDate = new Date();
      const now = (currentDate.getTime() / 1000) | 0;
      const invoiceExpiration = item.timestamp + item.expire_time;

      if (invoiceExpiration > now) {
        return formatBalanceWithoutSuffix(item.value && item.value, itemPriceUnit, true).toString();
      } else if (invoiceExpiration < now) {
        if (item.ispaid) {
          return formatBalanceWithoutSuffix(item.value && item.value, itemPriceUnit, true).toString();
        } else {
          return loc.lnd.expired;
        }
      }
    } else {
      return formatBalanceWithoutSuffix(item.value && item.value, itemPriceUnit, true).toString();
    }
  };

  const rowTitleStyle = () => {
    let color = colors.successColor;

    if (item.type === 'user_invoice' || item.type === 'payment_request') {
      const currentDate = new Date();
      const now = (currentDate.getTime() / 1000) | 0;
      const invoiceExpiration = item.timestamp + item.expire_time;

      if (invoiceExpiration > now) {
        color = colors.successColor;
      } else if (invoiceExpiration < now) {
        if (item.ispaid) {
          color = colors.successColor;
        } else {
          color = '#9AA0AA';
        }
      }
    } else if (item.value / 100000000 < 0) {
      color = colors.foregroundColor;
    }

    return {
      fontWeight: '600',
      fontSize: 14,
      color: color,
      textAlign: 'right',
      width: 96,
    };
  };

  const avatar = () => {
    // is it lightning refill tx?
    if (item.category === 'receive' && item.confirmations < 3) {
      return (
        <View style={{ width: 25 }}>
          <BlueTransactionPendingIcon />
        </View>
      );
    }

    if (item.type && item.type === 'bitcoind_tx') {
      return (
        <View style={{ width: 25 }}>
          <BlueTransactionOnchainIcon />
        </View>
      );
    }
    if (item.type === 'paid_invoice') {
      // is it lightning offchain payment?
      return (
        <View style={{ width: 25 }}>
          <BlueTransactionOffchainIcon />
        </View>
      );
    }

    if (item.type === 'user_invoice' || item.type === 'payment_request') {
      if (!item.ispaid) {
        const currentDate = new Date();
        const now = (currentDate.getTime() / 1000) | 0;
        const invoiceExpiration = item.timestamp + item.expire_time;
        if (invoiceExpiration < now) {
          return (
            <View style={{ width: 25 }}>
              <BlueTransactionExpiredIcon />
            </View>
          );
        }
      } else {
        return (
          <View style={{ width: 25 }}>
            <BlueTransactionOffchainIncomingIcon />
          </View>
        );
      }
    }

    if (!item.confirmations) {
      return (
        <View style={{ width: 25 }}>
          <BlueTransactionPendingIcon />
        </View>
      );
    } else if (item.value < 0) {
      return (
        <View style={{ width: 25 }}>
          <BlueTransactionOutgoingIcon />
        </View>
      );
    } else {
      return (
        <View style={{ width: 25 }}>
          <BlueTransactionIncomingIcon />
        </View>
      );
    }
  };

  const subtitle = () => {
    return (item.confirmations < 7 ? loc.transactions.list_conf + ': ' + item.confirmations + ' ' : '') + txMemo() + (item.memo || '');
  };

  const onPress = async () => {
    if (item.hash) {
      NavigationService.navigate('TransactionStatus', { hash: item.hash });
    } else if (item.type === 'user_invoice' || item.type === 'payment_request' || item.type === 'paid_invoice') {
      const lightningWallet = BlueApp.getWallets().filter(wallet => {
        if (typeof wallet === 'object') {
          if ('secret' in wallet) {
            return wallet.getSecret() === item.fromWallet;
          }
        }
      });
      if (lightningWallet.length === 1) {
        // is it a successful lnurl-pay?
        const LN = new Lnurl(false, AsyncStorage);
        let paymentHash = item.payment_hash;
        if (typeof paymentHash === 'object') {
          paymentHash = Buffer.from(paymentHash.data).toString('hex');
        }
        const loaded = await LN.loadSuccessfulPayment(paymentHash);
        if (loaded) {
          NavigationService.navigate('ScanLndInvoiceRoot', {
            screen: 'LnurlPaySuccess',
            params: {
              paymentHash: paymentHash,
              justPaid: false,
              fromWalletID: lightningWallet[0].getID(),
            },
          });
          return;
        }

        NavigationService.navigate('LNDViewInvoice', {
          invoice: item,
          fromWallet: lightningWallet[0],
          isModal: false,
        });
      }
    }
  };

  const onLongPress = () => {
    if (subtitleNumberOfLines === 1) {
      setSubtitleNumberOfLines(0);
    }
  };

  return (
    <View style={{ marginHorizontal: 4 }}>
      <BlueListItem
        leftAvatar={avatar()}
        title={transactionTimeToReadable(item.received)}
        titleNumberOfLines={subtitleNumberOfLines}
        subtitle={subtitle()}
        subtitleProps={{ numberOfLines: subtitleNumberOfLines }}
        onPress={onPress}
        onLongPress={onLongPress}
        chevron={false}
        Component={TouchableOpacity}
        rightTitle={rowTitle()}
        rightTitleStyle={rowTitleStyle()}
      />
    </View>
  );
});

const WalletCarouselItem = ({ item, index, onPress, handleLongPress, isSelectedWallet }) => {
  const scaleValue = new Animated.Value(1.0);

  const onPressedIn = () => {
    const props = { duration: 50 };
    props.useNativeDriver = true;

    props.toValue = 0.9;
    Animated.spring(scaleValue, props).start();
  };
  const onPressedOut = () => {
    const props = { duration: 50 };

    props.useNativeDriver = true;

    props.toValue = 1.0;
    Animated.spring(scaleValue, props).start();
  };

  if (!item) {
    return (
      <NewWalletPanel
        onPress={() => {
          onPressedOut();
          onPress(index);
        }}
      />
    );
  }

  if (item.type === PlaceholderWallet.type) {
    return (
      <Animated.View
        style={{ paddingRight: 10, marginVertical: 17, transform: [{ scale: scaleValue }] }}
        shadowOpacity={40 / 100}
        shadowOffset={{ width: 0, height: 0 }}
        shadowRadius={5}
      >
        <TouchableWithoutFeedback
          onPressIn={item.getIsFailure() ? onPressedIn : null}
          onPressOut={item.getIsFailure() ? onPressedOut : null}
          onPress={() => {
            if (item.getIsFailure()) {
              onPressedOut();
              onPress(index);
              onPressedOut();
            }
          }}
        >
          <LinearGradient
            shadowColor={BlueCurrentTheme.colors.shadowColor}
            colors={WalletGradient.gradientsFor(item.type)}
            style={{
              padding: 15,
              borderRadius: 10,
              minHeight: 164,
              elevation: 5,
            }}
          >
            <Image
              source={require('./img/btc-shape.png')}
              style={{
                width: 99,
                height: 94,
                position: 'absolute',
                bottom: 0,
                right: 0,
              }}
            />
            <Text style={{ backgroundColor: 'transparent' }} />
            <Text
              numberOfLines={1}
              style={{
                backgroundColor: 'transparent',
                fontSize: 19,
                color: BlueCurrentTheme.colors.inverseForegroundColor,
              }}
            >
              {item.getLabel()}
            </Text>
            {item.getIsFailure() ? (
              <Text
                numberOfLines={0}
                style={{
                  backgroundColor: 'transparent',
                  fontSize: 19,
                  marginTop: 40,
                  color: BlueCurrentTheme.colors.inverseForegroundColor,
                }}
              >
                {loc.wallets.list_import_error}
              </Text>
            ) : (
              <ActivityIndicator style={{ marginTop: 40 }} />
            )}
          </LinearGradient>
        </TouchableWithoutFeedback>
      </Animated.View>
    );
  } else {
    let opacity = 1.0;

    if (isSelectedWallet === false) {
      opacity = 0.5;
    }
    return (
      <Animated.View
        style={{ paddingRight: 10, marginVertical: 17, transform: [{ scale: scaleValue }], opacity }}
        shadowOpacity={40 / 100}
        shadowOffset={{ width: 0, height: 0 }}
        shadowRadius={5}
      >
        <TouchableWithoutFeedback
          testID={item.getLabel()}
          onPressIn={onPressedIn}
          onPressOut={onPressedOut}
          onLongPress={handleLongPress}
          onPress={() => {
            onPressedOut();
            onPress(index);
            onPressedOut();
          }}
        >
          <LinearGradient
            shadowColor={BlueCurrentTheme.colors.shadowColor}
            colors={WalletGradient.gradientsFor(item.type)}
            style={{
              padding: 15,
              borderRadius: 10,
              minHeight: 164,
              elevation: 5,
            }}
          >
            <Image
              source={(LightningCustodianWallet.type === item.type && require('./img/lnd-shape.png')) || require('./img/btc-shape.png')}
              style={{
                width: 99,
                height: 94,
                position: 'absolute',
                bottom: 0,
                right: 0,
              }}
            />

            <Text style={{ backgroundColor: 'transparent' }} />
            <Text
              numberOfLines={1}
              style={{
                backgroundColor: 'transparent',
                fontSize: 19,
                color: BlueCurrentTheme.colors.inverseForegroundColor,
              }}
            >
              {item.getLabel()}
            </Text>
            {item.hideBalance ? (
              <BluePrivateBalance />
            ) : (
              <Text
                numberOfLines={1}
                adjustsFontSizeToFit
                style={{
                  backgroundColor: 'transparent',
                  fontWeight: 'bold',
                  fontSize: 36,
                  color: BlueCurrentTheme.colors.inverseForegroundColor,
                }}
              >
                {formatBalance(Number(item.getBalance()), item.getPreferredBalanceUnit(), true)}
              </Text>
            )}
            <Text style={{ backgroundColor: 'transparent' }} />
            <Text
              numberOfLines={1}
              style={{
                backgroundColor: 'transparent',
                fontSize: 13,
                color: BlueCurrentTheme.colors.inverseForegroundColor,
              }}
            >
              {loc.wallets.list_latest_transaction}
            </Text>
            <Text
              numberOfLines={1}
              style={{
                backgroundColor: 'transparent',
                fontWeight: 'bold',
                fontSize: 16,
                color: BlueCurrentTheme.colors.inverseForegroundColor,
              }}
            >
              {transactionTimeToReadable(item.getLatestTransactionTime())}
            </Text>
          </LinearGradient>
        </TouchableWithoutFeedback>
      </Animated.View>
    );
  }
};

const sliderWidth = width * 1;
const itemWidth = width * 0.82 > 375 ? 375 : width * 0.82;
const sliderHeight = 190;

export class WalletsCarousel extends Component {
  walletsCarousel = React.createRef();

  state = { isLoading: true };

  _renderItem = ({ item, index }) => {
    return (
      <WalletCarouselItem
        isSelectedWallet={this.props.vertical && this.props.selectedWallet && item ? this.props.selectedWallet === item.getID() : undefined}
        item={item}
        index={index}
        handleLongPress={this.props.handleLongPress}
        onPress={this.props.onPress}
      />
    );
  };

  snapToItem = item => {
    this.walletsCarousel.current.snapToItem(item);
  };

  onLayout = () => {
    this.setState({ isLoading: false });
  };

  render() {
    return (
      <>
        {this.state.isLoading && (
          <View
            style={{ paddingVertical: sliderHeight / 2, paddingHorizontal: sliderWidth / 2, position: 'absolute', alignItems: 'center' }}
          >
            <ActivityIndicator />
          </View>
        )}
        <Carousel
          ref={this.walletsCarousel}
          renderItem={this._renderItem}
          sliderWidth={sliderWidth}
          sliderHeight={sliderHeight}
          itemWidth={itemWidth}
          inactiveSlideScale={1}
          inactiveSlideOpacity={0.7}
          activeSlideAlignment="start"
          initialNumToRender={10}
          onLayout={this.onLayout}
          contentContainerCustomStyle={{ left: 20 }}
          {...this.props}
        />
      </>
    );
  }
}
const isDesktop = getSystemName() === 'Mac OS X';
export class BlueAddressInput extends Component {
  static propTypes = {
    isLoading: PropTypes.bool,
    onChangeText: PropTypes.func,
    onBarScanned: PropTypes.func.isRequired,
    launchedBy: PropTypes.string.isRequired,
    address: PropTypes.string,
    placeholder: PropTypes.string,
  };

  static defaultProps = {
    isLoading: false,
    address: '',
    placeholder: loc.send.details_address,
  };

  choosePhoto = () => {
    ImagePicker.launchImageLibrary(
      {
        title: null,
        mediaType: 'photo',
        takePhotoButtonTitle: null,
      },
      response => {
        if (response.uri) {
          const uri = Platform.OS === 'ios' ? response.uri.toString().replace('file://', '') : response.path.toString();
          LocalQRCode.decode(uri, (error, result) => {
            if (!error) {
              this.props.onBarScanned(result);
            } else {
              alert(loc.send.qr_error_no_qrcode);
            }
          });
        }
      },
    );
  };

  takePhoto = () => {
    ImagePicker.launchCamera(
      {
        title: null,
        mediaType: 'photo',
        takePhotoButtonTitle: null,
      },
      response => {
        if (response.uri) {
          const uri = Platform.OS === 'ios' ? response.uri.toString().replace('file://', '') : response.path.toString();
          LocalQRCode.decode(uri, (error, result) => {
            if (!error) {
              this.props.onBarScanned(result);
            } else {
              alert(loc.send.qr_error_no_qrcode);
            }
          });
        } else if (response.error) {
          ScanQRCode.presentCameraNotAuthorizedAlert(response.error);
        }
      },
    );
  };

  copyFromClipbard = async () => {
    this.props.onBarScanned(await Clipboard.getString());
  };

  showActionSheet = async () => {
    const isClipboardEmpty = (await Clipboard.getString()).trim().length === 0;
    let copyFromClipboardIndex;
    if (Platform.OS === 'ios') {
      const options = [loc._.cancel, loc.wallets.list_long_choose, isDesktop ? loc.wallets.take_photo : loc.wallets.list_long_scan];
      if (!isClipboardEmpty) {
        options.push(loc.wallets.list_long_clipboard);
        copyFromClipboardIndex = options.length - 1;
      }

      ActionSheet.showActionSheetWithOptions({ options, cancelButtonIndex: 0 }, buttonIndex => {
        if (buttonIndex === 1) {
          this.choosePhoto();
        } else if (buttonIndex === 2) {
          this.takePhoto();
        } else if (buttonIndex === copyFromClipboardIndex) {
          this.copyFromClipbard();
        }
      });
    }
  };

  render() {
    return (
      <View
        style={{
          flexDirection: 'row',
          borderColor: BlueCurrentTheme.colors.formBorder,
          borderBottomColor: BlueCurrentTheme.colors.formBorder,
          borderWidth: 1.0,
          borderBottomWidth: 0.5,
          backgroundColor: BlueCurrentTheme.colors.inputBackgroundColor,
          minHeight: 44,
          height: 44,
          marginHorizontal: 20,
          alignItems: 'center',
          marginVertical: 8,
          borderRadius: 4,
        }}
      >
        <TextInput
          testID="AddressInput"
          onChangeText={text => {
            this.props.onChangeText(text);
          }}
          placeholder={this.props.placeholder}
          numberOfLines={1}
          placeholderTextColor="#81868e"
          value={this.props.address}
          style={{ flex: 1, marginHorizontal: 8, minHeight: 33, color: '#81868e' }}
          editable={!this.props.isLoading}
          onSubmitEditing={Keyboard.dismiss}
          {...this.props}
        />
        <TouchableOpacity
          disabled={this.props.isLoading}
          onPress={() => {
            Keyboard.dismiss();
            if (isDesktop) {
              this.showActionSheet();
            } else {
              NavigationService.navigate('ScanQRCodeRoot', {
                screen: 'ScanQRCode',
                params: {
                  launchedBy: this.props.launchedBy,
                  onBarScanned: this.props.onBarScanned,
                },
              });
            }
          }}
          style={{
            height: 36,
            flexDirection: 'row',
            alignItems: 'center',
            justifyContent: 'space-between',
            backgroundColor: BlueCurrentTheme.colors.scanLabel,
            borderRadius: 4,
            paddingVertical: 4,
            paddingHorizontal: 8,
            marginHorizontal: 4,
          }}
        >
          <Image style={{}} source={require('./img/scan-white.png')} />
          <Text style={{ marginLeft: 4, color: BlueCurrentTheme.colors.inverseForegroundColor }}>{loc.send.details_scan}</Text>
        </TouchableOpacity>
      </View>
    );
  }
}

export class BlueReplaceFeeSuggestions extends Component {
  static propTypes = {
    onFeeSelected: PropTypes.func.isRequired,
    transactionMinimum: PropTypes.number.isRequired,
  };

  static defaultProps = {
    onFeeSelected: undefined,
    transactionMinimum: 1,
  };

  state = { networkFees: undefined, selectedFeeType: NetworkTransactionFeeType.FAST, customFeeValue: 0 };

  async componentDidMount() {
    const networkFees = await NetworkTransactionFees.recommendedFees();
    this.setState({ networkFees }, () => this.onFeeSelected(NetworkTransactionFeeType.FAST));
  }

  onFeeSelected = selectedFeeType => {
    if (selectedFeeType !== NetworkTransactionFeeType.CUSTOM) {
      Keyboard.dismiss();
    }
    if (selectedFeeType === NetworkTransactionFeeType.FAST) {
      this.props.onFeeSelected(this.state.networkFees.fastestFee);
      this.setState({ selectedFeeType }, () => this.props.onFeeSelected(this.state.networkFees.fastestFee));
    } else if (selectedFeeType === NetworkTransactionFeeType.MEDIUM) {
      this.setState({ selectedFeeType }, () => this.props.onFeeSelected(this.state.networkFees.mediumFee));
    } else if (selectedFeeType === NetworkTransactionFeeType.SLOW) {
      this.setState({ selectedFeeType }, () => this.props.onFeeSelected(this.state.networkFees.slowFee));
    } else if (selectedFeeType === NetworkTransactionFeeType.CUSTOM) {
      this.props.onFeeSelected(this.state.customFeeValue);
    }
  };

  onCustomFeeTextChange = customFee => {
    this.setState({ customFeeValue: Number(customFee), selectedFeeType: NetworkTransactionFeeType.CUSTOM }, () => {
      this.onFeeSelected(NetworkTransactionFeeType.CUSTOM);
    });
  };

  render() {
    return (
      <View>
        {this.state.networkFees && (
          <>
            <BlueText>Suggestions</BlueText>
            <BlueListItem
              onPress={() => this.onFeeSelected(NetworkTransactionFeeType.FAST)}
              containerStyle={{ paddingHorizontal: 0, marginHorizontal: 0, backgroundColor: BlueCurrentTheme.colors.transparent }}
              bottomDivider={false}
              title="Fast"
              rightTitle={`${this.state.networkFees.fastestFee} sat/b`}
              rightTitleStyle={{ fontSize: 13, color: BlueCurrentTheme.colors.alternativeTextColor }}
              {...(this.state.selectedFeeType === NetworkTransactionFeeType.FAST
                ? { rightIcon: <Icon name="check" type="octaicon" color={BlueCurrentTheme.colors.successCheck} /> }
                : { hideChevron: true })}
            />
            <BlueListItem
              onPress={() => this.onFeeSelected(NetworkTransactionFeeType.MEDIUM)}
              containerStyle={{ paddingHorizontal: 0, marginHorizontal: 0, backgroundColor: BlueCurrentTheme.colors.transparent }}
              bottomDivider={false}
              title="Medium"
              rightTitle={`${this.state.networkFees.mediumFee} sat/b`}
              rightTitleStyle={{ fontSize: 13, color: BlueCurrentTheme.colors.alternativeTextColor }}
              {...(this.state.selectedFeeType === NetworkTransactionFeeType.MEDIUM
                ? { rightIcon: <Icon name="check" type="octaicon" color={BlueCurrentTheme.colors.successCheck} /> }
                : { hideChevron: true })}
            />
            <BlueListItem
              onPress={() => this.onFeeSelected(NetworkTransactionFeeType.SLOW)}
              containerStyle={{ paddingHorizontal: 0, marginHorizontal: 0, backgroundColor: BlueCurrentTheme.colors.transparent }}
              bottomDivider={false}
              title="Slow"
              rightTitle={`${this.state.networkFees.slowFee} sat/b`}
              rightTitleStyle={{ fontSize: 13, color: BlueCurrentTheme.colors.alternativeTextColor }}
              {...(this.state.selectedFeeType === NetworkTransactionFeeType.SLOW
                ? { rightIcon: <Icon name="check" type="octaicon" color={BlueCurrentTheme.colors.successCheck} /> }
                : { hideChevron: true })}
            />
          </>
        )}
        <TouchableOpacity onPress={() => this.customTextInput.focus()}>
          <View style={{ flexDirection: 'row', justifyContent: 'space-between', marginHorizontal: 0, alignItems: 'center' }}>
            <Text style={{ color: BlueCurrentTheme.colors.foregroundColor, fontSize: 16, fontWeight: '500' }}>Custom</Text>
            <View
              style={{
                flexDirection: 'row',
                minHeight: 44,
                height: 44,
                minWidth: 48,
                alignItems: 'center',
                justifyContent: 'flex-end',
                marginVertical: 8,
              }}
            >
              <TextInput
                onChangeText={this.onCustomFeeTextChange}
                keyboardType="numeric"
                value={this.state.customFeeValue}
                ref={ref => (this.customTextInput = ref)}
                maxLength={9}
                style={{
                  borderColor: BlueCurrentTheme.colors.formBorder,
                  borderBottomColor: BlueCurrentTheme.colors.formBorder,
                  borderWidth: 1.0,
                  borderBottomWidth: 0.5,
                  borderRadius: 4,
                  minHeight: 33,
                  maxWidth: 100,
                  minWidth: 44,
                  color: '#81868e',
                  backgroundColor: BlueCurrentTheme.colors.inputBackgroundColor,
                  textAlign: 'right',
                }}
                onFocus={() => this.onCustomFeeTextChange(this.state.customFeeValue)}
                defaultValue={`${this.props.transactionMinimum}`}
                placeholder="Custom sat/b"
                inputAccessoryViewID={BlueDismissKeyboardInputAccessory.InputAccessoryViewID}
              />
              <Text style={{ color: BlueCurrentTheme.colors.alternativeTextColor, marginHorizontal: 8 }}>sat/b</Text>
              {this.state.selectedFeeType === NetworkTransactionFeeType.CUSTOM && <Icon name="check" type="octaicon" color="#0070FF" />}
            </View>
            <BlueDismissKeyboardInputAccessory />
          </View>
        </TouchableOpacity>
        <BlueText style={{ color: BlueCurrentTheme.colors.alternativeTextColor }}>
          The total fee rate (satoshi per byte) you want to pay should be higher than {this.props.transactionMinimum} sat/byte
        </BlueText>
      </View>
    );
  }
}

export class BlueBitcoinAmount extends Component {
  static propTypes = {
    isLoading: PropTypes.bool,
    /**
     * amount is a sting thats always in current unit denomination, e.g. '0.001' or '9.43' or '10000'
     */
    amount: PropTypes.oneOfType([PropTypes.number, PropTypes.string]),
    /**
     * callback that returns currently typed amount, in current denomination, e.g. 0.001 or 10000 or $9.34
     * (btc, sat, fiat)
     */
    onChangeText: PropTypes.func,
    /**
     * callback thats fired to notify of currently selected denomination, returns <BitcoinUnit.*>
     */
    onAmountUnitChange: PropTypes.func,
    disabled: PropTypes.bool,
  };

  /**
   * cache of conversions  fiat amount => satoshi
   * @type {{}}
   */
  static conversionCache = {};

  static getCachedSatoshis(amount) {
    return BlueBitcoinAmount.conversionCache[amount + BitcoinUnit.LOCAL_CURRENCY] || false;
  }

  static setCachedSatoshis(amount, sats) {
    BlueBitcoinAmount.conversionCache[amount + BitcoinUnit.LOCAL_CURRENCY] = sats;
  }

  constructor(props) {
    super(props);
    this.state = { unit: props.unit || BitcoinUnit.BTC, previousUnit: BitcoinUnit.SATS };
  }

  /**
   * here we must recalculate old amont value (which was denominated in `previousUnit`) to new denomination `newUnit`
   * and fill this value in input box, so user can switch between, for example, 0.001 BTC <=> 100000 sats
   *
   * @param previousUnit {string} one of {BitcoinUnit.*}
   * @param newUnit {string} one of {BitcoinUnit.*}
   */
  onAmountUnitChange(previousUnit, newUnit) {
    const amount = this.props.amount || 0;
    console.log('was:', amount, previousUnit, '; converting to', newUnit);
    let sats = 0;
    switch (previousUnit) {
      case BitcoinUnit.BTC:
        sats = new BigNumber(amount).multipliedBy(100000000).toString();
        break;
      case BitcoinUnit.SATS:
        sats = amount;
        break;
      case BitcoinUnit.LOCAL_CURRENCY:
        sats = new BigNumber(currency.fiatToBTC(amount)).multipliedBy(100000000).toString();
        break;
    }
    if (previousUnit === BitcoinUnit.LOCAL_CURRENCY && BlueBitcoinAmount.conversionCache[amount + previousUnit]) {
      // cache hit! we reuse old value that supposedly doesnt have rounding errors
      sats = BlueBitcoinAmount.conversionCache[amount + previousUnit];
    }
    console.log('so, in sats its', sats);

    const newInputValue = formatBalancePlain(sats, newUnit, false);
    console.log('and in', newUnit, 'its', newInputValue);

    if (newUnit === BitcoinUnit.LOCAL_CURRENCY && previousUnit === BitcoinUnit.SATS) {
      // we cache conversion, so when we will need reverse conversion there wont be a rounding error
      BlueBitcoinAmount.conversionCache[newInputValue + newUnit] = amount;
    }
    this.props.onChangeText(newInputValue);
    if (this.props.onAmountUnitChange) this.props.onAmountUnitChange(newUnit);
  }

  /**
   * responsible for cycling currently selected denomination, BTC->SAT->LOCAL_CURRENCY->BTC
   */
  changeAmountUnit = () => {
    let previousUnit = this.state.unit;
    let newUnit;
    if (previousUnit === BitcoinUnit.BTC) {
      newUnit = BitcoinUnit.SATS;
    } else if (previousUnit === BitcoinUnit.SATS) {
      newUnit = BitcoinUnit.LOCAL_CURRENCY;
    } else if (previousUnit === BitcoinUnit.LOCAL_CURRENCY) {
      newUnit = BitcoinUnit.BTC;
    } else {
      newUnit = BitcoinUnit.BTC;
      previousUnit = BitcoinUnit.SATS;
    }
    this.setState({ unit: newUnit, previousUnit }, () => this.onAmountUnitChange(previousUnit, newUnit));
  };

  maxLength = () => {
    switch (this.state.unit) {
      case BitcoinUnit.BTC:
        return 10;
      case BitcoinUnit.SATS:
        return 15;
      default:
        return 15;
    }
  };

  textInput = React.createRef();

  handleTextInputOnPress = () => {
    this.textInput.current.focus();
  };

  render() {
    const amount = this.props.amount || 0;
    let secondaryDisplayCurrency = formatBalanceWithoutSuffix(amount, BitcoinUnit.LOCAL_CURRENCY, false);

    // if main display is sat or btc - secondary display is fiat
    // if main display is fiat - secondary dislay is btc
    let sat;
    switch (this.state.unit) {
      case BitcoinUnit.BTC:
        sat = new BigNumber(amount).multipliedBy(100000000).toString();
        secondaryDisplayCurrency = formatBalanceWithoutSuffix(sat, BitcoinUnit.LOCAL_CURRENCY, false);
        break;
      case BitcoinUnit.SATS:
        secondaryDisplayCurrency = formatBalanceWithoutSuffix(amount.toString(), BitcoinUnit.LOCAL_CURRENCY, false);
        break;
      case BitcoinUnit.LOCAL_CURRENCY:
        secondaryDisplayCurrency = currency.fiatToBTC(parseFloat(amount));
        if (BlueBitcoinAmount.conversionCache[amount + BitcoinUnit.LOCAL_CURRENCY]) {
          // cache hit! we reuse old value that supposedly doesnt have rounding errors
          const sats = BlueBitcoinAmount.conversionCache[amount + BitcoinUnit.LOCAL_CURRENCY];
          secondaryDisplayCurrency = currency.satoshiToBTC(sats);
        }
        break;
    }

    if (amount === BitcoinUnit.MAX) secondaryDisplayCurrency = ''; // we dont want to display NaN
    return (
      <TouchableWithoutFeedback disabled={this.props.pointerEvents === 'none'} onPress={() => this.textInput.focus()}>
        <View style={{ flexDirection: 'row', justifyContent: 'space-between' }}>
          {!this.props.disabled && <View style={{ alignSelf: 'center', marginLeft: 16, padding: 15 }} />}
          <View style={{ flex: 1 }}>
            <View
              style={{ flexDirection: 'row', alignContent: 'space-between', justifyContent: 'center', paddingTop: 16, paddingBottom: 2 }}
            >
              {this.state.unit === BitcoinUnit.LOCAL_CURRENCY && (
                <Text
                  style={{
                    color: this.props.disabled
                      ? BlueCurrentTheme.colors.buttonDisabledTextColor
                      : BlueCurrentTheme.colors.alternativeTextColor2,
                    fontSize: 18,
                    marginHorizontal: 4,
                    fontWeight: 'bold',
                    alignSelf: 'center',
                    justifyContent: 'center',
                  }}
                >
                  {currency.getCurrencySymbol() + ' '}
                </Text>
              )}
              <TextInput
                {...this.props}
                testID="BitcoinAmountInput"
                keyboardType="numeric"
                adjustsFontSizeToFit
                onChangeText={text => {
                  text = text.trim();
                  if (this.state.unit !== BitcoinUnit.LOCAL_CURRENCY) {
                    text = text.replace(',', '.');
                    const split = text.split('.');
                    if (split.length >= 2) {
                      text = `${parseInt(split[0], 10)}.${split[1]}`;
                    } else {
                      text = `${parseInt(split[0], 10)}`;
                    }
                    text = this.state.unit === BitcoinUnit.BTC ? text.replace(/[^0-9.]/g, '') : text.replace(/[^0-9]/g, '');
                    text = text.replace(/(\..*)\./g, '$1');

                    if (text.startsWith('.')) {
                      text = '0.';
                    }
                    text = text.replace(/(0{1,}.)\./g, '$1');
                    if (this.state.unit !== BitcoinUnit.BTC) {
                      text = text.replace(/[^0-9.]/g, '');
                    }
                  } else if (this.state.unit === BitcoinUnit.LOCAL_CURRENCY) {
                    text = text.replace(/,/gi, '');
                    if (text.split('.').length > 2) {
                      // too many dots. stupid code to remove all but first dot:
                      let rez = '';
                      let first = true;
                      for (const part of text.split('.')) {
                        rez += part;
                        if (first) {
                          rez += '.';
                          first = false;
                        }
                      }
                      text = rez;
                    }
                    text = text.replace(/[^\d.,-]/g, ''); // remove all but numberd, dots & commas
                  }

                  this.props.onChangeText(text);
                }}
                onBlur={() => {
                  if (this.props.onBlur) this.props.onBlur();
                }}
                onFocus={() => {
                  if (this.props.onFocus) this.props.onFocus();
                }}
                placeholder="0"
                maxLength={this.maxLength()}
                ref={textInput => (this.textInput = textInput)}
                editable={!this.props.isLoading && !this.props.disabled}
                value={parseFloat(amount) > 0 || amount === BitcoinUnit.MAX ? amount : undefined}
                placeholderTextColor={
                  this.props.disabled ? BlueCurrentTheme.colors.buttonDisabledTextColor : BlueCurrentTheme.colors.alternativeTextColor2
                }
                style={{
                  color: this.props.disabled
                    ? BlueCurrentTheme.colors.buttonDisabledTextColor
                    : BlueCurrentTheme.colors.alternativeTextColor2,
                  fontWeight: 'bold',
                  fontSize: amount.length > 10 ? 20 : 36,
                }}
              />
              {this.state.unit !== BitcoinUnit.LOCAL_CURRENCY && (
                <Text
                  style={{
                    color: this.props.disabled
                      ? BlueCurrentTheme.colors.buttonDisabledTextColor
                      : BlueCurrentTheme.colors.alternativeTextColor2,
                    fontSize: 15,
                    marginHorizontal: 4,
                    fontWeight: '600',
                    alignSelf: 'center',
                    justifyContent: 'center',
                  }}
                >
                  {' ' + this.state.unit}
                </Text>
              )}
            </View>
            <View style={{ alignItems: 'center', marginBottom: 22 }}>
              <Text style={{ fontSize: 16, color: '#9BA0A9', fontWeight: '600' }}>
                {this.state.unit === BitcoinUnit.LOCAL_CURRENCY && amount !== BitcoinUnit.MAX
                  ? removeTrailingZeros(secondaryDisplayCurrency)
                  : secondaryDisplayCurrency}
                {this.state.unit === BitcoinUnit.LOCAL_CURRENCY && amount !== BitcoinUnit.MAX ? ` ${BitcoinUnit.BTC}` : null}
              </Text>
            </View>
          </View>
          {!this.props.disabled && (
            <TouchableOpacity
              style={{ alignSelf: 'center', marginRight: 16, paddingLeft: 16, paddingVertical: 16 }}
              onPress={this.changeAmountUnit}
            >
              <Image source={require('./img/round-compare-arrows-24-px.png')} />
            </TouchableOpacity>
          )}
        </View>
      </TouchableWithoutFeedback>
    );
  }
}
const styles = StyleSheet.create({
  balanceBlur: {
    height: 30,
    width: 100,
    marginRight: 16,
  },
});

export function BlueBigCheckmark({ style }) {
  const defaultStyles = {
    backgroundColor: '#ccddf9',
    width: 120,
    height: 120,
    borderRadius: 60,
    alignSelf: 'center',
    justifyContent: 'center',
    marginTop: 0,
    marginBottom: 0,
  };
  const mergedStyles = { ...defaultStyles, ...style };
  return (
    <View style={mergedStyles}>
      <Icon name="check" size={50} type="font-awesome" color="#0f5cc0" />
    </View>
  );
}

const tabsStyles = StyleSheet.create({
  root: {
    flexDirection: 'row',
    height: 50,
    borderColor: '#e3e3e3',
    borderBottomWidth: 1,
  },
  tabRoot: {
    justifyContent: 'center',
    alignItems: 'center',
    borderColor: 'white',
    borderBottomWidth: 2,
  },
});

export const BlueTabs = ({ active, onSwitch, tabs }) => (
  <View style={tabsStyles.root}>
    {tabs.map((Tab, i) => (
      <TouchableOpacity
        key={i}
        onPress={() => onSwitch(i)}
        style={[
          tabsStyles.tabRoot,
          active === i && {
            borderColor: BlueCurrentTheme.colors.buttonAlternativeTextColor,
            borderBottomWidth: 2,
          },
          { width: width / tabs.length },
        ]}
      >
        <Tab active={active === i} />
      </TouchableOpacity>
    ))}
  </View>
);

export class DynamicQRCode extends Component {
  constructor() {
    super();
    const qrCodeHeight = height > width ? width - 40 : width / 3;
    const qrCodeMaxHeight = 370;
    this.state = {
      index: 0,
      total: 0,
      qrCodeHeight: Math.min(qrCodeHeight, qrCodeMaxHeight),
      intervalHandler: null,
    };
  }

  fragments = [];

  componentDidMount() {
    const { value, capacity = 800 } = this.props;
    this.fragments = encodeUR(value, capacity);
    this.setState(
      {
        total: this.fragments.length,
      },
      () => {
        this.startAutoMove();
      },
    );
  }

  moveToNextFragment = () => {
    const { index, total } = this.state;
    if (index === total - 1) {
      this.setState({
        index: 0,
      });
    } else {
      this.setState(state => ({
        index: state.index + 1,
      }));
    }
  };

  startAutoMove = () => {
    if (!this.state.intervalHandler)
      this.setState(() => ({
        intervalHandler: setInterval(this.moveToNextFragment, 500),
      }));
  };

  stopAutoMove = () => {
    clearInterval(this.state.intervalHandler);
    this.setState(() => ({
      intervalHandler: null,
    }));
  };

  moveToPreviousFragment = () => {
    const { index, total } = this.state;
    if (index > 0) {
      this.setState(state => ({
        index: state.index - 1,
      }));
    } else {
      this.setState(state => ({
        index: total - 1,
      }));
    }
  };

  render() {
    const currentFragment = this.fragments[this.state.index];
    return currentFragment ? (
      <View style={animatedQRCodeStyle.container}>
        <BlueSpacing20 />
        <View style={animatedQRCodeStyle.qrcodeContainer}>
          <QRCode
            value={currentFragment.toUpperCase()}
            size={this.state.qrCodeHeight}
            color="#000000"
            logoBackgroundColor={BlueCurrentTheme.colors.brandingColor}
            backgroundColor="#FFFFFF"
            ecl="L"
          />
        </View>
        <BlueSpacing20 />
        <View>
          <Text style={animatedQRCodeStyle.text}>
            {loc.formatString(loc._.of, { number: this.state.index + 1, total: this.state.total })}
          </Text>
        </View>
        <BlueSpacing20 />
        <View style={animatedQRCodeStyle.controller}>
          <TouchableOpacity
            style={[animatedQRCodeStyle.button, { width: '25%', alignItems: 'flex-start' }]}
            onPress={this.moveToPreviousFragment}
          >
            <Text style={animatedQRCodeStyle.text}>{loc.send.dynamic_prev}</Text>
          </TouchableOpacity>
          <TouchableOpacity
            style={[animatedQRCodeStyle.button, { width: '50%' }]}
            onPress={this.state.intervalHandler ? this.stopAutoMove : this.startAutoMove}
          >
            <Text style={animatedQRCodeStyle.text}>{this.state.intervalHandler ? loc.send.dynamic_stop : loc.send.dynamic_start}</Text>
          </TouchableOpacity>
          <TouchableOpacity
            style={[animatedQRCodeStyle.button, { width: '25%', alignItems: 'flex-end' }]}
            onPress={this.moveToNextFragment}
          >
            <Text style={animatedQRCodeStyle.text}>{loc.send.dynamic_next}</Text>
          </TouchableOpacity>
        </View>
      </View>
    ) : (
      <View>
        <Text>{loc.send.dynamic_init}</Text>
      </View>
    );
  }
}

const animatedQRCodeStyle = StyleSheet.create({
  container: {
    flex: 1,
    flexDirection: 'column',
    alignItems: 'center',
  },
  qrcodeContainer: {
    alignItems: 'center',
    justifyContent: 'center',
    borderWidth: 6,
    borderRadius: 8,
    borderColor: '#FFFFFF',
    margin: 6,
  },
  controller: {
    width: '90%',
    flexDirection: 'row',
    justifyContent: 'space-between',
    alignItems: 'center',
    borderRadius: 25,
    height: 45,
    paddingHorizontal: 18,
  },
  button: {
    alignItems: 'center',
    height: 45,
    justifyContent: 'center',
  },
  text: {
    fontSize: 14,
    color: BlueCurrentTheme.colors.foregroundColor,
    fontWeight: 'bold',
  },
});<|MERGE_RESOLUTION|>--- conflicted
+++ resolved
@@ -1249,24 +1249,6 @@
     backgroundColor: 'gray',
   },
 });
-<<<<<<< HEAD
-export class BluePlusIcon extends Component {
-  render() {
-    return (
-      <View {...this.props} style={stylesBlueIcon.container}>
-        <View style={stylesBlueIcon.box1}>
-          <View style={stylesBlueIcon.ball}>
-            <Ionicons
-              {...this.props}
-              name="ios-add"
-              size={26}
-              style={{
-                color: BlueCurrentTheme.colors.foregroundColor,
-                backgroundColor: 'transparent',
-              }}
-            />
-          </View>
-=======
 
 export const BluePlusIcon = props => {
   const { colors } = useTheme();
@@ -1290,7 +1272,6 @@
               top: 1,
             }}
           />
->>>>>>> e68b4b72
         </View>
       </View>
     </View>
