--- conflicted
+++ resolved
@@ -7,15 +7,12 @@
   OpenInBlockExplorer: 'open_in_blockExplorer',
   CopyAmount: 'copyAmount',
   CopyNote: 'copyNote',
-<<<<<<< HEAD
   ManageWallets: 'manageWallets',
   ImportWallet: 'importWallet',
-=======
   HideBalance: 'hideBalance',
   ViewInBitcoin: 'viewInBitcoin',
   ViewInSats: 'viewInSats',
   ViewInFiat: 'viewInFiat',
->>>>>>> e2e77a67
 };
 
 const icons = {
@@ -34,19 +31,17 @@
   Note: {
     iconValue: 'note.text',
   },
-<<<<<<< HEAD
   ManageWallets: {
     iconValue: 'slider.horizontal.3',
   },
   ImportWallet: {
     iconValue: 'square.and.arrow.down.on.square',
-=======
+  },
   ViewInBitcoin: {
     iconValue: 'bitcoinsign.circle',
   },
   ViewInFiat: {
     iconValue: 'coloncurrencysign.circle',
->>>>>>> e2e77a67
   },
 };
 
@@ -81,7 +76,6 @@
     text: loc.transactions.details_copy_note,
     icon: icons.Clipboard,
   },
-<<<<<<< HEAD
   ManageWallet: {
     id: keys.ManageWallets,
     text: loc.wallets.manage_title,
@@ -91,7 +85,7 @@
     id: keys.ImportWallet,
     text: loc.wallets.add_import_wallet,
     icon: icons.ImportWallet,
-=======
+  },
   HideBalance: {
     id: keys.HideBalance,
     text: loc.transactions.details_balance_hide,
@@ -112,6 +106,5 @@
     id: keys.ViewInBitcoin,
     text: loc.total_balance_view.view_in_bitcoin,
     icon: icons.ViewInBitcoin,
->>>>>>> e2e77a67
   },
 };