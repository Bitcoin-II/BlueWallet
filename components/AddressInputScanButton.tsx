--- conflicted
+++ resolved
@@ -13,7 +13,6 @@
 
 interface AddressInputScanButtonProps {
   isLoading: boolean;
-<<<<<<< HEAD
   onChangeText: (text: string) => void;
 }
 
@@ -22,13 +21,6 @@
 
   onChangeText,
 }: AddressInputScanButtonProps) => {
-=======
-  scanButtonTapped: () => void;
-  onChangeText: (text: string) => void;
-}
-
-export const AddressInputScanButton = ({ isLoading, scanButtonTapped, onChangeText }: AddressInputScanButtonProps) => {
->>>>>>> a7843e12
   const { colors } = useTheme();
   const { isClipboardGetContentEnabled } = useSettings();
 
@@ -63,17 +55,6 @@
     return availableActions;
   }, [isClipboardGetContentEnabled]);
 
-<<<<<<< HEAD
-  // useEffect(() => {
-  //   const data = params.onBarScanned;
-  //   if (data) {
-  //     onBarScanned({ data });
-  //     navigation.setParams({ onBarScanned: undefined });
-  //   }
-  // });
-
-=======
->>>>>>> a7843e12
   const onMenuItemPressed = useCallback(
     async (action: string) => {
       switch (action) {
@@ -144,11 +125,7 @@
       }
       Keyboard.dismiss();
     },
-<<<<<<< HEAD
     [navigation, onChangeText],
-=======
-    [navigation, onChangeText, scanButtonTapped],
->>>>>>> a7843e12
   );
 
   const buttonStyle = useMemo(() => [styles.scan, stylesHook.scan], [stylesHook.scan]);
