--- conflicted
+++ resolved
@@ -1,8 +1,4 @@
-<<<<<<< HEAD
-import { Alert as RNAlert, ToastAndroid } from 'react-native';
-=======
 import { Alert as RNAlert, Platform, ToastAndroid } from 'react-native';
->>>>>>> 02a9052e
 import triggerHapticFeedback, { HapticFeedbackTypes } from '../blue_modules/hapticFeedback';
 import loc from '../loc';
 
@@ -30,11 +26,7 @@
   }
   switch (type) {
     case AlertType.Toast:
-<<<<<<< HEAD
-      ToastAndroid.show(message, ToastAndroid.SHORT);
-=======
       ToastAndroid.showWithGravity(message, ToastAndroid.LONG, ToastAndroid.BOTTOM);
->>>>>>> 02a9052e
       break;
     default:
       RNAlert.alert(title ?? loc.alert.default, message);
