import React, { forwardRef, useCallback, useImperativeHandle, useRef } from 'react';
import {
  Animated,
  FlatList,
  I18nManager,
  Image,
  Platform,
  Pressable,
  StyleSheet,
  Text,
  TouchableOpacity,
  useWindowDimensions,
  View,
  FlatListProps,
  ListRenderItemInfo,
  ViewStyle,
} from 'react-native';
import LinearGradient from 'react-native-linear-gradient';
import { BlueSpacing10 } from '../BlueComponents';
import { LightningCustodianWallet, LightningLdkWallet, MultisigHDWallet } from '../class';
import WalletGradient from '../class/wallet-gradient';
import { useIsLargeScreen } from '../hooks/useIsLargeScreen';
import loc, { formatBalance, transactionTimeToReadable } from '../loc';
import { BlurredBalanceView } from './BlurredBalanceView';
import { useTheme } from './themes';
import { Transaction, TWallet } from '../class/wallets/types';

interface NewWalletPanelProps {
  onPress: () => void;
}

const nStyles = StyleSheet.create({
  container: {
    borderRadius: 10,
    minHeight: Platform.OS === 'ios' ? 164 : 181,
    justifyContent: 'center',
    alignItems: 'flex-start',
  },
  addAWAllet: {
    fontWeight: '600',
    fontSize: 24,
    marginBottom: 4,
  },
  addLine: {
    fontSize: 13,
  },
  button: {
    marginTop: 12,
    backgroundColor: '#007AFF',
    paddingHorizontal: 32,
    paddingVertical: 12,
    borderRadius: 8,
  },
  buttonText: {
    fontWeight: '500',
  },
});

const NewWalletPanel: React.FC<NewWalletPanelProps> = ({ onPress }) => {
  const { colors } = useTheme();
  const { width } = useWindowDimensions();
  const itemWidth = width * 0.82 > 375 ? 375 : width * 0.82;
  const isLargeScreen = useIsLargeScreen();
  const nStylesHooks = StyleSheet.create({
    container: isLargeScreen
      ? {
          paddingHorizontal: 24,
          marginVertical: 16,
        }
      : { paddingVertical: 16, paddingHorizontal: 24 },
  });

  return (
    <TouchableOpacity
      accessibilityRole="button"
      testID="CreateAWallet"
      onPress={onPress}
      style={isLargeScreen ? {} : { width: itemWidth * 1.2 }}
    >
      <View
        style={[
          nStyles.container,
          nStylesHooks.container,
          { backgroundColor: WalletGradient.createWallet() },
          isLargeScreen ? {} : { width: itemWidth },
        ]}
      >
        <Text style={[nStyles.addAWAllet, { color: colors.foregroundColor }]}>{loc.wallets.list_create_a_wallet}</Text>
        <Text style={[nStyles.addLine, { color: colors.alternativeTextColor }]}>{loc.wallets.list_create_a_wallet_text}</Text>
        <View style={nStyles.button}>
          <Text style={[nStyles.buttonText, { color: colors.brandingColor }]}>{loc.wallets.list_create_a_button}</Text>
        </View>
      </View>
    </TouchableOpacity>
  );
};

interface WalletCarouselItemProps {
  item: TWallet;
  onPress: (item: TWallet) => void;
  handleLongPress?: () => void;
  isSelectedWallet?: boolean;
  customStyle?: ViewStyle;
  horizontal?: boolean;
  isActive?: boolean;
  searchQuery?: string;
  renderHighlightedText?: (text: string, query: string) => JSX.Element;
}

export const WalletCarouselItem: React.FC<WalletCarouselItemProps> = ({
  item,
  onPress,
  handleLongPress,
  isSelectedWallet,
  customStyle,
  horizontal,
  isActive,
  searchQuery,
  renderHighlightedText,
}) => {
  const scaleValue = useRef(new Animated.Value(1.0)).current;
  const { colors } = useTheme();
  const { width } = useWindowDimensions();
  const itemWidth = width * 0.82 > 375 ? 375 : width * 0.82;
  const isLargeScreen = useIsLargeScreen();

  const onPressedIn = useCallback(() => {
    Animated.spring(scaleValue, {
      toValue: 0.95,
      useNativeDriver: true,
      friction: 3,
      tension: 100,
    }).start();
  }, [scaleValue]);

  const onPressedOut = useCallback(() => {
    Animated.spring(scaleValue, {
      toValue: 1.0,
      useNativeDriver: true,
      friction: 3,
      tension: 100,
    }).start();
  }, [scaleValue]);

  const handlePress = useCallback(() => {
    onPressedOut();
    onPress(item);
  }, [item, onPress, onPressedOut]);

  const opacity = isSelectedWallet === false ? 0.5 : 1.0;
  let image;
  switch (item.type) {
    case LightningLdkWallet.type:
    case LightningCustodianWallet.type:
      image = I18nManager.isRTL ? require('../img/lnd-shape-rtl.png') : require('../img/lnd-shape.png');
      break;
    case MultisigHDWallet.type:
      image = I18nManager.isRTL ? require('../img/vault-shape-rtl.png') : require('../img/vault-shape.png');
      break;
    default:
      image = I18nManager.isRTL ? require('../img/btc-shape-rtl.png') : require('../img/btc-shape.png');
  }

  const latestTransactionText =
    item.getBalance() !== 0 && item.getLatestTransactionTime() === 0
      ? loc.wallets.pull_to_refresh
      : item.getTransactions().find((tx: Transaction) => tx.confirmations === 0)
        ? loc.transactions.pending
        : transactionTimeToReadable(item.getLatestTransactionTime());

  const balance = !item.hideBalance && formatBalance(Number(item.getBalance()), item.getPreferredBalanceUnit(), true);

  return (
    <Animated.View
      style={[
        isLargeScreen || !horizontal ? [iStyles.rootLargeDevice, customStyle] : (customStyle ?? { ...iStyles.root, width: itemWidth }),
        { opacity, transform: [{ scale: scaleValue }] },
      ]}
    >
      <Pressable
        accessibilityRole="button"
        testID={item.getLabel()}
        onPressIn={onPressedIn}
        onPressOut={onPressedOut}
        onLongPress={() => {
          if (handleLongPress) handleLongPress();
        }}
        onPress={handlePress}
      >
        <View style={[iStyles.shadowContainer, { backgroundColor: colors.background, shadowColor: colors.shadowColor }]}>
          <LinearGradient colors={WalletGradient.gradientsFor(item.type)} style={iStyles.grad}>
            <Image source={image} style={iStyles.image} />
            <Text style={iStyles.br} />
            <Text numberOfLines={1} style={[iStyles.label, { color: colors.inverseForegroundColor }]}>
              {renderHighlightedText && searchQuery ? renderHighlightedText(item.getLabel(), searchQuery) : item.getLabel()}
            </Text>
            <View style={iStyles.balanceContainer}>
              {item.hideBalance ? (
                <>
                  <BlueSpacing10 />
                  <BlurredBalanceView />
                </>
              ) : (
                <Text
                  numberOfLines={1}
                  adjustsFontSizeToFit
                  key={`${balance}`} // force component recreation on balance change. To fix right-to-left languages, like Farsi
                  style={[iStyles.balance, { color: colors.inverseForegroundColor }]}
                >
                  {`${balance} `}
                </Text>
              )}
            </View>
            <Text style={iStyles.br} />
            <Text numberOfLines={1} style={[iStyles.latestTx, { color: colors.inverseForegroundColor }]}>
              {loc.wallets.list_latest_transaction}
            </Text>
            <Text numberOfLines={1} style={[iStyles.latestTxTime, { color: colors.inverseForegroundColor }]}>
              {latestTransactionText}
            </Text>
          </LinearGradient>
        </View>
      </Pressable>
    </Animated.View>
  );
};

const iStyles = StyleSheet.create({
  root: { paddingRight: 20 },
  rootLargeDevice: { marginVertical: 20 },
  grad: {
    padding: 15,
    borderRadius: 12,
    minHeight: 164,
  },
  balanceContainer: {
    height: 40,
  },
  image: {
    width: 99,
    height: 94,
    position: 'absolute',
    bottom: 0,
    right: 0,
  },
  br: {
    backgroundColor: 'transparent',
  },
  label: {
    backgroundColor: 'transparent',
    fontSize: 19,
    writingDirection: I18nManager.isRTL ? 'rtl' : 'ltr',
  },
  balance: {
    backgroundColor: 'transparent',
    fontWeight: 'bold',
    fontSize: 36,
    writingDirection: I18nManager.isRTL ? 'rtl' : 'ltr',
  },
  latestTx: {
    backgroundColor: 'transparent',
    fontSize: 13,
    writingDirection: I18nManager.isRTL ? 'rtl' : 'ltr',
  },
  latestTxTime: {
    backgroundColor: 'transparent',
    fontWeight: 'bold',
    writingDirection: I18nManager.isRTL ? 'rtl' : 'ltr',
    fontSize: 16,
  },
  shadowContainer: {
    ...Platform.select({
      ios: {
        shadowOffset: { width: 0, height: 4 },
        shadowOpacity: 25 / 100,
        shadowRadius: 8,
        borderRadius: 12,
      },
      android: {
        elevation: 8,
        borderRadius: 12,
      },
    }),
  },
});

<<<<<<< HEAD
=======
export const WalletCarouselItem: React.FC<WalletCarouselItemProps> = React.memo(
  ({ item, onPress, handleLongPress, isSelectedWallet, customStyle, horizontal, allowOnPressAnimation = true }) => {
    const scaleValue = useRef(new Animated.Value(1.0)).current;
    const { colors } = useTheme();
    const { walletTransactionUpdateStatus } = useStorage();
    const { width } = useWindowDimensions();
    const itemWidth = width * 0.82 > 375 ? 375 : width * 0.82;
    const isLargeScreen = useIsLargeScreen();

    const onPressedIn = useCallback(() => {
      Animated.spring(scaleValue, {
        toValue: 0.95,
        useNativeDriver: true,
        friction: 3,
        tension: 100,
      }).start();
    }, [scaleValue]);

    const onPressedOut = useCallback(() => {
      Animated.spring(scaleValue, {
        toValue: 1.0,
        useNativeDriver: true,
        friction: 3,
        tension: 100,
      }).start();
    }, [scaleValue]);

    const handlePress = useCallback(() => {
      onPressedOut();
      onPress(item);
    }, [item, onPress, onPressedOut]);

    const opacity = isSelectedWallet === false ? 0.5 : 1.0;
    let image;
    switch (item.type) {
      case LightningLdkWallet.type:
      case LightningCustodianWallet.type:
        image = I18nManager.isRTL ? require('../img/lnd-shape-rtl.png') : require('../img/lnd-shape.png');
        break;
      case MultisigHDWallet.type:
        image = I18nManager.isRTL ? require('../img/vault-shape-rtl.png') : require('../img/vault-shape.png');
        break;
      default:
        image = I18nManager.isRTL ? require('../img/btc-shape-rtl.png') : require('../img/btc-shape.png');
    }

    const latestTransactionText =
      walletTransactionUpdateStatus === WalletTransactionsStatus.ALL || walletTransactionUpdateStatus === item.getID()
        ? loc.transactions.updating
        : item.getBalance() !== 0 && item.getLatestTransactionTime() === 0
          ? loc.wallets.pull_to_refresh
          : item.getTransactions().find((tx: Transaction) => tx.confirmations === 0)
            ? loc.transactions.pending
            : transactionTimeToReadable(item.getLatestTransactionTime());

    const balance = !item.hideBalance && formatBalance(Number(item.getBalance()), item.getPreferredBalanceUnit(), true);

    return (
      <Animated.View
        style={[
          isLargeScreen || !horizontal ? [iStyles.rootLargeDevice, customStyle] : (customStyle ?? { ...iStyles.root, width: itemWidth }),
          { opacity, transform: [{ scale: scaleValue }] },
        ]}
      >
        <Pressable
          accessibilityRole="button"
          testID={item.getLabel()}
          onPressIn={allowOnPressAnimation ? onPressedIn : undefined}
          onPressOut={allowOnPressAnimation ? onPressedOut : undefined}
          onLongPress={() => {
            if (handleLongPress) handleLongPress();
          }}
          onPress={handlePress}
        >
          <View style={[iStyles.shadowContainer, { backgroundColor: colors.background, shadowColor: colors.shadowColor }]}>
            <LinearGradient colors={WalletGradient.gradientsFor(item.type)} style={iStyles.grad}>
              <Image source={image} style={iStyles.image} />
              <Text style={iStyles.br} />
              <Text numberOfLines={1} style={[iStyles.label, { color: colors.inverseForegroundColor }]}>
                {item.getLabel()}
              </Text>
              <View style={iStyles.balanceContainer}>
                {item.hideBalance ? (
                  <>
                    <BlueSpacing10 />
                    <BlurredBalanceView />
                  </>
                ) : (
                  <Text
                    numberOfLines={1}
                    adjustsFontSizeToFit
                    key={`${balance}`} // force component recreation on balance change. To fix right-to-left languages, like Farsi
                    style={[iStyles.balance, { color: colors.inverseForegroundColor }]}
                  >
                    {`${balance} `}
                  </Text>
                )}
              </View>
              <Text style={iStyles.br} />
              <Text numberOfLines={1} style={[iStyles.latestTx, { color: colors.inverseForegroundColor }]}>
                {loc.wallets.list_latest_transaction}
              </Text>
              <Text numberOfLines={1} style={[iStyles.latestTxTime, { color: colors.inverseForegroundColor }]}>
                {latestTransactionText}
              </Text>
            </LinearGradient>
          </View>
        </Pressable>
      </Animated.View>
    );
  },
);

>>>>>>> 9c64bee6
interface WalletsCarouselProps extends Partial<FlatListProps<any>> {
  horizontal?: boolean;
  selectedWallet?: string;
  onPress: (item: TWallet) => void;
  onNewWalletPress?: () => void;
  handleLongPress?: () => void;
  data: TWallet[];
  scrollEnabled?: boolean;
  renderHighlightedText?: (text: string, query: string) => JSX.Element;
  searchQuery?: string;
}

type FlatListRefType = FlatList<any> & {
  scrollToEnd(params?: { animated?: boolean | null }): void;
  scrollToIndex(params: { animated?: boolean | null; index: number; viewOffset?: number; viewPosition?: number }): void;
  scrollToItem(params: { animated?: boolean | null; item: TWallet; viewPosition?: number }): void;
  scrollToOffset(params: { animated?: boolean | null; offset: number }): void;
  recordInteraction(): void;
  flashScrollIndicators(): void;
  getNativeScrollRef(): View;
};

const cStyles = StyleSheet.create({
  content: {
    paddingTop: 16,
  },
  contentLargeScreen: {
    paddingHorizontal: 16,
  },
  separatorStyle: {
    width: 16,
    height: 20,
  },
});

const ListHeaderComponent: React.FC = () => <View style={cStyles.separatorStyle} />;

const WalletsCarousel = forwardRef<FlatListRefType, WalletsCarouselProps>((props, ref) => {
  const {
    horizontal,
    data,
    handleLongPress,
    onPress,
    selectedWallet,
    scrollEnabled,
    onNewWalletPress,
    searchQuery,
    renderHighlightedText,
  } = props;
  const renderItem = useCallback(
    ({ item, index }: ListRenderItemInfo<TWallet>) =>
      item ? (
        <WalletCarouselItem
          isSelectedWallet={!horizontal && selectedWallet ? selectedWallet === item.getID() : undefined}
          item={item}
          handleLongPress={handleLongPress}
          onPress={onPress}
          horizontal={horizontal}
          searchQuery={searchQuery}
          renderHighlightedText={renderHighlightedText}
        />
      ) : null,
    [horizontal, selectedWallet, handleLongPress, onPress, searchQuery, renderHighlightedText],
  );

  const flatListRef = useRef<FlatList<any>>(null);

  useImperativeHandle(ref, (): any => {
    return {
      scrollToEnd: (params: { animated?: boolean | null | undefined } | undefined) => flatListRef.current?.scrollToEnd(params),
      scrollToIndex: (params: {
        animated?: boolean | null | undefined;
        index: number;
        viewOffset?: number | undefined;
        viewPosition?: number | undefined;
      }) => flatListRef.current?.scrollToIndex(params),
      scrollToItem: (params: {
        animated?: boolean | null | undefined;
        item: any;
        viewOffset?: number | undefined;
        viewPosition?: number | undefined;
      }) => flatListRef.current?.scrollToItem(params),
      scrollToOffset: (params: { animated?: boolean | null | undefined; offset: number }) => flatListRef.current?.scrollToOffset(params),
      recordInteraction: () => flatListRef.current?.recordInteraction(),
      flashScrollIndicators: () => flatListRef.current?.flashScrollIndicators(),
      getNativeScrollRef: () => flatListRef.current?.getNativeScrollRef(),
    };
  }, []);

  const onScrollToIndexFailed = (error: { averageItemLength: number; index: number }): void => {
    console.debug('onScrollToIndexFailed');
    console.debug(error);
    flatListRef.current?.scrollToOffset({ offset: error.averageItemLength * error.index, animated: true });
    setTimeout(() => {
      if (data.length !== 0 && flatListRef.current !== null) {
        flatListRef.current.scrollToIndex({ index: error.index, animated: true });
      }
    }, 100);
  };

  const { width } = useWindowDimensions();
  const sliderHeight = 195;
  const itemWidth = width * 0.82 > 375 ? 375 : width * 0.82;

  return horizontal ? (
    <FlatList
      ref={flatListRef}
      renderItem={renderItem}
      extraData={data}
      keyExtractor={(_, index) => index.toString()}
      showsVerticalScrollIndicator={false}
      pagingEnabled
      disableIntervalMomentum={horizontal}
      snapToInterval={itemWidth}
      decelerationRate="fast"
      contentContainerStyle={cStyles.content}
      directionalLockEnabled
      showsHorizontalScrollIndicator={false}
      initialNumToRender={10}
      scrollEnabled={scrollEnabled}
      ListHeaderComponent={ListHeaderComponent}
      style={{ minHeight: sliderHeight + 12 }}
      onScrollToIndexFailed={onScrollToIndexFailed}
      ListFooterComponent={onNewWalletPress ? <NewWalletPanel onPress={onNewWalletPress} /> : null}
      {...props}
    />
  ) : (
    <View style={cStyles.contentLargeScreen}>
      {data.map((item, index) =>
        item ? (
          <WalletCarouselItem
            isSelectedWallet={!horizontal && selectedWallet ? selectedWallet === item.getID() : undefined}
            item={item}
            handleLongPress={handleLongPress}
            onPress={onPress}
            key={index}
            searchQuery={props.searchQuery}
            renderHighlightedText={props.renderHighlightedText}
          />
        ) : null,
      )}
      {onNewWalletPress && <NewWalletPanel onPress={onNewWalletPress} />}
    </View>
  );
});

export default WalletsCarousel;<|MERGE_RESOLUTION|>--- conflicted
+++ resolved
@@ -23,6 +23,8 @@
 import loc, { formatBalance, transactionTimeToReadable } from '../loc';
 import { BlurredBalanceView } from './BlurredBalanceView';
 import { useTheme } from './themes';
+import { useStorage } from '../hooks/context/useStorage';
+import { WalletTransactionsStatus } from './Context/StorageProvider';
 import { Transaction, TWallet } from '../class/wallets/types';
 
 interface NewWalletPanelProps {
@@ -103,127 +105,8 @@
   customStyle?: ViewStyle;
   horizontal?: boolean;
   isActive?: boolean;
-  searchQuery?: string;
-  renderHighlightedText?: (text: string, query: string) => JSX.Element;
+  allowOnPressAnimation?: boolean;
 }
-
-export const WalletCarouselItem: React.FC<WalletCarouselItemProps> = ({
-  item,
-  onPress,
-  handleLongPress,
-  isSelectedWallet,
-  customStyle,
-  horizontal,
-  isActive,
-  searchQuery,
-  renderHighlightedText,
-}) => {
-  const scaleValue = useRef(new Animated.Value(1.0)).current;
-  const { colors } = useTheme();
-  const { width } = useWindowDimensions();
-  const itemWidth = width * 0.82 > 375 ? 375 : width * 0.82;
-  const isLargeScreen = useIsLargeScreen();
-
-  const onPressedIn = useCallback(() => {
-    Animated.spring(scaleValue, {
-      toValue: 0.95,
-      useNativeDriver: true,
-      friction: 3,
-      tension: 100,
-    }).start();
-  }, [scaleValue]);
-
-  const onPressedOut = useCallback(() => {
-    Animated.spring(scaleValue, {
-      toValue: 1.0,
-      useNativeDriver: true,
-      friction: 3,
-      tension: 100,
-    }).start();
-  }, [scaleValue]);
-
-  const handlePress = useCallback(() => {
-    onPressedOut();
-    onPress(item);
-  }, [item, onPress, onPressedOut]);
-
-  const opacity = isSelectedWallet === false ? 0.5 : 1.0;
-  let image;
-  switch (item.type) {
-    case LightningLdkWallet.type:
-    case LightningCustodianWallet.type:
-      image = I18nManager.isRTL ? require('../img/lnd-shape-rtl.png') : require('../img/lnd-shape.png');
-      break;
-    case MultisigHDWallet.type:
-      image = I18nManager.isRTL ? require('../img/vault-shape-rtl.png') : require('../img/vault-shape.png');
-      break;
-    default:
-      image = I18nManager.isRTL ? require('../img/btc-shape-rtl.png') : require('../img/btc-shape.png');
-  }
-
-  const latestTransactionText =
-    item.getBalance() !== 0 && item.getLatestTransactionTime() === 0
-      ? loc.wallets.pull_to_refresh
-      : item.getTransactions().find((tx: Transaction) => tx.confirmations === 0)
-        ? loc.transactions.pending
-        : transactionTimeToReadable(item.getLatestTransactionTime());
-
-  const balance = !item.hideBalance && formatBalance(Number(item.getBalance()), item.getPreferredBalanceUnit(), true);
-
-  return (
-    <Animated.View
-      style={[
-        isLargeScreen || !horizontal ? [iStyles.rootLargeDevice, customStyle] : (customStyle ?? { ...iStyles.root, width: itemWidth }),
-        { opacity, transform: [{ scale: scaleValue }] },
-      ]}
-    >
-      <Pressable
-        accessibilityRole="button"
-        testID={item.getLabel()}
-        onPressIn={onPressedIn}
-        onPressOut={onPressedOut}
-        onLongPress={() => {
-          if (handleLongPress) handleLongPress();
-        }}
-        onPress={handlePress}
-      >
-        <View style={[iStyles.shadowContainer, { backgroundColor: colors.background, shadowColor: colors.shadowColor }]}>
-          <LinearGradient colors={WalletGradient.gradientsFor(item.type)} style={iStyles.grad}>
-            <Image source={image} style={iStyles.image} />
-            <Text style={iStyles.br} />
-            <Text numberOfLines={1} style={[iStyles.label, { color: colors.inverseForegroundColor }]}>
-              {renderHighlightedText && searchQuery ? renderHighlightedText(item.getLabel(), searchQuery) : item.getLabel()}
-            </Text>
-            <View style={iStyles.balanceContainer}>
-              {item.hideBalance ? (
-                <>
-                  <BlueSpacing10 />
-                  <BlurredBalanceView />
-                </>
-              ) : (
-                <Text
-                  numberOfLines={1}
-                  adjustsFontSizeToFit
-                  key={`${balance}`} // force component recreation on balance change. To fix right-to-left languages, like Farsi
-                  style={[iStyles.balance, { color: colors.inverseForegroundColor }]}
-                >
-                  {`${balance} `}
-                </Text>
-              )}
-            </View>
-            <Text style={iStyles.br} />
-            <Text numberOfLines={1} style={[iStyles.latestTx, { color: colors.inverseForegroundColor }]}>
-              {loc.wallets.list_latest_transaction}
-            </Text>
-            <Text numberOfLines={1} style={[iStyles.latestTxTime, { color: colors.inverseForegroundColor }]}>
-              {latestTransactionText}
-            </Text>
-          </LinearGradient>
-        </View>
-      </Pressable>
-    </Animated.View>
-  );
-};
 
 const iStyles = StyleSheet.create({
   root: { paddingRight: 20 },
@@ -284,8 +167,6 @@
   },
 });
 
-<<<<<<< HEAD
-=======
 export const WalletCarouselItem: React.FC<WalletCarouselItemProps> = React.memo(
   ({ item, onPress, handleLongPress, isSelectedWallet, customStyle, horizontal, allowOnPressAnimation = true }) => {
     const scaleValue = useRef(new Animated.Value(1.0)).current;
@@ -399,7 +280,6 @@
   },
 );
 
->>>>>>> 9c64bee6
 interface WalletsCarouselProps extends Partial<FlatListProps<any>> {
   horizontal?: boolean;
   selectedWallet?: string;
@@ -408,8 +288,6 @@
   handleLongPress?: () => void;
   data: TWallet[];
   scrollEnabled?: boolean;
-  renderHighlightedText?: (text: string, query: string) => JSX.Element;
-  searchQuery?: string;
 }
 
 type FlatListRefType = FlatList<any> & {
@@ -438,17 +316,7 @@
 const ListHeaderComponent: React.FC = () => <View style={cStyles.separatorStyle} />;
 
 const WalletsCarousel = forwardRef<FlatListRefType, WalletsCarouselProps>((props, ref) => {
-  const {
-    horizontal,
-    data,
-    handleLongPress,
-    onPress,
-    selectedWallet,
-    scrollEnabled,
-    onNewWalletPress,
-    searchQuery,
-    renderHighlightedText,
-  } = props;
+  const { horizontal, data, handleLongPress, onPress, selectedWallet, scrollEnabled, onNewWalletPress } = props;
   const renderItem = useCallback(
     ({ item, index }: ListRenderItemInfo<TWallet>) =>
       item ? (
@@ -458,11 +326,9 @@
           handleLongPress={handleLongPress}
           onPress={onPress}
           horizontal={horizontal}
-          searchQuery={searchQuery}
-          renderHighlightedText={renderHighlightedText}
         />
       ) : null,
-    [horizontal, selectedWallet, handleLongPress, onPress, searchQuery, renderHighlightedText],
+    [horizontal, selectedWallet, handleLongPress, onPress],
   );
 
   const flatListRef = useRef<FlatList<any>>(null);
@@ -536,8 +402,6 @@
             handleLongPress={handleLongPress}
             onPress={onPress}
             key={index}
-            searchQuery={props.searchQuery}
-            renderHighlightedText={props.renderHighlightedText}
           />
         ) : null,
       )}
