/* global alert */
import React, { Component } from 'react';
import {
  ActivityIndicator,
  View,
  Text,
  TextInput,
  Alert,
  KeyboardAvoidingView,
  TouchableOpacity,
  Keyboard,
  TouchableWithoutFeedback,
  Switch,
} from 'react-native';
import { BlueButton, SafeBlueArea, BlueCard, BlueSpacing20, BlueNavigationStyle, BlueText } from '../../BlueComponents';
import PropTypes from 'prop-types';
import { LightningCustodianWallet } from '../../class/lightning-custodian-wallet';
import { HDLegacyBreadwalletWallet } from '../../class/hd-legacy-breadwallet-wallet';
import { HDLegacyP2PKHWallet } from '../../class/hd-legacy-p2pkh-wallet';
import { HDSegwitP2SHWallet } from '../../class/hd-segwit-p2sh-wallet';
import ReactNativeHapticFeedback from 'react-native-haptic-feedback';
import Biometric from '../../class/biometrics';
import { HDSegwitBech32Wallet, WatchOnlyWallet } from '../../class';
import { ScrollView } from 'react-native-gesture-handler';
const EV = require('../../events');
const prompt = require('../../prompt');
/** @type {AppStorage} */
const BlueApp = require('../../BlueApp');
const loc = require('../../loc');

export default class WalletDetails extends Component {
  static navigationOptions = ({ navigation }) => ({
    ...BlueNavigationStyle(),
    title: loc.wallets.details.title,
    headerRight: (
      <TouchableOpacity
        disabled={navigation.getParam('isLoading') === true}
        style={{ marginHorizontal: 16, justifyContent: 'center', alignItems: 'center' }}
        onPress={() => {
          if (navigation.state.params.saveAction) {
            navigation.getParam('saveAction')();
          }
        }}
      >
        <Text style={{ color: '#0c2550' }}>{loc.wallets.details.save}</Text>
      </TouchableOpacity>
    ),
  });

  constructor(props) {
    super(props);

    const wallet = props.navigation.getParam('wallet');
    console.warn(wallet.masterFingerprint)
    const isLoading = true;
    this.state = {
      isLoading,
      walletName: wallet.getLabel(),
      wallet,
      useWithHardwareWallet: !!wallet.use_with_hardware_wallet,
    };
    this.props.navigation.setParams({ isLoading, saveAction: () => this.setLabel() });
  }

  componentDidMount() {
    console.log('wallets/details componentDidMount');
    this.setState({
      isLoading: false,
    });
    this.props.navigation.setParams({ isLoading: false, saveAction: () => this.setLabel() });
  }

  setLabel() {
    this.props.navigation.setParams({ isLoading: true });
    this.setState({ isLoading: true }, async () => {
      if (this.state.walletName.trim().length > 0) {
        this.state.wallet.setLabel(this.state.walletName);
      }
      BlueApp.saveToDisk();
      alert('Wallet updated.');
      this.props.navigation.goBack(null);
    });
  }

  async presentWalletHasBalanceAlert() {
    ReactNativeHapticFeedback.trigger('notificationWarning', { ignoreAndroidSystemSettings: false });
    const walletBalanceConfirmation = await prompt(
      'Wallet Balance',
      `This wallet has a balance. Before proceeding, please be aware that you will not be able to recover the funds without this wallet's seed phrase. In order to avoid accidental removal this wallet, please enter your wallet's balance of ${this.state.wallet.getBalance()} satoshis.`,
      true,
      'plain-text',
    );
    if (Number(walletBalanceConfirmation) === this.state.wallet.getBalance()) {
      this.props.navigation.setParams({ isLoading: true });
      this.setState({ isLoading: true }, async () => {
        BlueApp.deleteWallet(this.state.wallet);
        ReactNativeHapticFeedback.trigger('notificationSuccess', { ignoreAndroidSystemSettings: false });
        await BlueApp.saveToDisk();
        EV(EV.enum.TRANSACTIONS_COUNT_CHANGED);
        EV(EV.enum.WALLETS_COUNT_CHANGED);
        this.props.navigation.navigate('Wallets');
      });
    } else {
      ReactNativeHapticFeedback.trigger('notificationError', { ignoreAndroidSystemSettings: false });
      this.setState({ isLoading: false }, async () => {
        alert("The provided balance amount does not match this wallet's balance. Please, try again");
      });
    }
  }

  async onUseWithHardwareWalletSwitch(value) {
    this.setState((state, props) => {
      let wallet = state.wallet;
      wallet.use_with_hardware_wallet = !!value;
      return { useWithHardwareWallet: !!value, wallet };
    });
  }

  render() {
    if (this.state.isLoading) {
      return (
        <View style={{ flex: 1 }}>
          <ActivityIndicator />
        </View>
      );
    }
    return (
      <SafeBlueArea style={{ flex: 1 }}>
        <TouchableWithoutFeedback onPress={Keyboard.dismiss} accessible={false}>
          <KeyboardAvoidingView behavior="position">
            <ScrollView contentContainerStyle={{ flexGrow: 1 }}>
              <BlueCard style={{ alignItems: 'center', flex: 1 }}>
                {(() => {
                  if (this.state.wallet.getAddress()) {
                    return (
                      <React.Fragment>
                        <Text style={{ color: '#0c2550', fontWeight: '500', fontSize: 14, marginVertical: 12 }}>
                          {loc.wallets.details.address.toLowerCase()}
                        </Text>
                        <Text style={{ color: '#81868e', fontWeight: '500', fontSize: 14 }}>{this.state.wallet.getAddress()}</Text>
                      </React.Fragment>
                    );
                  }
                })()}
                <Text style={{ color: '#0c2550', fontWeight: '500', fontSize: 14, marginVertical: 16 }}>
                  {loc.wallets.add.wallet_name.toLowerCase()}
                </Text>

                <View
                  style={{
                    flexDirection: 'row',
                    borderColor: '#d2d2d2',
                    borderBottomColor: '#d2d2d2',
                    borderWidth: 1.0,
                    borderBottomWidth: 0.5,
                    backgroundColor: '#f5f5f5',
                    minHeight: 44,
                    height: 44,
                    alignItems: 'center',
                    borderRadius: 4,
                  }}
                >
                  <TextInput
                    placeholder={loc.send.details.note_placeholder}
                    value={this.state.walletName}
                    onChangeText={text => {
                      this.setState({ walletName: text });
                    }}
                    onBlur={() => {
                      if (this.state.walletName.trim().length === 0) {
                        const walletLabel = this.state.wallet.getLabel();
                        this.setState({ walletName: walletLabel });
                      }
                    }}
                    numberOfLines={1}
                    style={{ flex: 1, marginHorizontal: 8, minHeight: 33 }}
                    editable={!this.state.isLoading}
                    underlineColorAndroid="transparent"
                  />
                </View>
                <BlueSpacing20 />
                <Text style={{ color: '#0c2550', fontWeight: '500', fontSize: 14, marginVertical: 12 }}>
                  {loc.wallets.details.type.toLowerCase()}
                </Text>
                <Text style={{ color: '#81868e', fontWeight: '500', fontSize: 14 }}>{this.state.wallet.typeReadable}</Text>
                {this.state.wallet.type === LightningCustodianWallet.type && (
                  <React.Fragment>
                    <Text style={{ color: '#0c2550', fontWeight: '500', fontSize: 14, marginVertical: 12 }}>{'connected to'}</Text>
                    <BlueText>{this.state.wallet.getBaseURI()}</BlueText>
                  </React.Fragment>
                )}
                <View>
                  <BlueSpacing20 />
                  {this.state.wallet.type === WatchOnlyWallet.type && this.state.wallet.getSecret().startsWith('zpub') && (
                    <>
                      <Text style={{ color: '#0c2550', fontWeight: '500', fontSize: 14, marginVertical: 16 }}>{'advanced'}</Text>
                      <View style={{ flexDirection: 'row', alignItems: 'center', justifyContent: 'space-between' }}>
                        <BlueText>{'Use with hardware wallet'}</BlueText>
                        <Switch
                          value={this.state.useWithHardwareWallet}
                          onValueChange={value => this.onUseWithHardwareWalletSwitch(value)}
                        />
                      </View>
                      <BlueSpacing20 />
                    </>
                  )}

                  <BlueButton
                    onPress={() =>
                      this.props.navigation.navigate('WalletExport', {
                        address: this.state.wallet.getAddress(),
                        secret: this.state.wallet.getSecret(),
                      })
                    }
                    title={loc.wallets.details.export_backup}
                  />

                  <BlueSpacing20 />

                  {(this.state.wallet.type === HDLegacyBreadwalletWallet.type ||
                    this.state.wallet.type === HDLegacyP2PKHWallet.type ||
                    this.state.wallet.type === HDSegwitBech32Wallet.type ||
                    this.state.wallet.type === HDSegwitP2SHWallet.type) && (
                    <React.Fragment>
                      <BlueButton
                        onPress={() =>
                          this.props.navigation.navigate('WalletXpub', {
                            secret: this.state.wallet.getSecret(),
                          })
                        }
                        title={loc.wallets.details.show_xpub}
                      />

                      <BlueSpacing20 />
                    </React.Fragment>
                  )}

                  {this.state.wallet.type !== LightningCustodianWallet.type && (
                    <BlueButton
                      icon={{
                        name: 'shopping-cart',
                        type: 'font-awesome',
                        color: BlueApp.settings.buttonTextColor,
                      }}
                      onPress={() =>
                        this.props.navigation.navigate('BuyBitcoin', {
                          address: this.state.wallet.getAddress(),
                          secret: this.state.wallet.getSecret(),
                        })
                      }
                      title={loc.wallets.details.buy_bitcoin}
                    />
                  )}
                  <BlueSpacing20 />

                  <TouchableOpacity
                    style={{ alignItems: 'center' }}
                    onPress={() => {
                      ReactNativeHapticFeedback.trigger('notificationWarning', { ignoreAndroidSystemSettings: false });
                      Alert.alert(
                        loc.wallets.details.delete + ' ' + loc.wallets.details.title,
                        loc.wallets.details.are_you_sure,
                        [
                          {
                            text: loc.wallets.details.yes_delete,
                            onPress: async () => {
                              const isBiometricsEnabled = await Biometric.isBiometricUseCapableAndEnabled();

                              if (isBiometricsEnabled) {
                                if (!(await Biometric.unlockWithBiometrics())) {
                                  return;
                                }
                              }
<<<<<<< HEAD
                              if (this.state.wallet.getBalance() > 0) {
                                this.presentWalletHasBalanceAlert();
                              } else {
                                this.props.navigation.setParams({ isLoading: true });
                                this.setState({ isLoading: true }, async () => {
                                  BlueApp.deleteWallet(this.state.wallet);
                                  ReactNativeHapticFeedback.trigger('notificationSuccess', { ignoreAndroidSystemSettings: false });
                                  await BlueApp.saveToDisk();
                                  EV(EV.enum.TRANSACTIONS_COUNT_CHANGED);
                                  EV(EV.enum.WALLETS_COUNT_CHANGED);
                                  this.props.navigation.navigate('Wallets');
                                });
                              }
                            },
                            style: 'destructive',
=======
                            }
                            if (this.state.wallet.getBalance() > 0 && this.state.wallet.allowSend()) {
                              this.presentWalletHasBalanceAlert();
                            } else {
                              this.props.navigation.setParams({ isLoading: true });
                              this.setState({ isLoading: true }, async () => {
                                BlueApp.deleteWallet(this.state.wallet);
                                ReactNativeHapticFeedback.trigger('notificationSuccess', { ignoreAndroidSystemSettings: false });
                                await BlueApp.saveToDisk();
                                EV(EV.enum.TRANSACTIONS_COUNT_CHANGED);
                                EV(EV.enum.WALLETS_COUNT_CHANGED);
                                this.props.navigation.navigate('Wallets');
                              });
                            }
>>>>>>> 47c679d1
                          },
                          { text: loc.wallets.details.no_cancel, onPress: () => {}, style: 'cancel' },
                        ],
                        { cancelable: false },
                      );
                    }}
                  >
                    <Text style={{ color: '#d0021b', fontSize: 15, fontWeight: '500' }}>{loc.wallets.details.delete}</Text>
                  </TouchableOpacity>
                </View>
              </BlueCard>
            </ScrollView>
          </KeyboardAvoidingView>
        </TouchableWithoutFeedback>
      </SafeBlueArea>
    );
  }
}

WalletDetails.propTypes = {
  navigation: PropTypes.shape({
    getParam: PropTypes.func,
    state: PropTypes.shape({
      params: PropTypes.shape({
        secret: PropTypes.string,
      }),
    }),
    navigate: PropTypes.func,
    goBack: PropTypes.func,
    setParams: PropTypes.func,
  }),
};<|MERGE_RESOLUTION|>--- conflicted
+++ resolved
@@ -271,24 +271,6 @@
                                   return;
                                 }
                               }
-<<<<<<< HEAD
-                              if (this.state.wallet.getBalance() > 0) {
-                                this.presentWalletHasBalanceAlert();
-                              } else {
-                                this.props.navigation.setParams({ isLoading: true });
-                                this.setState({ isLoading: true }, async () => {
-                                  BlueApp.deleteWallet(this.state.wallet);
-                                  ReactNativeHapticFeedback.trigger('notificationSuccess', { ignoreAndroidSystemSettings: false });
-                                  await BlueApp.saveToDisk();
-                                  EV(EV.enum.TRANSACTIONS_COUNT_CHANGED);
-                                  EV(EV.enum.WALLETS_COUNT_CHANGED);
-                                  this.props.navigation.navigate('Wallets');
-                                });
-                              }
-                            },
-                            style: 'destructive',
-=======
-                            }
                             if (this.state.wallet.getBalance() > 0 && this.state.wallet.allowSend()) {
                               this.presentWalletHasBalanceAlert();
                             } else {
@@ -302,7 +284,7 @@
                                 this.props.navigation.navigate('Wallets');
                               });
                             }
->>>>>>> 47c679d1
+                          }
                           },
                           { text: loc.wallets.details.no_cancel, onPress: () => {}, style: 'cancel' },
                         ],
