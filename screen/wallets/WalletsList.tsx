--- conflicted
+++ resolved
@@ -235,22 +235,6 @@
   );
 
   useEffect(() => {
-<<<<<<< HEAD
-    const data = route.params?.onBarScanned as { data?: string } | string | undefined;
-    console.debug('WalletsList received data:', data);
-    if (data) {
-      if (typeof data === 'string') {
-        onBarScanned(data);
-      } else if (data?.data) {
-        onBarScanned(data.data);
-      }
-      navigation.setParams({ onBarScanned: undefined });
-    }
-  }, [navigation, onBarScanned, route.params?.onBarScanned]);
-
-  useEffect(() => {
-=======
->>>>>>> f18f71c0
     refreshTransactions();
     // es-lint-disable-next-line react-hooks/exhaustive-deps
     // eslint-disable-next-line react-hooks/exhaustive-deps
@@ -417,23 +401,8 @@
   }, []);
 
   const onScanButtonPressed = useCallback(() => {
-<<<<<<< HEAD
-    navigation.navigate('ScanQRCode', {
-      showFileImportButton: true,
-      onBarScanned: (data: string) => {
-        console.debug('ScanQRCode returned data:', data);
-        DeeplinkSchemaMatch.navigationRouteFor({ url: data }, completionValue => {
-          triggerHapticFeedback(HapticFeedbackTypes.NotificationSuccess);
-          // @ts-ignore: for now
-          navigation.navigate(...completionValue);
-        });
-      },
-    });
-  }, [navigation]);
-=======
     scanQrHelper().then(onBarScanned);
   }, [onBarScanned]);
->>>>>>> f18f71c0
 
   const pasteFromClipboard = useCallback(async () => {
     onBarScanned(await getClipboardContent());
