import React, { useCallback, useEffect, useMemo, useReducer } from 'react';
import {
  ActivityIndicator,
  Alert,
  Keyboard,
  LayoutAnimation,
  Linking,
  Platform,
  ScrollView,
  StyleSheet,
  TextInput,
  useColorScheme,
  View,
} from 'react-native';

import A from '../../blue_modules/analytics';
import triggerHapticFeedback, { HapticFeedbackTypes } from '../../blue_modules/hapticFeedback';
import { BlueButtonLink, BlueFormLabel, BlueSpacing20, BlueSpacing40, BlueText } from '../../BlueComponents';
import { HDSegwitBech32Wallet, HDSegwitP2SHWallet, LightningCustodianWallet, SegwitP2SHWallet } from '../../class';
import presentAlert from '../../components/Alert';
import Button from '../../components/Button';
import { useTheme } from '../../components/themes';
import WalletButton from '../../components/WalletButton';
import loc from '../../loc';
import { Chain } from '../../models/bitcoinUnits';
import { useStorage } from '../../hooks/context/useStorage';
import { CommonToolTipActions } from '../../typings/CommonToolTipActions';
import { Action } from '../../components/types';
import { getLNDHub } from '../../helpers/lndHub';
import HeaderMenuButton from '../../components/HeaderMenuButton';
import { useExtendedNavigation } from '../../hooks/useExtendedNavigation';
import { NativeStackNavigationProp } from '@react-navigation/native-stack';
import { AddWalletStackParamList } from '../../navigation/AddWalletStack';
import { RouteProp, useRoute } from '@react-navigation/native';

enum ButtonSelected {
  // @ts-ignore: Return later to update
  ONCHAIN = Chain.ONCHAIN,
  // @ts-ignore: Return later to update
  OFFCHAIN = Chain.OFFCHAIN,
  VAULT = 'VAULT',
}

interface State {
  isLoading: boolean;
  walletBaseURI: string;
  selectedIndex: number;
  label: string;
  selectedWalletType: ButtonSelected;
}

const ActionTypes = {
  SET_LOADING: 'SET_LOADING',
  SET_WALLET_BASE_URI: 'SET_WALLET_BASE_URI',
  SET_SELECTED_INDEX: 'SET_SELECTED_INDEX',
  SET_LABEL: 'SET_LABEL',
  SET_SELECTED_WALLET_TYPE: 'SET_SELECTED_WALLET_TYPE',
} as const;
type ActionTypes = (typeof ActionTypes)[keyof typeof ActionTypes];

interface TAction {
  type: ActionTypes;
  payload?: any;
}

const initialState: State = {
  isLoading: true,
  walletBaseURI: '',
  selectedIndex: 0,
  label: '',
  selectedWalletType: ButtonSelected.ONCHAIN,
};

const walletReducer = (state: State, action: TAction): State => {
  switch (action.type) {
    case ActionTypes.SET_LOADING:
      return { ...state, isLoading: action.payload };
    case ActionTypes.SET_WALLET_BASE_URI:
      return { ...state, walletBaseURI: action.payload };
    case ActionTypes.SET_SELECTED_INDEX:
      return { ...state, selectedIndex: action.payload, selectedWalletType: ButtonSelected.ONCHAIN };
    case ActionTypes.SET_LABEL:
      return { ...state, label: action.payload };
    case ActionTypes.SET_SELECTED_WALLET_TYPE:
      return { ...state, selectedWalletType: action.payload };
    default:
      return state;
  }
};

type NavigationProps = NativeStackNavigationProp<AddWalletStackParamList, 'AddWallet'>;

type RouteProps = RouteProp<AddWalletStackParamList, 'AddWallet'>;

const WalletsAdd: React.FC = () => {
  const { colors } = useTheme();

  // State
  const [state, dispatch] = useReducer(walletReducer, initialState);
  const isLoading = state.isLoading;
  const walletBaseURI = state.walletBaseURI;
  const selectedIndex = state.selectedIndex;
  const label = state.label;
  const selectedWalletType = state.selectedWalletType;
  const colorScheme = useColorScheme();
  //
  const { addWallet, saveToDisk } = useStorage();
<<<<<<< HEAD
  const { entropy: entropyHex } = useRoute<RouteProps>().params || {};
=======
  const { entropy: entropyHex, words } = useRoute<RouteProps>().params || {};
>>>>>>> c5497f7a
  const entropy = entropyHex ? Buffer.from(entropyHex, 'hex') : undefined;
  const { navigate, goBack, setOptions, setParams } = useExtendedNavigation<NavigationProps>();
  const stylesHook = {
    advancedText: {
      color: colors.feeText,
    },
    label: {
      borderColor: colors.formBorder,
      borderBottomColor: colors.formBorder,
      backgroundColor: colors.inputBackgroundColor,
    },
    noPadding: {
      backgroundColor: colors.elevated,
    },
    root: {
      backgroundColor: colors.elevated,
    },
    lndUri: {
      borderColor: colors.formBorder,
      borderBottomColor: colors.formBorder,
      backgroundColor: colors.inputBackgroundColor,
    },
  };

  const entropyButtonText = useMemo(() => {
    if (!entropy) {
<<<<<<< HEAD
      return loc.wallets.add_entropy_provide;
=======
      return loc.wallets.add_wallet_seed_length_message;
>>>>>>> c5497f7a
    }
    return loc.formatString(loc.wallets.add_entropy_bytes, {
      bytes: entropy?.length,
    });
  }, [entropy]);

  const confirmResetEntropy = useCallback(
    (newWalletType: ButtonSelected) => {
      if (entropy || words) {
        Alert.alert(
          loc.wallets.add_entropy_reset_title,
          loc.wallets.add_entropy_reset_message,
          [
            {
              text: loc._.cancel,
              style: 'cancel',
            },
            {
              text: loc._.ok,
              style: 'destructive',
              onPress: () => {
<<<<<<< HEAD
                setParams({ entropy: undefined });
=======
                setParams({ entropy: undefined, words: undefined });
>>>>>>> c5497f7a
                setSelectedWalletType(newWalletType);
              },
            },
          ],
          { cancelable: true },
        );
      } else {
        LayoutAnimation.configureNext(LayoutAnimation.Presets.easeInEaseOut);
        setSelectedWalletType(newWalletType);
      }
    },
<<<<<<< HEAD
    [entropy, setParams],
  );

  const navigateToEntropy = useCallback(() => {
    Alert.alert(
      loc.wallets.add_wallet_seed_length,
      loc.wallets.add_wallet_seed_length_message,
      [
        {
          text: loc._.cancel,
          onPress: () => {},
          style: 'cancel',
        },
        {
          text: loc.settings.electrum_reset,
          onPress: () => {
            confirmResetEntropy(ButtonSelected.ONCHAIN);
          },
          style: 'destructive',
        },
        {
          text: loc.wallets.add_wallet_seed_length_12,
          onPress: () => {
            navigate('ProvideEntropy', { words: 12, entropy: entropy?.toString('hex') });
          },
          style: 'default',
        },
        {
          text: loc.wallets.add_wallet_seed_length_24,
          onPress: () => {
            navigate('ProvideEntropy', { words: 24, entropy: entropy?.toString('hex') });
          },
        },
      ],
      { cancelable: true },
    );
  }, [confirmResetEntropy, entropy, navigate]);
=======
    [entropy, setParams, words],
  );

  const navigateToEntropy = useCallback(() => {
    const subactions: Action[] = [
      {
        id: '12_words',
        text: loc.wallets.add_wallet_seed_length_12,
        menuState: words === 12,
      },
      {
        id: '24_words',
        text: loc.wallets.add_wallet_seed_length_24,
        menuState: words === 24,
      },
      { ...CommonToolTipActions.ResetToDefault, hidden: !entropy },
    ];

    const entropyAction: Action = {
      ...CommonToolTipActions.Entropy,
      text: entropyButtonText,
      subactions,
      menuState: !!entropy,
    };

    const entropyActions: Action = {
      id: 'entropy',
      text: loc.wallets.add_entropy_provide,
      subactions: [entropyAction],
      displayInline: true,
    };

    return entropyActions;
  }, [entropy, entropyButtonText, words]);
>>>>>>> c5497f7a

  const toolTipActions = useMemo(() => {
    const walletSubactions: Action[] = [
      {
        id: HDSegwitBech32Wallet.type,
        text: `${loc.multisig.native_segwit_title}`,
        subtitle: 'p2wsh/HD',
        menuState: selectedIndex === 0 && selectedWalletType === ButtonSelected.ONCHAIN,
      },
      {
        id: SegwitP2SHWallet.type,
        text: `${loc.multisig.wrapped_segwit_title}`,
        subtitle: 'p2sh-p2wsh/HD',
        menuState: selectedIndex === 1 && selectedWalletType === ButtonSelected.ONCHAIN,
      },
      {
        id: HDSegwitP2SHWallet.type,
        text: `${loc.multisig.legacy_title}`,
        subtitle: 'p2sh/non-HD',
        menuState: selectedIndex === 2 && selectedWalletType === ButtonSelected.ONCHAIN,
      },
      {
        id: LightningCustodianWallet.type,
        text: LightningCustodianWallet.typeReadable,
        subtitle: LightningCustodianWallet.subtitleReadable,
        menuState: selectedWalletType === ButtonSelected.OFFCHAIN,
      },
    ];

    const walletAction: Action = {
      id: 'wallets',
      text: loc.multisig.wallet_type,
      subactions: walletSubactions,
      displayInline: true,
    };

    return selectedWalletType === ButtonSelected.ONCHAIN ? [walletAction, navigateToEntropy()] : [walletAction];
  }, [navigateToEntropy, selectedWalletType, selectedIndex]);

  const handleOnLightningButtonPressed = useCallback(() => {
    confirmResetEntropy(ButtonSelected.OFFCHAIN);
  }, [confirmResetEntropy]);

  const HeaderRight = useMemo(
    () => (
      <HeaderMenuButton
        onPressMenuItem={(id: string) => {
          LayoutAnimation.configureNext(LayoutAnimation.Presets.easeInEaseOut);
          if (id === HDSegwitBech32Wallet.type) {
            setSelectedIndex(0);
          } else if (id === SegwitP2SHWallet.type) {
            setSelectedIndex(1);
          } else if (id === HDSegwitP2SHWallet.type) {
            setSelectedIndex(2);
          } else if (id === LightningCustodianWallet.type) {
            handleOnLightningButtonPressed();
          } else if (id === CommonToolTipActions.Entropy.id) {
            navigateToEntropy();
          } else if (id === '12_words') {
            navigate('ProvideEntropy', { words: 12, entropy: entropy?.toString('hex') });
          } else if (id === '24_words') {
            navigate('ProvideEntropy', { words: 24, entropy: entropy?.toString('hex') });
          } else if (id === CommonToolTipActions.ResetToDefault.id) {
            confirmResetEntropy(ButtonSelected.ONCHAIN);
          }
        }}
        actions={toolTipActions}
      />
    ),
    [handleOnLightningButtonPressed, navigateToEntropy, toolTipActions, entropy, confirmResetEntropy, navigate],
  );

  useEffect(() => {
    setOptions({
      headerRight: () => HeaderRight,
      statusBarStyle: Platform.select({ ios: 'light', default: colorScheme === 'dark' ? 'light' : 'dark' }),
    });
  }, [HeaderRight, colorScheme, colors.foregroundColor, navigateToEntropy, setOptions, toolTipActions]);

  useEffect(() => {
    getLNDHub()
      .then(url => (url ? setWalletBaseURI(url) : setWalletBaseURI('')))
      .catch(() => setWalletBaseURI(''))
      .finally(() => setIsLoading(false));
  }, []);

  const setIsLoading = (value: boolean) => {
    dispatch({ type: 'SET_LOADING', payload: value });
  };

  const setWalletBaseURI = (value: string) => {
    dispatch({ type: 'SET_WALLET_BASE_URI', payload: value });
  };

  const setSelectedIndex = (value: number) => {
    dispatch({ type: 'SET_SELECTED_INDEX', payload: value });
  };

  const setLabel = (value: string) => {
    dispatch({ type: 'SET_LABEL', payload: value });
  };

  const setSelectedWalletType = (value: ButtonSelected) => {
    dispatch({ type: 'SET_SELECTED_WALLET_TYPE', payload: value });
  };

  const createWallet = async () => {
    setIsLoading(true);

    if (selectedWalletType === ButtonSelected.OFFCHAIN) {
      createLightningWallet();
    } else if (selectedWalletType === ButtonSelected.ONCHAIN) {
      let w: HDSegwitBech32Wallet | SegwitP2SHWallet | HDSegwitP2SHWallet;
      if (selectedIndex === 2) {
        // zero index radio - HD segwit
        w = new HDSegwitP2SHWallet();
        w.setLabel(label || loc.wallets.details_title);
      } else if (selectedIndex === 1) {
        // btc was selected
        // index 1 radio - segwit single address
        w = new SegwitP2SHWallet();
        w.setLabel(label || loc.wallets.details_title);
      } else {
        // btc was selected
        // index 2 radio - hd bip84
        w = new HDSegwitBech32Wallet();
        w.setLabel(label || loc.wallets.details_title);
      }
      if (selectedWalletType === ButtonSelected.ONCHAIN) {
        if (entropy) {
          try {
            await w.generateFromEntropy(entropy);
          } catch (e: any) {
            console.log(e.toString());
            presentAlert({ message: e.toString() });
            return;
          }
        } else {
          await w.generate();
        }
        addWallet(w);
        await saveToDisk();
        A(A.ENUM.CREATED_WALLET);
        triggerHapticFeedback(HapticFeedbackTypes.NotificationSuccess);
        if (w.type === HDSegwitP2SHWallet.type || w.type === HDSegwitBech32Wallet.type) {
          navigate('PleaseBackup', {
            walletID: w.getID(),
          });
        } else {
          goBack();
        }
      }
    } else if (selectedWalletType === ButtonSelected.VAULT) {
      setIsLoading(false);
      navigate('WalletsAddMultisig', { walletLabel: label.trim().length > 0 ? label : loc.multisig.default_label });
    }
  };

  const createLightningWallet = async () => {
    const wallet = new LightningCustodianWallet();
    wallet.setLabel(label || loc.wallets.details_title);

    try {
      const lndhub = walletBaseURI?.trim();
      if (lndhub) {
        const isValidNodeAddress = await LightningCustodianWallet.isValidNodeAddress(lndhub);
        if (isValidNodeAddress) {
          wallet.setBaseURI(lndhub);
          await wallet.init();
        } else {
          throw new Error('The provided node address is not valid LNDHub node.');
        }
      }
      await wallet.createAccount();
      await wallet.authorize();
    } catch (Err: any) {
      setIsLoading(false);
      console.warn('lnd create failure', Err);
      if (Err.message) {
        return presentAlert({ message: Err.message });
      } else {
        return presentAlert({ message: loc.wallets.add_lndhub_error });
      }
      // giving app, not adding anything
    }
    A(A.ENUM.CREATED_LIGHTNING_WALLET);
    await wallet.generate();
    addWallet(wallet);
    await saveToDisk();

    A(A.ENUM.CREATED_WALLET);
    triggerHapticFeedback(HapticFeedbackTypes.NotificationSuccess);
    navigate('PleaseBackupLNDHub', {
      walletID: wallet.getID(),
    });
  };

  const navigateToImportWallet = () => {
    navigate('ImportWallet');
  };

  const handleOnVaultButtonPressed = () => {
    Keyboard.dismiss();
    confirmResetEntropy(ButtonSelected.VAULT);
  };

  const handleOnBitcoinButtonPressed = () => {
    LayoutAnimation.configureNext(LayoutAnimation.Presets.easeInEaseOut);
    Keyboard.dismiss();
    setSelectedWalletType(ButtonSelected.ONCHAIN);
  };

  const onLearnMorePressed = () => {
    Linking.openURL('https://bluewallet.io/lightning/');
  };

  const LightningButtonMemo = useMemo(
    () => (
      <WalletButton
        buttonType="Lightning"
        testID="ActivateLightningButton"
        active={selectedWalletType === ButtonSelected.OFFCHAIN}
        onPress={handleOnLightningButtonPressed}
        size={styles.button}
      />
    ),
    [selectedWalletType, handleOnLightningButtonPressed],
  );

  return (
    <ScrollView style={stylesHook.root} testID="ScrollView" automaticallyAdjustKeyboardInsets>
      <BlueSpacing20 />
      <BlueFormLabel>{loc.wallets.add_wallet_name}</BlueFormLabel>
      <View style={[styles.label, stylesHook.label]}>
        <TextInput
          testID="WalletNameInput"
          value={label}
          placeholderTextColor="#81868e"
          placeholder={loc.wallets.add_placeholder}
          onChangeText={setLabel}
          style={styles.textInputCommon}
          editable={!isLoading}
          underlineColorAndroid="transparent"
        />
      </View>
      <BlueFormLabel>{loc.wallets.add_wallet_type}</BlueFormLabel>
      <View style={styles.buttons}>
        <WalletButton
          buttonType="Bitcoin"
          testID="ActivateBitcoinButton"
          active={selectedWalletType === ButtonSelected.ONCHAIN}
          onPress={handleOnBitcoinButtonPressed}
          size={styles.button}
        />
        <WalletButton
          buttonType="Vault"
          testID="ActivateVaultButton"
          active={selectedWalletType === ButtonSelected.VAULT}
          onPress={handleOnVaultButtonPressed}
          size={styles.button}
        />
        {selectedWalletType === ButtonSelected.OFFCHAIN && LightningButtonMemo}
      </View>
      <View style={styles.advanced}>
        {selectedWalletType === ButtonSelected.OFFCHAIN && (
          <>
            <BlueSpacing20 />
            <View style={styles.lndhubTitle}>
              <BlueText>{loc.wallets.add_lndhub}</BlueText>
              <BlueButtonLink title={loc.wallets.learn_more} onPress={onLearnMorePressed} />
            </View>

            <View style={[styles.lndUri, stylesHook.lndUri]}>
              <TextInput
                value={walletBaseURI}
                onChangeText={setWalletBaseURI}
                onSubmitEditing={Keyboard.dismiss}
                placeholder={loc.wallets.add_lndhub_placeholder}
                clearButtonMode="while-editing"
                autoCapitalize="none"
                textContentType="URL"
                autoCorrect={false}
                placeholderTextColor="#81868e"
                style={styles.textInputCommon}
                editable={!isLoading}
                underlineColorAndroid="transparent"
              />
            </View>
          </>
        )}

        <BlueSpacing20 />
        {!isLoading ? (
          <>
            <Button
              testID="Create"
              title={loc.wallets.add_create}
              disabled={
                !selectedWalletType || (selectedWalletType === ButtonSelected.OFFCHAIN && (walletBaseURI ?? '').trim().length === 0)
              }
              onPress={createWallet}
            />

            <BlueButtonLink
              testID="ImportWallet"
              style={styles.import}
              title={loc.wallets.add_import_wallet}
              onPress={navigateToImportWallet}
            />
            <BlueSpacing40 />
          </>
        ) : (
          <ActivityIndicator />
        )}
      </View>
    </ScrollView>
  );
};

const styles = StyleSheet.create({
  label: {
    flexDirection: 'row',
    borderWidth: 1,
    borderBottomWidth: 0.5,
    minHeight: 44,
    height: 44,
    marginHorizontal: 20,
    alignItems: 'center',
    marginVertical: 16,
    borderRadius: 4,
  },
  textInputCommon: {
    flex: 1,
    marginHorizontal: 8,
    color: '#81868e',
  },
  buttons: {
    flexDirection: 'column',
    marginHorizontal: 20,
    marginTop: 16,
    borderWidth: 0,
    minHeight: 100,
  },
  button: {
    width: '100%',
    height: 'auto',
  },
  advanced: {
    marginHorizontal: 20,
  },
  lndUri: {
    flexDirection: 'row',
    borderWidth: 1,
    borderBottomWidth: 0.5,
    minHeight: 44,
    height: 44,
    alignItems: 'center',
    marginVertical: 16,
    borderRadius: 4,
  },
  import: {
    marginVertical: 24,
  },
  lndhubTitle: {
    flexDirection: 'row',
    alignItems: 'center',
    justifyContent: 'space-between',
  },
});

export default WalletsAdd;<|MERGE_RESOLUTION|>--- conflicted
+++ resolved
@@ -105,11 +105,7 @@
   const colorScheme = useColorScheme();
   //
   const { addWallet, saveToDisk } = useStorage();
-<<<<<<< HEAD
-  const { entropy: entropyHex } = useRoute<RouteProps>().params || {};
-=======
   const { entropy: entropyHex, words } = useRoute<RouteProps>().params || {};
->>>>>>> c5497f7a
   const entropy = entropyHex ? Buffer.from(entropyHex, 'hex') : undefined;
   const { navigate, goBack, setOptions, setParams } = useExtendedNavigation<NavigationProps>();
   const stylesHook = {
@@ -136,11 +132,7 @@
 
   const entropyButtonText = useMemo(() => {
     if (!entropy) {
-<<<<<<< HEAD
-      return loc.wallets.add_entropy_provide;
-=======
       return loc.wallets.add_wallet_seed_length_message;
->>>>>>> c5497f7a
     }
     return loc.formatString(loc.wallets.add_entropy_bytes, {
       bytes: entropy?.length,
@@ -162,11 +154,7 @@
               text: loc._.ok,
               style: 'destructive',
               onPress: () => {
-<<<<<<< HEAD
-                setParams({ entropy: undefined });
-=======
                 setParams({ entropy: undefined, words: undefined });
->>>>>>> c5497f7a
                 setSelectedWalletType(newWalletType);
               },
             },
@@ -178,45 +166,6 @@
         setSelectedWalletType(newWalletType);
       }
     },
-<<<<<<< HEAD
-    [entropy, setParams],
-  );
-
-  const navigateToEntropy = useCallback(() => {
-    Alert.alert(
-      loc.wallets.add_wallet_seed_length,
-      loc.wallets.add_wallet_seed_length_message,
-      [
-        {
-          text: loc._.cancel,
-          onPress: () => {},
-          style: 'cancel',
-        },
-        {
-          text: loc.settings.electrum_reset,
-          onPress: () => {
-            confirmResetEntropy(ButtonSelected.ONCHAIN);
-          },
-          style: 'destructive',
-        },
-        {
-          text: loc.wallets.add_wallet_seed_length_12,
-          onPress: () => {
-            navigate('ProvideEntropy', { words: 12, entropy: entropy?.toString('hex') });
-          },
-          style: 'default',
-        },
-        {
-          text: loc.wallets.add_wallet_seed_length_24,
-          onPress: () => {
-            navigate('ProvideEntropy', { words: 24, entropy: entropy?.toString('hex') });
-          },
-        },
-      ],
-      { cancelable: true },
-    );
-  }, [confirmResetEntropy, entropy, navigate]);
-=======
     [entropy, setParams, words],
   );
 
@@ -251,7 +200,6 @@
 
     return entropyActions;
   }, [entropy, entropyButtonText, words]);
->>>>>>> c5497f7a
 
   const toolTipActions = useMemo(() => {
     const walletSubactions: Action[] = [
