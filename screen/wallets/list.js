--- conflicted
+++ resolved
@@ -1,21 +1,5 @@
-/* global alert */
 import React, { Component } from 'react';
-<<<<<<< HEAD
-import {
-  View,
-  TouchableOpacity,
-  Clipboard,
-  Text,
-  StyleSheet,
-  InteractionManager,
-  RefreshControl,
-  SectionList,
-  Alert,
-  Platform,
-} from 'react-native';
-=======
 import { StatusBar, View, TouchableOpacity, Text, StyleSheet, InteractionManager, RefreshControl, SectionList, Alert, Platform } from 'react-native';
->>>>>>> fcfe03ae
 import { BlueScanButton, WalletsCarousel, BlueHeaderDefaultMain, BlueTransactionListItem } from '../../BlueComponents';
 import { Icon } from 'react-native-elements';
 import { NavigationEvents } from 'react-navigation';
@@ -24,14 +8,11 @@
 import PropTypes from 'prop-types';
 import { PlaceholderWallet } from '../../class';
 import WalletImport from '../../class/walletImport';
-import ActionSheet from '../ActionSheet';
-import ImagePicker from 'react-native-image-picker';
 let EV = require('../../events');
 let A = require('../../analytics');
 /** @type {AppStorage} */
 let BlueApp = require('../../BlueApp');
 let loc = require('../../loc');
-const LocalQRCode = require('@remobile/react-native-qrcode-local-image');
 let BlueElectrum = require('../../BlueElectrum');
 
 const WalletsListSections = { CAROUSEL: 'CAROUSEL', LOCALTRADER: 'LOCALTRADER', TRANSACTIONS: 'TRANSACTIONS' };
@@ -451,7 +432,7 @@
             overflow: 'hidden',
           }}
         >
-          <BlueScanButton onPress={this.onScanButtonPressed} onLongPress={this.sendButtonLongPress} />
+          <BlueScanButton onPress={this.onScanButtonPressed} />
         </View>
       );
     } else {
@@ -476,87 +457,6 @@
       ReactNativeHapticFeedback.trigger('impactLight', { ignoreAndroidSystemSettings: false });
       this.props.navigation.navigate(completionValue);
     });
-  };
-
-  choosePhoto = () => {
-    ImagePicker.launchImageLibrary(
-      {
-        title: null,
-        mediaType: 'photo',
-        takePhotoButtonTitle: null,
-      },
-      response => {
-        if (response.uri) {
-          const uri = Platform.OS === 'ios' ? response.uri.toString().replace('file://', '') : response.path.toString();
-          LocalQRCode.decode(uri, (error, result) => {
-            if (!error) {
-              this.onBarScanned({ data: result });
-            } else {
-              alert('The selected image does not contain a QR Code.');
-            }
-          });
-        }
-      },
-    );
-  };
-
-  copyFromClipbard = async () => {
-    this.onBarScanned(await Clipboard.getString());
-  };
-
-  sendButtonLongPress = async () => {
-    const isClipboardEmpty = (await Clipboard.getString()).replace(' ', '').length === 0;
-    if (Platform.OS === 'ios') {
-      let options = [loc.send.details.cancel, 'Choose Photo', 'Scan QR Code'];
-      if (!isClipboardEmpty) {
-        options.push('Copy from Clipboard');
-      }
-      ActionSheet.showActionSheetWithOptions({ options, cancelButtonIndex: 0 }, buttonIndex => {
-        if (buttonIndex === 1) {
-          this.choosePhoto();
-        } else if (buttonIndex === 2) {
-          this.props.navigation.navigate('ScanQRCode', {
-            launchedBy: this.props.navigation.state.routeName,
-            onBarScanned: this.onBarCodeRead,
-            showFileImportButton: false,
-          });
-        } else if (buttonIndex === 3) {
-          this.copyFromClipbard();
-        }
-      });
-    } else if (Platform.OS === 'android') {
-      let buttons = [
-        {
-          text: loc.send.details.cancel,
-          onPress: () => {},
-          style: 'cancel',
-        },
-        {
-          text: 'Choose Photo',
-          onPress: this.choosePhoto,
-        },
-        {
-          text: 'Scan QR Code',
-          onPress: () =>
-            this.props.navigation.navigate('ScanQRCode', {
-              launchedBy: this.props.navigation.state.routeName,
-              onBarScanned: this.onBarCodeRead,
-              showFileImportButton: false,
-            }),
-        },
-      ];
-      if (!isClipboardEmpty) {
-        buttons.push({
-          text: 'Copy From Clipboard',
-          onPress: this.copyFromClipbard,
-        });
-      }
-      ActionSheet.showActionSheetWithOptions({
-        title: '',
-        message: '',
-        buttons,
-      });
-    }
   };
 
   render() {
