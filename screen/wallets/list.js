/* global alert */
import React, { Component } from 'react';
<<<<<<< HEAD
import { StatusBar, View, TouchableOpacity, Text, StyleSheet, InteractionManager, SectionList, Alert, Platform } from 'react-native';
=======
import {
  StatusBar,
  View,
  TouchableOpacity,
  Text,
  StyleSheet,
  InteractionManager,
  Clipboard,
  SectionList,
  Alert,
  Platform,
  Dimensions,
} from 'react-native';
>>>>>>> a659a5db
import { BlueScanButton, WalletsCarousel, BlueHeaderDefaultMain, BlueTransactionListItem, BlueNavigationStyle } from '../../BlueComponents';
import { Icon } from 'react-native-elements';
import DeeplinkSchemaMatch from '../../class/deeplink-schema-match';
import ReactNativeHapticFeedback from 'react-native-haptic-feedback';
import PropTypes from 'prop-types';
import { AppStorage, PlaceholderWallet } from '../../class';
import WalletImport from '../../class/wallet-import';
import Clipboard from '@react-native-community/clipboard';
import ActionSheet from '../ActionSheet';
import ImagePicker from 'react-native-image-picker';
import * as NavigationService from '../../NavigationService';
import loc from '../../loc';
import { BlueCurrentTheme } from '../../components/themes';
import { getSystemName, isTablet } from 'react-native-device-info';
const EV = require('../../blue_modules/events');
const A = require('../../blue_modules/analytics');
const BlueApp: AppStorage = require('../../BlueApp');
const BlueElectrum = require('../../blue_modules/BlueElectrum');
const LocalQRCode = require('@remobile/react-native-qrcode-local-image');
const isDesktop = getSystemName() === 'Mac OS X';
const WalletsListSections = { CAROUSEL: 'CAROUSEL', LOCALTRADER: 'LOCALTRADER', TRANSACTIONS: 'TRANSACTIONS' };

let lastSnappedTo = 0;
export default class WalletsList extends Component {
  walletsCarousel = React.createRef();

  constructor(props) {
    super(props);
    this.state = {
      isLoading: true,
      isFlatListRefreshControlHidden: true,
      wallets: BlueApp.getWallets().concat(false),
      timeElpased: 0,
      dataSource: [],
      isLargeScreen: Platform.OS === 'android' ? isTablet() : Dimensions.get('window').width >= Dimensions.get('screen').width / 3,
    };
    EV(EV.enum.WALLETS_COUNT_CHANGED, () => this.redrawScreen(true));

    // here, when we receive TRANSACTIONS_COUNT_CHANGED we do not query
    // remote server, we just redraw the screen
    EV(EV.enum.TRANSACTIONS_COUNT_CHANGED, this.redrawScreen);
  }

  componentDidMount() {
    console.log('wallets/list componentDidMount');
    // the idea is that upon wallet launch we will refresh
    // all balances and all transactions here:
    this.redrawScreen();

    this.interval = setInterval(() => {
      this.setState(prev => ({ timeElapsed: prev.timeElapsed + 1 }));
    }, 60000);
    this._unsubscribe = this.props.navigation.addListener('focus', this.onNavigationEventFocus);
  }

  componentWillUnmount() {
    clearInterval(this.interval);
    this._unsubscribe();
  }

  /**
   * Forcefully fetches TXs and balance for lastSnappedTo (i.e. current) wallet.
   * Triggered manually by user on pull-to-refresh.
   */
  refreshTransactions = () => {
    this.setState(
      {
        isFlatListRefreshControlHidden: false,
      },
      () => {
        InteractionManager.runAfterInteractions(async () => {
          let noErr = true;
          try {
            // await BlueElectrum.ping();
            await BlueElectrum.waitTillConnected();
            const balanceStart = +new Date();
            await BlueApp.fetchWalletBalances(lastSnappedTo || 0);
            const balanceEnd = +new Date();
            console.log('fetch balance took', (balanceEnd - balanceStart) / 1000, 'sec');
            const start = +new Date();
            await BlueApp.fetchWalletTransactions(lastSnappedTo || 0);
            const end = +new Date();
            console.log('fetch tx took', (end - start) / 1000, 'sec');
          } catch (err) {
            noErr = false;
            console.warn(err);
          }
          if (noErr) await BlueApp.saveToDisk(); // caching

          this.redrawScreen();
        });
      },
    );
  };

  redrawScreen = (scrollToEnd = false) => {
    console.log('wallets/list redrawScreen()');

    // here, when we receive REMOTE_TRANSACTIONS_COUNT_CHANGED we fetch TXs and balance for current wallet.
    // placing event subscription here so it gets exclusively re-subscribed more often. otherwise we would
    // have to unsubscribe on unmount and resubscribe again on mount.
    EV(EV.enum.REMOTE_TRANSACTIONS_COUNT_CHANGED, this.refreshTransactions, true);

    if (BlueApp.getBalance() !== 0) {
      A(A.ENUM.GOT_NONZERO_BALANCE);
    } else {
      A(A.ENUM.GOT_ZERO_BALANCE);
    }

    const wallets = BlueApp.getWallets().concat(false);
    if (scrollToEnd) {
      scrollToEnd = wallets.length > this.state.wallets.length;
    }

    BlueApp.getTransactions(null, 10);
    this.setState(
      {
        isLoading: false,
        isFlatListRefreshControlHidden: true,
        dataSource: BlueApp.getTransactions(null, 10),
        wallets: BlueApp.getWallets().concat(false),
      },
      () => {
        if (scrollToEnd) {
          // eslint-disable-next-line no-unused-expressions
          this.walletsCarousel.current?.snapToItem(this.state.wallets.length - 2);
        }
      },
    );
  };

  txMemo(hash) {
    if (BlueApp.tx_metadata[hash] && BlueApp.tx_metadata[hash].memo) {
      return BlueApp.tx_metadata[hash].memo;
    }
    return '';
  }

  handleClick = index => {
    console.log('click', index);
    const wallet = BlueApp.wallets[index];
    if (wallet) {
      if (wallet.type === PlaceholderWallet.type) {
        Alert.alert(
          loc.wallets.add_details,
          loc.wallets.list_import_problem,
          [
            {
              text: loc.wallets.details_delete,
              onPress: () => {
                WalletImport.removePlaceholderWallet();
                EV(EV.enum.WALLETS_COUNT_CHANGED);
              },
              style: 'destructive',
            },
            {
              text: loc.wallets.list_tryagain,
              onPress: () => {
                this.props.navigation.navigate('AddWalletRoot', { screen: 'ImportWallet', params: { label: wallet.getSecret() } });
                WalletImport.removePlaceholderWallet();
                EV(EV.enum.WALLETS_COUNT_CHANGED);
              },
              style: 'default',
            },
          ],
          { cancelable: false },
        );
      } else {
        this.props.navigation.navigate('WalletTransactions', {
          wallet: wallet,
          key: `WalletTransactions-${wallet.getID()}`,
        });
      }
    } else {
      // if its out of index - this must be last card with incentive to create wallet
      if (!BlueApp.getWallets().some(wallet => wallet.type === PlaceholderWallet.type)) {
        this.props.navigation.navigate('AddWalletRoot');
      }
    }
  };

  onSnapToItem = index => {
    console.log('onSnapToItem', index);
    lastSnappedTo = index;
    if (index < BlueApp.getWallets().length) {
      // not the last
    }

    if (this.state.wallets[index].type === PlaceholderWallet.type) {
      return;
    }

    // now, lets try to fetch balance and txs for this wallet in case it has changed
    this.lazyRefreshWallet(index);
  };

  /**
   * Decides whether wallet with such index shoud be refreshed,
   * refreshes if yes and redraws the screen
   * @param index {Integer} Index of the wallet.
   * @return {Promise.<void>}
   */
  async lazyRefreshWallet(index) {
    /** @type {Array.<AbstractWallet>} wallets */
    const wallets = BlueApp.getWallets();
    if (!wallets[index]) {
      return;
    }

    const oldBalance = wallets[index].getBalance();
    let noErr = true;
    let didRefresh = false;

    try {
      if (wallets && wallets[index] && wallets[index].type !== PlaceholderWallet.type && wallets[index].timeToRefreshBalance()) {
        console.log('snapped to, and now its time to refresh wallet #', index);
        await wallets[index].fetchBalance();
        if (oldBalance !== wallets[index].getBalance() || wallets[index].getUnconfirmedBalance() !== 0) {
          console.log('balance changed, thus txs too');
          // balance changed, thus txs too
          await wallets[index].fetchTransactions();
          this.redrawScreen();
          didRefresh = true;
        } else if (wallets[index].timeToRefreshTransaction()) {
          console.log(wallets[index].getLabel(), 'thinks its time to refresh TXs');
          await wallets[index].fetchTransactions();
          if (wallets[index].fetchPendingTransactions) {
            await wallets[index].fetchPendingTransactions();
          }
          if (wallets[index].fetchUserInvoices) {
            await wallets[index].fetchUserInvoices();
            await wallets[index].fetchBalance(); // chances are, paid ln invoice was processed during `fetchUserInvoices()` call and altered user's balance, so its worth fetching balance again
          }
          this.redrawScreen();
          didRefresh = true;
        } else {
          console.log('balance not changed');
        }
      }
    } catch (Err) {
      noErr = false;
      console.warn(Err);
    }

    if (noErr && didRefresh) {
      await BlueApp.saveToDisk(); // caching
    }
  }

  _keyExtractor = (_item, index) => index.toString();

  renderListHeaderComponent = () => {
    const style = { opacity: this.state.isFlatListRefreshControlHidden ? 1.0 : 0.5 };
    return (
      <View style={styles.listHeaderBack}>
        <Text style={styles.listHeaderText}>{loc.transactions.list_title}</Text>
        {isDesktop && (
          <TouchableOpacity style={style} onPress={this.refreshTransactions} disabled={this.state.isLoading}>
            <Icon name="refresh" type="font-awesome" color={BlueCurrentTheme.colors.feeText} />
          </TouchableOpacity>
        )}
      </View>
    );
  };

  handleLongPress = () => {
    if (BlueApp.getWallets().length > 1 && !BlueApp.getWallets().some(wallet => wallet.type === PlaceholderWallet.type)) {
      this.props.navigation.navigate('ReorderWallets');
    } else {
      ReactNativeHapticFeedback.trigger('notificationError', { ignoreAndroidSystemSettings: false });
    }
  };

  renderTransactionListsRow = data => {
    return (
      <View style={styles.transaction}>
        <BlueTransactionListItem item={data.item} itemPriceUnit={data.item.walletPreferredBalanceUnit} />
      </View>
    );
  };

  renderLocalTrader = () => {
    if (BlueApp.getWallets().length > 0 && !BlueApp.getWallets().some(wallet => wallet.type === PlaceholderWallet.type)) {
      return (
        <TouchableOpacity
          onPress={() => {
            this.props.navigation.navigate('HodlHodl', { params: { wallet: this.state.wallet }, screen: 'HodlHodl' });
          }}
          style={styles.ltRoot}
        >
          <View style={styles.ltTextWrap}>
            <Text style={styles.ltTextBig}>Local Trader</Text>
            <Text style={styles.ltTextSmall}>{loc.hodl.p2p}</Text>
          </View>
          <View style={styles.ltButtonWrap}>
            <Text style={styles.ltButton}>New</Text>
          </View>
        </TouchableOpacity>
      );
    } else {
      return null;
    }
  };

  renderWalletsCarousel = () => {
    return (
      <WalletsCarousel
        removeClippedSubviews={false}
        data={this.state.wallets}
        onPress={this.handleClick}
        handleLongPress={this.handleLongPress}
        onSnapToItem={this.onSnapToItem}
        ref={this.walletsCarousel}
        testID="WalletsList"
        sliderWidth={Dimensions.get('window').width}
      />
    );
  };

  renderSectionItem = item => {
    switch (item.section.key) {
      case WalletsListSections.CAROUSEL:
        return this.state.isLargeScreen ? null : this.renderWalletsCarousel();
      case WalletsListSections.LOCALTRADER:
        return this.renderLocalTrader();
      case WalletsListSections.TRANSACTIONS:
        return this.renderTransactionListsRow(item);
      default:
        return null;
    }
  };

  renderSectionHeader = ({ section }) => {
    switch (section.key) {
      case WalletsListSections.CAROUSEL:
        return this.state.isLargeScreen ? null : (
          <BlueHeaderDefaultMain
            leftText={loc.wallets.list_title}
            onNewWalletPress={
              !BlueApp.getWallets().some(wallet => wallet.type === PlaceholderWallet.type)
                ? () => this.props.navigation.navigate('AddWalletRoot')
                : null
            }
          />
        );
      case WalletsListSections.TRANSACTIONS:
        return this.renderListHeaderComponent();
      default:
        return null;
    }
  };

  renderSectionFooter = ({ section }) => {
    switch (section.key) {
      case WalletsListSections.TRANSACTIONS:
        if (this.state.dataSource.length === 0 && !this.state.isLoading) {
          return (
            <View style={styles.footerRoot}>
              <Text style={styles.footerEmpty}>{loc.wallets.list_empty_txs1}</Text>
              <Text style={styles.footerStart}>{loc.wallets.list_empty_txs2}</Text>
            </View>
          );
        } else {
          return null;
        }
      default:
        return null;
    }
  };

  renderScanButton = () => {
    if (BlueApp.getWallets().length > 0 && !BlueApp.getWallets().some(wallet => wallet.type === PlaceholderWallet.type)) {
      return (
        <View style={styles.scanButton}>
          <BlueScanButton onPress={this.onScanButtonPressed} onLongPress={isDesktop ? undefined : this.sendButtonLongPress} />
        </View>
      );
    } else {
      return null;
    }
  };

  sectionListKeyExtractor = (item, index) => {
    return `${item}${index}}`;
  };

  onScanButtonPressed = () => {
    if (isDesktop) {
      this.sendButtonLongPress();
    } else {
      this.props.navigation.navigate('ScanQRCodeRoot', {
        screen: 'ScanQRCode',
        params: {
          launchedBy: this.props.route.name,
          onBarScanned: this.onBarScanned,
          showFileImportButton: false,
        },
      });
    }
  };

  onBarScanned = value => {
    DeeplinkSchemaMatch.navigationRouteFor({ url: value }, completionValue => {
      ReactNativeHapticFeedback.trigger('impactLight', { ignoreAndroidSystemSettings: false });
      this.props.navigation.navigate(...completionValue);
    });
  };

  onNavigationEventFocus = () => {
    this.redrawScreen();
  };

  choosePhoto = () => {
    ImagePicker.launchImageLibrary(
      {
        title: null,
        mediaType: 'photo',
        takePhotoButtonTitle: null,
      },
      response => {
        if (response.uri) {
          const uri = Platform.OS === 'ios' ? response.uri.toString().replace('file://', '') : response.path.toString();
          LocalQRCode.decode(uri, (error, result) => {
            if (!error) {
              this.onBarScanned(result);
            } else {
              alert(loc.send.qr_error_no_qrcode);
            }
          });
        }
      },
    );
  };

  takePhoto = () => {
    ImagePicker.launchCamera(
      {
        title: null,
        mediaType: 'photo',
        takePhotoButtonTitle: null,
      },
      response => {
        if (response.uri) {
          const uri = Platform.OS === 'ios' ? response.uri.toString().replace('file://', '') : response.path.toString();
          LocalQRCode.decode(uri, (error, result) => {
            if (!error) {
              this.onBarScanned(result);
            } else {
              alert(loc.send.qr_error_no_qrcode);
            }
          });
        }
      },
    );
  };

  copyFromClipbard = async () => {
    this.onBarScanned(await Clipboard.getString());
  };

  sendButtonLongPress = async () => {
    const isClipboardEmpty = (await Clipboard.getString()).replace(' ', '').length === 0;
    let copyFromClipboardIndex;
    if (Platform.OS === 'ios') {
      const options = [loc._.cancel, loc.wallets.list_long_choose, isDesktop ? loc.wallets.take_photo : loc.wallets.list_long_scan];
      if (!isClipboardEmpty) {
        options.push(loc.wallets.list_long_clipboard);
        copyFromClipboardIndex = options.length - 1;
      }
      ActionSheet.showActionSheetWithOptions({ options, cancelButtonIndex: 0 }, buttonIndex => {
        if (buttonIndex === 1) {
          this.takePhoto();
        } else if (buttonIndex === 2) {
          if (isDesktop) {
            this.takePhoto();
          } else {
            this.props.navigation.navigate('ScanQRCodeRoot', {
              screen: 'ScanQRCode',
              params: {
                launchedBy: this.props.route.name,
                onBarScanned: this.onBarScanned,
                showFileImportButton: false,
              },
            });
          }
        } else if (buttonIndex === copyFromClipboardIndex) {
          this.copyFromClipbard();
        }
      });
    } else if (Platform.OS === 'android') {
      const buttons = [
        {
          text: loc._.cancel,
          onPress: () => {},
          style: 'cancel',
        },
        {
          text: loc.wallets.list_long_choose,
          onPress: this.choosePhoto,
        },
        {
          text: loc.wallets.list_long_scan,
          onPress: () =>
            this.props.navigation.navigate('ScanQRCodeRoot', {
              screen: 'ScanQRCode',
              params: {
                launchedBy: this.props.route.name,
                onBarScanned: this.onBarScanned,
                showFileImportButton: false,
              },
            }),
        },
      ];
      if (!isClipboardEmpty) {
        buttons.push({
          text: loc.wallets.list_long_clipboard,
          onPress: this.copyFromClipbard,
        });
      }
      ActionSheet.showActionSheetWithOptions({
        title: '',
        message: '',
        buttons,
      });
    }
  };

  onLayout = e => {
    this.setState({
      isLargeScreen: Platform.OS === 'android' ? isTablet() : Dimensions.get('window').width >= Dimensions.get('screen').width / 3,
    });
  };

  render() {
    return (
      <View style={styles.root} onLayout={this.onLayout}>
        <StatusBar barStyle="default" />
        <View style={styles.walletsListWrapper}>
          <SectionList
            onRefresh={this.refreshTransactions}
            refreshing={!this.state.isFlatListRefreshControlHidden}
            renderItem={this.renderSectionItem}
            keyExtractor={this.sectionListKeyExtractor}
            renderSectionHeader={this.renderSectionHeader}
            initialNumToRender={20}
            contentInset={styles.scrollContent}
            renderSectionFooter={this.renderSectionFooter}
            sections={[
              { key: WalletsListSections.CAROUSEL, data: [WalletsListSections.CAROUSEL] },
              { key: WalletsListSections.LOCALTRADER, data: [WalletsListSections.LOCALTRADER] },
              { key: WalletsListSections.TRANSACTIONS, data: this.state.dataSource },
            ]}
          />
          {this.renderScanButton()}
        </View>
      </View>
    );
  }
}

const styles = StyleSheet.create({
  root: {
    flex: 1,
  },
  scrollContent: {
    top: 0,
    left: 0,
    bottom: 60,
    right: 0,
  },
  wrapper: {
    backgroundColor: BlueCurrentTheme.colors.brandingColor,
    flex: 1,
  },
  walletsListWrapper: {
    flex: 1,
    backgroundColor: BlueCurrentTheme.colors.brandingColor,
  },
  headerStyle: {
    ...Platform.select({
      ios: {
        marginTop: 44,
        height: 32,
        alignItems: 'flex-end',
        justifyContent: 'center',
      },
      android: {
        marginTop: 8,
        height: 44,
        alignItems: 'flex-end',
        justifyContent: 'center',
      },
    }),
  },
  headerTouch: {
    height: 48,
    paddingRight: 16,
    paddingLeft: 32,
    paddingVertical: 10,
  },
  listHeaderBack: {
    backgroundColor: BlueCurrentTheme.colors.background,
    flexDirection: 'row',
    justifyContent: 'space-between',
    alignItems: 'center',
    marginHorizontal: 16,
  },
  listHeaderText: {
    fontWeight: 'bold',
    fontSize: 24,
    marginVertical: 8,
    color: BlueCurrentTheme.colors.foregroundColor,
  },
  ltRoot: {
    flexDirection: 'row',
    justifyContent: 'space-between',
    alignItems: 'center',
    marginHorizontal: 16,
    marginVertical: 16,
    backgroundColor: BlueCurrentTheme.colors.ballOutgoingExpired,
    padding: 16,
    borderRadius: 6,
  },
  ltTextWrap: {
    flexDirection: 'column',
  },
  ltTextBig: {
    fontSize: 16,
    fontWeight: '600',
    color: BlueCurrentTheme.colors.foregroundColor,
  },
  ltTextSmall: {
    fontSize: 13,
    fontWeight: '500',
    color: BlueCurrentTheme.colors.alternativeTextColor,
  },
  ltButtonWrap: {
    flexDirection: 'column',
    backgroundColor: '#007AFF',
    borderRadius: 16,
  },
  ltButton: {
    paddingHorizontal: 16,
    paddingVertical: 8,
    fontSize: 13,
    color: '#fff',
    fontWeight: '600',
  },
  footerRoot: {
    top: 80,
    height: 160,
    marginBottom: 80,
  },
  footerEmpty: {
    fontSize: 18,
    color: '#9aa0aa',
    textAlign: 'center',
  },
  footerStart: {
    fontSize: 18,
    color: '#9aa0aa',
    textAlign: 'center',
    fontWeight: '600',
  },
  scanButton: {
    alignSelf: 'center',
    backgroundColor: 'transparent',
    position: 'absolute',
    width: '34%',
    maxWidth: 200,
    bottom: 30,
    borderRadius: 30,
    height: '6.3%',
    minHeight: 44,
    overflow: 'hidden',
  },
  listHeader: {
    backgroundColor: '#FFFFFF',
  },
  transaction: {
    marginHorizontal: 4,
  },
});

WalletsList.propTypes = {
  navigation: PropTypes.shape({
    navigate: PropTypes.func,
    addListener: PropTypes.func,
  }),
  route: PropTypes.shape({
    name: PropTypes.string,
    params: PropTypes.object,
  }),
};

WalletsList.navigationOptions = ({ navigation, route }) => {
  return {
    ...BlueNavigationStyle(navigation, true),
    title: '',
    headerStyle: {
      backgroundColor: BlueCurrentTheme.colors.customHeader,
      borderBottomWidth: 0,
      elevation: 0,
      shadowOpacity: 0,
      shadowOffset: { height: 0, width: 0 },
    },
    headerRight: () => (
      <TouchableOpacity testID="SettingsButton" style={styles.headerTouch} onPress={() => NavigationService.navigate('Settings')}>
        <Icon size={22} name="kebab-horizontal" type="octicon" color={BlueCurrentTheme.colors.foregroundColor} />
      </TouchableOpacity>
    ),
  };
};<|MERGE_RESOLUTION|>--- conflicted
+++ resolved
@@ -1,8 +1,5 @@
 /* global alert */
 import React, { Component } from 'react';
-<<<<<<< HEAD
-import { StatusBar, View, TouchableOpacity, Text, StyleSheet, InteractionManager, SectionList, Alert, Platform } from 'react-native';
-=======
 import {
   StatusBar,
   View,
@@ -10,13 +7,11 @@
   Text,
   StyleSheet,
   InteractionManager,
-  Clipboard,
   SectionList,
   Alert,
   Platform,
   Dimensions,
 } from 'react-native';
->>>>>>> a659a5db
 import { BlueScanButton, WalletsCarousel, BlueHeaderDefaultMain, BlueTransactionListItem, BlueNavigationStyle } from '../../BlueComponents';
 import { Icon } from 'react-native-elements';
 import DeeplinkSchemaMatch from '../../class/deeplink-schema-match';
