import React, { useEffect, useLayoutEffect, useReducer, useCallback, useMemo, useRef, useState, lazy, Suspense } from 'react';
import {
  StyleSheet,
  TouchableOpacity,
  Image,
  Text,
  Alert,
  I18nManager,
  Animated,
  LayoutAnimation,
  FlatList,
  ActivityIndicator,
} from 'react-native';
import { GestureHandlerRootView } from 'react-native-gesture-handler';
import { useFocusEffect, useNavigation, usePreventRemove } from '@react-navigation/native';
import triggerHapticFeedback, { HapticFeedbackTypes } from '../../blue_modules/hapticFeedback';
import { useTheme } from '../../components/themes';
import { useExtendedNavigation } from '../../hooks/useExtendedNavigation';
import loc, { formatBalanceWithoutSuffix } from '../../loc';
import { useStorage } from '../../hooks/context/useStorage';
import useDebounce from '../../hooks/useDebounce';
import { TTXMetadata } from '../../class';
import { ExtendedTransaction, LightningTransaction, Transaction, TWallet } from '../../class/wallets/types';
import useBounceAnimation from '../../hooks/useBounceAnimation';
import { unlockWithBiometrics, useBiometrics } from '../../hooks/useBiometrics';
import presentAlert from '../../components/Alert';
import prompt from '../../helpers/prompt';
import HeaderRightButton from '../../components/HeaderRightButton';
import { useSettings } from '../../hooks/context/useSettings';
import DragList, { DragListRenderItemInfo } from 'react-native-draglist';
import { BitcoinUnit } from '../../models/bitcoinUnits';

const ManageWalletsListItem = lazy(() => import('../../components/ManageWalletsListItem'));

enum ItemType {
  WalletSection = 'wallet',
  TransactionSection = 'transaction',
}

interface WalletItem {
  type: ItemType.WalletSection;
  data: TWallet;
}

interface TransactionItem {
  type: ItemType.TransactionSection;
  data: ExtendedTransaction & LightningTransaction;
}

type Item = WalletItem | TransactionItem;

const SET_SEARCH_QUERY = 'SET_SEARCH_QUERY';
const SET_IS_SEARCH_FOCUSED = 'SET_IS_SEARCH_FOCUSED';
const SET_INITIAL_ORDER = 'SET_INITIAL_ORDER';
const SET_FILTERED_ORDER = 'SET_FILTERED_ORDER';
const SET_TEMP_ORDER = 'SET_TEMP_ORDER';
const REMOVE_WALLET = 'REMOVE_WALLET';
const SAVE_CHANGES = 'SAVE_CHANGES';

interface SaveChangesAction {
  type: typeof SAVE_CHANGES;
  payload: TWallet[];
}

interface SetSearchQueryAction {
  type: typeof SET_SEARCH_QUERY;
  payload: string;
}

interface SetIsSearchFocusedAction {
  type: typeof SET_IS_SEARCH_FOCUSED;
  payload: boolean;
}

interface SetInitialOrderAction {
  type: typeof SET_INITIAL_ORDER;
  payload: { wallets: TWallet[]; txMetadata: TTXMetadata };
}

interface SetFilteredOrderAction {
  type: typeof SET_FILTERED_ORDER;
  payload: string;
}

interface SetTempOrderAction {
  type: typeof SET_TEMP_ORDER;
  payload: Item[];
}

interface RemoveWalletAction {
  type: typeof REMOVE_WALLET;
  payload: string; // Wallet ID
}

type Action =
  | SetSearchQueryAction
  | SetIsSearchFocusedAction
  | SetInitialOrderAction
  | SetFilteredOrderAction
  | SetTempOrderAction
  | SaveChangesAction
  | RemoveWalletAction;

interface State {
  searchQuery: string;
  isSearchFocused: boolean;
  order: Item[];
  tempOrder: Item[];
  wallets: TWallet[];
  txMetadata: TTXMetadata;
}

const initialState: State = {
  searchQuery: '',
  isSearchFocused: false,
  order: [],
  tempOrder: [],
  wallets: [],
  txMetadata: {},
};

const deepCopyWallets = (wallets: TWallet[]): TWallet[] => {
  return wallets.map(wallet => Object.assign(Object.create(Object.getPrototypeOf(wallet)), wallet));
};

const reducer = (state: State, action: Action): State => {
  switch (action.type) {
    case SET_SEARCH_QUERY:
      return { ...state, searchQuery: action.payload };
    case SET_IS_SEARCH_FOCUSED:
      return { ...state, isSearchFocused: action.payload };
    case SET_INITIAL_ORDER: {
      const initialWalletsOrder: WalletItem[] = deepCopyWallets(action.payload.wallets).map(wallet => ({
        type: ItemType.WalletSection,
        data: wallet,
      }));
      return {
        ...state,
        wallets: action.payload.wallets,
        txMetadata: action.payload.txMetadata,
        order: initialWalletsOrder,
        tempOrder: initialWalletsOrder,
      };
    }
    case SET_FILTERED_ORDER: {
      const query = action.payload.toLowerCase();
      const filteredWallets = state.wallets
        .filter(wallet => wallet.getLabel()?.toLowerCase().includes(query))
        .map(wallet => ({ type: ItemType.WalletSection, data: wallet }));

      const filteredTxMetadata = Object.entries(state.txMetadata).filter(([_, tx]) => tx.memo?.toLowerCase().includes(query));

      const filteredTransactions = state.wallets.flatMap(wallet =>
        wallet
          .getTransactions()
          .filter((tx: Transaction) =>
            filteredTxMetadata.some(([txid, txMeta]) => tx.hash === txid && txMeta.memo?.toLowerCase().includes(query)),
          )
          .map((tx: Transaction) => ({ type: ItemType.TransactionSection, data: tx as ExtendedTransaction & LightningTransaction })),
      );

      const filteredOrder = [...filteredWallets, ...filteredTransactions];

      return {
        ...state,
        tempOrder: filteredOrder,
      };
    }
    case SAVE_CHANGES: {
      return {
        ...state,
        wallets: deepCopyWallets(action.payload),
        tempOrder: state.tempOrder.map(item =>
          item.type === ItemType.WalletSection
            ? { ...item, data: action.payload.find(wallet => wallet.getID() === item.data.getID())! }
            : item,
        ),
      };
    }
    case SET_TEMP_ORDER: {
      return { ...state, tempOrder: action.payload };
    }
    case REMOVE_WALLET: {
      const updatedOrder = state.tempOrder.filter(item => item.type !== ItemType.WalletSection || item.data.getID() !== action.payload);
      return {
        ...state,
        tempOrder: updatedOrder,
      };
    }
    default:
      throw new Error(`Unhandled action type: ${(action as Action).type}`);
  }
};

const ManageWallets: React.FC = () => {
  const { colors, closeImage } = useTheme();
  const { wallets: storedWallets, setWalletsWithNewOrder, txMetadata, handleWalletDeletion } = useStorage();
  const { setIsDrawerShouldHide } = useSettings();
  const walletsRef = useRef<TWallet[]>(deepCopyWallets(storedWallets)); // Create a deep copy of wallets for the DraggableFlatList
  const { navigate, setOptions, goBack } = useExtendedNavigation();
  const [state, dispatch] = useReducer(reducer, initialState);
  const { isBiometricUseCapableAndEnabled } = useBiometrics();
  const navigation = useNavigation();
  const debouncedSearchQuery = useDebounce(state.searchQuery, 300);
  const bounceAnim = useBounceAnimation(state.searchQuery);
  const stylesHook = {
    root: {
      backgroundColor: colors.elevated,
    },
    noResultsText: {
      color: colors.foregroundColor,
    },
  };
  const [walletData, setWalletData] = useState(state.tempOrder);
  const listRef = useRef<FlatList<Item> | null>(null);

  useEffect(() => {
    setWalletData(state.tempOrder);
  }, [state.tempOrder]);

  useEffect(() => {
    dispatch({ type: SET_INITIAL_ORDER, payload: { wallets: walletsRef.current, txMetadata } });
  }, [txMetadata]);

  useEffect(() => {
    if (debouncedSearchQuery) {
      dispatch({ type: SET_FILTERED_ORDER, payload: debouncedSearchQuery });
    } else {
      dispatch({ type: SET_TEMP_ORDER, payload: state.order });
    }
  }, [debouncedSearchQuery, state.order]);

  const handleClose = useCallback(() => {
    if (state.searchQuery.length === 0 && !state.isSearchFocused) {
      const newWalletOrder = state.tempOrder
        .filter((item): item is WalletItem => item.type === ItemType.WalletSection)
        .map(item => item.data);

      setWalletsWithNewOrder(newWalletOrder);

      dispatch({ type: SAVE_CHANGES, payload: newWalletOrder });

      walletsRef.current = deepCopyWallets(newWalletOrder);

<<<<<<< HEAD
=======
      state.tempOrder.forEach(item => {
        if (item.type === ItemType.WalletSection && !newWalletOrder.some(wallet => wallet.getID() === item.data.getID())) {
          handleWalletDeletion(item.data.getID());
        }
      });

      if (beforeRemoveListenerRef.current) {
        navigation.removeListener('beforeRemove', beforeRemoveListenerRef.current);
      }

>>>>>>> 907e5493
      goBack();
    } else {
      dispatch({ type: SET_SEARCH_QUERY, payload: '' });
      dispatch({ type: SET_IS_SEARCH_FOCUSED, payload: false });
    }
<<<<<<< HEAD
  }, [goBack, setWalletsWithNewOrder, state.searchQuery, state.isSearchFocused, state.tempOrder]);
=======
  }, [goBack, setWalletsWithNewOrder, state.searchQuery, state.isSearchFocused, state.tempOrder, navigation, handleWalletDeletion]);
>>>>>>> 907e5493

  const hasUnsavedChanges = useMemo(() => {
    return JSON.stringify(walletsRef.current) !== JSON.stringify(state.tempOrder.map(item => item.data));
  }, [state.tempOrder]);

  usePreventRemove(hasUnsavedChanges, ({ data }) => {
    console.warn('Preventing removal of ManageWallets screen');
    Alert.alert(loc._.discard_changes, loc._.discard_changes_explain, [
      { text: loc._.cancel, style: 'cancel', onPress: () => {} },
      {
        text: loc._.ok,
        style: 'default',
        onPress: () => navigation.dispatch(data.action),
      },
    ]);
  });

  const HeaderLeftButton = useMemo(
    () => (
      <TouchableOpacity
        accessibilityRole="button"
        accessibilityLabel={loc._.close}
        style={styles.button}
        onPress={goBack}
        testID="NavigationCloseButton"
      >
        <Image source={closeImage} />
      </TouchableOpacity>
    ),
    [goBack, closeImage],
  );

  const SaveButton = useMemo(
    () => <HeaderRightButton disabled={!hasUnsavedChanges} title={loc.send.input_done} onPress={handleClose} />,
    [handleClose, hasUnsavedChanges],
  );

  useLayoutEffect(() => {
    const searchBarOptions = {
      hideWhenScrolling: false,
      onChangeText: (event: { nativeEvent: { text: any } }) => dispatch({ type: SET_SEARCH_QUERY, payload: event.nativeEvent.text }),
      onClear: () => dispatch({ type: SET_SEARCH_QUERY, payload: '' }),
      onFocus: () => dispatch({ type: SET_IS_SEARCH_FOCUSED, payload: true }),
      onBlur: () => dispatch({ type: SET_IS_SEARCH_FOCUSED, payload: false }),
      placeholder: loc.wallets.manage_wallets_search_placeholder,
    };

    setOptions({
      headerLeft: () => HeaderLeftButton,
      headerRight: () => SaveButton,
      headerSearchBarOptions: searchBarOptions,
    });
  }, [setOptions, HeaderLeftButton, SaveButton]);

  useFocusEffect(
    useCallback(() => {
      setIsDrawerShouldHide(true);

      return () => {
        setIsDrawerShouldHide(false);
      };
    }, [setIsDrawerShouldHide]),
  );

  const renderHighlightedText = useCallback(
    (text: string, query: string) => {
      const parts = text.split(new RegExp(`(${query})`, 'gi'));
      return (
        <Text>
          {parts.map((part, index) =>
            query && part.toLowerCase().includes(query.toLowerCase()) ? (
              <Animated.View key={`${index}-${query}`} style={[styles.highlightedContainer, { transform: [{ scale: bounceAnim }] }]}>
                <Text style={styles.highlighted}>{part}</Text>
              </Animated.View>
            ) : (
              <Text key={`${index}-${query}`} style={query ? styles.dimmedText : styles.defaultText}>
                {part}
              </Text>
            ),
          )}
        </Text>
      );
    },
    [bounceAnim],
  );

  const presentWalletHasBalanceAlert = useCallback(async (wallet: TWallet) => {
    triggerHapticFeedback(HapticFeedbackTypes.NotificationWarning);
    try {
      const balance = formatBalanceWithoutSuffix(wallet.getBalance(), BitcoinUnit.SATS, true);
      const walletBalanceConfirmation = await prompt(
        loc.wallets.details_delete_wallet,
        loc.formatString(loc.wallets.details_del_wb_q, { balance }),
        true,
        'numeric',
        true,
        loc.wallets.details_delete,
      );
      const cleanedConfirmation = (walletBalanceConfirmation || '').replace(/[^0-9]/g, '');

      if (Number(cleanedConfirmation) === wallet.getBalance()) {
        triggerHapticFeedback(HapticFeedbackTypes.NotificationSuccess);
        LayoutAnimation.configureNext(LayoutAnimation.Presets.easeInEaseOut);
        dispatch({ type: REMOVE_WALLET, payload: wallet.getID() });
      } else {
        triggerHapticFeedback(HapticFeedbackTypes.NotificationError);
        presentAlert({ message: loc.wallets.details_del_wb_err });
      }
    } catch (_) {}
  }, []);

  const handleDeleteWallet = useCallback(
    async (wallet: TWallet) => {
      triggerHapticFeedback(HapticFeedbackTypes.NotificationWarning);
      presentAlert({
        title: loc.wallets.details_delete_wallet,
        message: loc.wallets.details_are_you_sure,
        buttons: [
          {
            text: loc.wallets.details_yes_delete,
            onPress: async () => {
              const isBiometricsEnabled = await isBiometricUseCapableAndEnabled();

              if (isBiometricsEnabled) {
                if (!(await unlockWithBiometrics())) {
                  return;
                }
              }
              if (wallet.getBalance && wallet.getBalance() > 0 && wallet.allowSend && wallet.allowSend()) {
                presentWalletHasBalanceAlert(wallet);
              } else {
                LayoutAnimation.configureNext(LayoutAnimation.Presets.easeInEaseOut);
                dispatch({ type: REMOVE_WALLET, payload: wallet.getID() });
              }
            },
            style: 'destructive',
          },
          { text: loc._.cancel, onPress: () => {}, style: 'cancel' },
        ],
        options: { cancelable: false },
      });
    },
    [isBiometricUseCapableAndEnabled, presentWalletHasBalanceAlert],
  );

  const handleToggleHideBalance = useCallback(
    (wallet: TWallet) => {
      const updatedOrder = state.tempOrder.map(item => {
        if (item.type === ItemType.WalletSection && item.data.getID() === wallet.getID()) {
          item.data.hideBalance = !item.data.hideBalance;
          return {
            ...item,
            data: item.data,
          };
        }
        return item;
      });
      LayoutAnimation.configureNext(LayoutAnimation.Presets.easeInEaseOut);

      dispatch({ type: SET_TEMP_ORDER, payload: updatedOrder });
    },
    [state.tempOrder],
  );

  const navigateToWallet = useCallback(
    (wallet: TWallet) => {
      const walletID = wallet.getID();
      goBack();
      navigate('WalletTransactions', {
        walletID,
        walletType: wallet.type,
      });
    },
    [goBack, navigate],
  );

  const renderItem = useCallback(
    (info: DragListRenderItemInfo<Item>) => {
      const { item, onDragStart, isActive } = info;
      return (
        <ManageWalletsListItem
          item={item}
          onPressIn={undefined}
          onPressOut={undefined}
          isDraggingDisabled={state.searchQuery.length > 0 || state.isSearchFocused}
          state={state}
          navigateToWallet={navigateToWallet}
          renderHighlightedText={renderHighlightedText}
          handleDeleteWallet={handleDeleteWallet}
          handleToggleHideBalance={handleToggleHideBalance}
          isActive={isActive}
          drag={onDragStart}
        />
      );
    },
    [state, navigateToWallet, renderHighlightedText, handleDeleteWallet, handleToggleHideBalance],
  );

  const onReordered = useCallback(
    (fromIndex: number, toIndex: number) => {
      const copy = [...state.order];
      const removed = copy.splice(fromIndex, 1);
      copy.splice(toIndex, 0, removed[0]);

      LayoutAnimation.configureNext(LayoutAnimation.Presets.easeInEaseOut);
      dispatch({ type: SET_TEMP_ORDER, payload: copy });
      dispatch({
        type: SET_INITIAL_ORDER,
        payload: {
          wallets: copy.filter(item => item.type === ItemType.WalletSection).map(item => item.data as TWallet),
          txMetadata: state.txMetadata,
        },
      });
    },
    [state.order, state.txMetadata],
  );

  const keyExtractor = useCallback((item: Item, index: number) => index.toString(), []);

  const renderHeader = useMemo(() => {
    if (!state.searchQuery) return null;
    const hasWallets = state.wallets.length > 0;
    const filteredTxMetadata = Object.entries(state.txMetadata).filter(([_, tx]) =>
      tx.memo?.toLowerCase().includes(state.searchQuery.toLowerCase()),
    );
    const hasTransactions = filteredTxMetadata.length > 0;

    return (
      !hasWallets &&
      !hasTransactions && <Text style={[styles.noResultsText, stylesHook.noResultsText]}>{loc.wallets.no_results_found}</Text>
    );
  }, [state.searchQuery, state.wallets.length, state.txMetadata, stylesHook.noResultsText]);

  return (
    <Suspense fallback={<ActivityIndicator size="large" color={colors.brandingColor} />}>
      <GestureHandlerRootView style={[{ backgroundColor: colors.background }, styles.root]}>
        <>
          {renderHeader}
          <DragList
            automaticallyAdjustContentInsets
            automaticallyAdjustKeyboardInsets
            automaticallyAdjustsScrollIndicatorInsets
            contentInsetAdjustmentBehavior="automatic"
            data={walletData}
            containerStyle={[{ backgroundColor: colors.background }, styles.root]}
            keyExtractor={keyExtractor}
            onReordered={onReordered}
            renderItem={renderItem}
            ref={listRef}
          />
        </>
      </GestureHandlerRootView>
    </Suspense>
  );
};

export default React.memo(ManageWallets);

const styles = StyleSheet.create({
  root: {
    flex: 1,
  },
  button: {
    padding: 16,
  },
  noResultsText: {
    fontSize: 19,
    fontWeight: 'bold',
    writingDirection: I18nManager.isRTL ? 'rtl' : 'ltr',
    textAlign: 'center',
    justifyContent: 'center',
    marginTop: 34,
  },
  highlightedContainer: {
    backgroundColor: 'white',
    borderColor: 'black',
    borderWidth: 1,
    borderRadius: 5,
    padding: 2,
    alignSelf: 'flex-start',
    textDecorationLine: 'underline',
    textDecorationStyle: 'double',
    textShadowColor: '#000',
    textShadowOffset: { width: 1, height: 1 },
    textShadowRadius: 1,
  },
  highlighted: {
    color: 'black',
    fontSize: 19,
    fontWeight: '600',
  },
  defaultText: {
    fontSize: 19,
  },
  dimmedText: {
    opacity: 0.8,
  },
});<|MERGE_RESOLUTION|>--- conflicted
+++ resolved
@@ -12,7 +12,7 @@
   ActivityIndicator,
 } from 'react-native';
 import { GestureHandlerRootView } from 'react-native-gesture-handler';
-import { useFocusEffect, useNavigation, usePreventRemove } from '@react-navigation/native';
+import { useFocusEffect, useNavigation } from '@react-navigation/native';
 import triggerHapticFeedback, { HapticFeedbackTypes } from '../../blue_modules/hapticFeedback';
 import { useTheme } from '../../components/themes';
 import { useExtendedNavigation } from '../../hooks/useExtendedNavigation';
@@ -203,6 +203,7 @@
   const navigation = useNavigation();
   const debouncedSearchQuery = useDebounce(state.searchQuery, 300);
   const bounceAnim = useBounceAnimation(state.searchQuery);
+  const beforeRemoveListenerRef = useRef<(() => void) | null>(null);
   const stylesHook = {
     root: {
       backgroundColor: colors.elevated,
@@ -211,11 +212,11 @@
       color: colors.foregroundColor,
     },
   };
-  const [walletData, setWalletData] = useState(state.tempOrder);
+  const [data, setData] = useState(state.tempOrder);
   const listRef = useRef<FlatList<Item> | null>(null);
 
   useEffect(() => {
-    setWalletData(state.tempOrder);
+    setData(state.tempOrder);
   }, [state.tempOrder]);
 
   useEffect(() => {
@@ -242,8 +243,6 @@
 
       walletsRef.current = deepCopyWallets(newWalletOrder);
 
-<<<<<<< HEAD
-=======
       state.tempOrder.forEach(item => {
         if (item.type === ItemType.WalletSection && !newWalletOrder.some(wallet => wallet.getID() === item.data.getID())) {
           handleWalletDeletion(item.data.getID());
@@ -254,33 +253,16 @@
         navigation.removeListener('beforeRemove', beforeRemoveListenerRef.current);
       }
 
->>>>>>> 907e5493
       goBack();
     } else {
       dispatch({ type: SET_SEARCH_QUERY, payload: '' });
       dispatch({ type: SET_IS_SEARCH_FOCUSED, payload: false });
     }
-<<<<<<< HEAD
-  }, [goBack, setWalletsWithNewOrder, state.searchQuery, state.isSearchFocused, state.tempOrder]);
-=======
   }, [goBack, setWalletsWithNewOrder, state.searchQuery, state.isSearchFocused, state.tempOrder, navigation, handleWalletDeletion]);
->>>>>>> 907e5493
 
   const hasUnsavedChanges = useMemo(() => {
     return JSON.stringify(walletsRef.current) !== JSON.stringify(state.tempOrder.map(item => item.data));
   }, [state.tempOrder]);
-
-  usePreventRemove(hasUnsavedChanges, ({ data }) => {
-    console.warn('Preventing removal of ManageWallets screen');
-    Alert.alert(loc._.discard_changes, loc._.discard_changes_explain, [
-      { text: loc._.cancel, style: 'cancel', onPress: () => {} },
-      {
-        text: loc._.ok,
-        style: 'default',
-        onPress: () => navigation.dispatch(data.action),
-      },
-    ]);
-  });
 
   const HeaderLeftButton = useMemo(
     () => (
@@ -322,12 +304,44 @@
   useFocusEffect(
     useCallback(() => {
       setIsDrawerShouldHide(true);
+      const beforeRemoveListener = (e: { preventDefault: () => void; data: { action: any } }) => {
+        if (!hasUnsavedChanges) {
+          return;
+        }
+
+        e.preventDefault();
+
+        Alert.alert(loc._.discard_changes, loc._.discard_changes_explain, [
+          { text: loc._.cancel, style: 'cancel', onPress: () => {} },
+          {
+            text: loc._.ok,
+            style: 'default',
+            onPress: () => navigation.dispatch(e.data.action),
+          },
+        ]);
+      };
+
+      // @ts-ignore: fix later
+      beforeRemoveListenerRef.current = beforeRemoveListener;
+
+      navigation.addListener('beforeRemove', beforeRemoveListener);
 
       return () => {
+        if (beforeRemoveListenerRef.current) {
+          navigation.removeListener('beforeRemove', beforeRemoveListenerRef.current);
+        }
         setIsDrawerShouldHide(false);
       };
-    }, [setIsDrawerShouldHide]),
-  );
+    }, [hasUnsavedChanges, navigation, setIsDrawerShouldHide]),
+  );
+
+  // Ensure the listener is re-added every time there are unsaved changes
+  useEffect(() => {
+    if (beforeRemoveListenerRef.current) {
+      navigation.removeListener('beforeRemove', beforeRemoveListenerRef.current);
+      navigation.addListener('beforeRemove', beforeRemoveListenerRef.current);
+    }
+  }, [hasUnsavedChanges, navigation]);
 
   const renderHighlightedText = useCallback(
     (text: string, query: string) => {
@@ -508,7 +522,7 @@
             automaticallyAdjustKeyboardInsets
             automaticallyAdjustsScrollIndicatorInsets
             contentInsetAdjustmentBehavior="automatic"
-            data={walletData}
+            data={data}
             containerStyle={[{ backgroundColor: colors.background }, styles.root]}
             keyExtractor={keyExtractor}
             onReordered={onReordered}
