--- conflicted
+++ resolved
@@ -38,12 +38,8 @@
 import ActionSheet from '../ActionSheet';
 import loc from '../../loc';
 import { getSystemName } from 'react-native-device-info';
-<<<<<<< HEAD
 import { useRoute, useNavigation, useTheme } from '@react-navigation/native';
 
-=======
-import BuyBitcoin from './buyBitcoin';
->>>>>>> 99187447
 const BlueApp = require('../../BlueApp');
 const EV = require('../../blue_modules/events');
 const BlueElectrum = require('../../blue_modules/BlueElectrum');
@@ -398,21 +394,12 @@
             <BlueListItemHooks
               hideChevron
               component={TouchableOpacity}
-<<<<<<< HEAD
               onPress={a => {
                 setIsManageFundsModalVisible(false);
 
                 navigate('ReceiveDetails', {
                   secret: wallet.getSecret(),
                 });
-=======
-              onPress={() => {
-                this.setState({ isManageFundsModalVisible: false }, () =>
-                  this.props.navigation.navigate('ReceiveDetails', {
-                    secret: this.state.wallet.getSecret(),
-                  }),
-                );
->>>>>>> 99187447
               }}
               title={loc.lnd.refill_external}
             />
@@ -420,17 +407,10 @@
             <BlueListItemHooks
               hideChevron
               component={TouchableOpacity}
-<<<<<<< HEAD
               onPress={a => {
                 setIsManageFundsModalVisible(false);
-                navigate('BuyBitcoin', {
-                  wallet,
-                });
-=======
-              onPress={() => {
-                this.setState({ isManageFundsModalVisible: false }, this.navigateToBuyBitcoin);
->>>>>>> 99187447
-              }}
+                navigateToBuyBitcoin();
+               }}
               title={loc.lnd.refill_card}
             />
 
@@ -438,13 +418,8 @@
               title={loc.lnd.exchange}
               hideChevron
               component={TouchableOpacity}
-<<<<<<< HEAD
               onPress={a => {
                 setIsManageFundsModalVisible(false);
-=======
-              onPress={() => {
-                this.setState({ isManageFundsModalVisible: false });
->>>>>>> 99187447
                 Linking.openURL('https://zigzag.io/?utm_source=integration&utm_medium=bluewallet&utm_campaign=withdrawLink');
               }}
             />
@@ -504,20 +479,11 @@
 
   const renderSellFiat = () => {
     return (
-<<<<<<< HEAD
       <TouchableOpacity
-        onPress={() =>
-          navigate('BuyBitcoin', {
-            wallet,
-          })
-        }
+        onPress={navigateToBuyBitcoin}
         style={[styles.marketplaceButton2, stylesHook.marketplaceButton2]}
       >
         <Text style={[styles.marketpalceText1, stylesHook.marketpalceText1]}>{loc.wallets.list_tap_here_to_buy}</Text>
-=======
-      <TouchableOpacity onPress={this.navigateToBuyBitcoin} style={styles.marketplaceButton2}>
-        <Text style={styles.marketpalceText1}>{loc.wallets.list_tap_here_to_buy}</Text>
->>>>>>> 99187447
       </TouchableOpacity>
     );
   };
@@ -667,7 +633,27 @@
     }
   };
 
-<<<<<<< HEAD
+ const navigateToBuyBitcoin = async () => {
+    const uri = await BuyBitcoin.generateURL(this.state.wallet);
+    if (getSystemName() === 'Mac OS X') {
+      InAppBrowser.isAvailable()
+        .then(_value => InAppBrowser.open(uri, { dismissButtonStyle: 'done' }))
+        .catch(_error => Linking.openURL(uri));
+    } else if (Platform.OS === 'ios') {
+      InAppBrowser.isAvailable()
+        .then(_value => InAppBrowser.open(uri, { dismissButtonStyle: 'done' }))
+        .catch(_error =>
+          this.props.navigation.navigate('BuyBitcoin', {
+            wallet: this.state.wallet,
+          }),
+        );
+    } else {
+      this.props.navigation.navigate('BuyBitcoin', {
+        wallet: this.state.wallet,
+      });
+    }
+  };
+
   return (
     <View style={styles.flex}>
       <StatusBar barStyle="light-content" backgroundColor={WalletGradient.headerColorFor(wallet.type)} />
@@ -701,49 +687,6 @@
                   wallet,
                 }),
             });
-=======
-  navigateToBuyBitcoin = async () => {
-    const uri = await BuyBitcoin.generateURL(this.state.wallet);
-    if (getSystemName() === 'Mac OS X') {
-      InAppBrowser.isAvailable()
-        .then(_value => InAppBrowser.open(uri, { dismissButtonStyle: 'done' }))
-        .catch(_error => Linking.openURL(uri));
-    } else if (Platform.OS === 'ios') {
-      InAppBrowser.isAvailable()
-        .then(_value => InAppBrowser.open(uri, { dismissButtonStyle: 'done' }))
-        .catch(_error =>
-          this.props.navigation.navigate('BuyBitcoin', {
-            wallet: this.state.wallet,
-          }),
-        );
-    } else {
-      this.props.navigation.navigate('BuyBitcoin', {
-        wallet: this.state.wallet,
-      });
-    }
-  };
-
-  render() {
-    const { navigate } = this.props.navigation;
-    return (
-      <View style={styles.flex}>
-        <StatusBar barStyle="light-content" backgroundColor={WalletGradient.headerColorFor(this.props.route.params.wallet.type)} />
-        {this.state.wallet.chain === Chain.ONCHAIN && this.state.isHandOffUseEnabled && (
-          <Handoff
-            title={`Bitcoin Wallet ${this.state.wallet.getLabel()}`}
-            type="io.bluewallet.bluewallet"
-            url={`https://blockpath.com/search/addr?q=${this.state.wallet.getXpub()}`}
-          />
-        )}
-        <BlueWalletNavigationHeader
-          wallet={this.state.wallet}
-          onWalletUnitChange={wallet =>
-            InteractionManager.runAfterInteractions(async () => {
-              this.setState({ wallet, itemPriceUnit: wallet.getPreferredBalanceUnit() }, () =>
-                InteractionManager.runAfterInteractions(() => BlueApp.saveToDisk()),
-              );
-            })
->>>>>>> 99187447
           }
         }}
       />
@@ -794,7 +737,6 @@
           renderItem={renderItem}
           contentInset={{ top: 0, left: 0, bottom: 90, right: 0 }}
         />
-<<<<<<< HEAD
         {renderManageFundsModal()}
       </View>
       <View style={styles.floatButtons}>
@@ -837,106 +779,6 @@
                                 wallet.setUseWithHardwareWalletEnabled(true);
                                 await BlueApp.saveToDisk();
                                 navigateToSendScreen();
-=======
-        <View style={styles.list}>
-          <FlatList
-            ListHeaderComponent={this.renderListHeaderComponent}
-            onEndReachedThreshold={0.3}
-            onEndReached={async () => {
-              // pagination in works. in this block we will add more txs to flatlist
-              // so as user scrolls closer to bottom it will render mode transactions
-
-              if (this.getTransactions(Infinity).length < this.state.limit) {
-                // all list rendered. nop
-                return;
-              }
-
-              this.setState({
-                dataSource: this.getTransactions(this.state.limit + this.state.pageSize),
-                limit: this.state.limit + this.state.pageSize,
-                pageSize: this.state.pageSize * 2,
-              });
-            }}
-            ListFooterComponent={this.renderListFooterComponent}
-            ListEmptyComponent={
-              <ScrollView style={styles.flex} contentContainerStyle={styles.scrollViewContent}>
-                <Text numberOfLines={0} style={styles.emptyTxs}>
-                  {(this.isLightning() && loc.wallets.list_empty_txs1_lightning) || loc.wallets.list_empty_txs1}
-                </Text>
-                {this.isLightning() && <Text style={styles.emptyTxsLightning}>{loc.wallets.list_empty_txs2_lightning}</Text>}
-
-                {!this.isLightning() && (
-                  <TouchableOpacity onPress={this.navigateToBuyBitcoin} style={styles.buyBitcoin}>
-                    <Text style={styles.buyBitcoinText}>{loc.wallets.list_tap_here_to_buy}</Text>
-                  </TouchableOpacity>
-                )}
-              </ScrollView>
-            }
-            onRefresh={() => this.refreshTransactions()}
-            refreshing={this.state.showShowFlatListRefreshControl}
-            data={this.state.dataSource}
-            extraData={this.state.timeElapsed}
-            keyExtractor={this._keyExtractor}
-            renderItem={this.renderItem}
-            contentInset={{ top: 0, left: 0, bottom: 90, right: 0 }}
-          />
-          {this.renderManageFundsModal()}
-        </View>
-        <View style={styles.floatButtons}>
-          {(() => {
-            if (this.state.wallet.allowReceive()) {
-              return (
-                <BlueReceiveButtonIcon
-                  onPress={() => {
-                    if (this.state.wallet.chain === Chain.OFFCHAIN) {
-                      navigate('LNDCreateInvoiceRoot', { screen: 'LNDCreateInvoice', params: { fromWallet: this.state.wallet } });
-                    } else {
-                      navigate('ReceiveDetails', { secret: this.state.wallet.getSecret() });
-                    }
-                  }}
-                />
-              );
-            }
-          })()}
-
-          {(() => {
-            if (
-              this.state.wallet.allowSend() ||
-              (this.state.wallet.type === WatchOnlyWallet.type &&
-                this.state.wallet.isHd() &&
-                this.state.wallet.getSecret().startsWith('zpub'))
-            ) {
-              return (
-                <BlueSendButtonIcon
-                  onLongPress={this.sendButtonLongPress}
-                  onPress={() => {
-                    if (this.state.wallet.chain === Chain.OFFCHAIN) {
-                      navigate('ScanLndInvoiceRoot', { screen: 'ScanLndInvoice', params: { fromSecret: this.state.wallet.getSecret() } });
-                    } else {
-                      if (
-                        this.state.wallet.type === WatchOnlyWallet.type &&
-                        this.state.wallet.isHd() &&
-                        this.state.wallet.getSecret().startsWith('zpub')
-                      ) {
-                        if (this.state.wallet.useWithHardwareWalletEnabled()) {
-                          this.navigateToSendScreen();
-                        } else {
-                          Alert.alert(
-                            loc.wallets.details_title,
-                            loc.transactions.enable_hw,
-                            [
-                              {
-                                text: loc._.ok,
-                                onPress: () => {
-                                  const wallet = this.state.wallet;
-                                  wallet.setUseWithHardwareWalletEnabled(true);
-                                  this.setState({ wallet }, async () => {
-                                    await BlueApp.saveToDisk();
-                                    this.navigateToSendScreen();
-                                  });
-                                },
-                                style: 'default',
->>>>>>> 99187447
                               },
                               style: 'default',
                             },
