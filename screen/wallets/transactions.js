/* global alert */
import React, { Component } from 'react';
import { Chain } from '../../models/bitcoinUnits';
import {
  Text,
  Platform,
  StyleSheet,
  View,
  Keyboard,
  ActivityIndicator,
  InteractionManager,
  FlatList,
  Dimensions,
  ScrollView,
<<<<<<< HEAD
  Dimensions,
=======
>>>>>>> c5292905
  TouchableOpacity,
  StatusBar,
  Linking,
  KeyboardAvoidingView,
  Alert,
} from 'react-native';
import PropTypes from 'prop-types';
import ImagePicker from 'react-native-image-picker';
import Clipboard from '@react-native-community/clipboard';
import {
  BlueSendButtonIcon,
  BlueListItem,
  BlueReceiveButtonIcon,
  BlueTransactionListItem,
  BlueWalletNavigationHeader,
  BlueAlertWalletExportReminder,
} from '../../BlueComponents';
import WalletGradient from '../../class/wallet-gradient';
import { Icon } from 'react-native-elements';
import { LightningCustodianWallet, WatchOnlyWallet } from '../../class';
import Modal from 'react-native-modal';
import * as NavigationService from '../../NavigationService';
import HandoffSettings from '../../class/handoff';
import Handoff from 'react-native-handoff';
import { BlueCurrentTheme } from '../../components/themes';
import ActionSheet from '../ActionSheet';
import loc from '../../loc';
<<<<<<< HEAD
import BuyBitcoinRouter from '../../class/buy-bitcoin-router';
/** @type {AppStorage} */
=======
>>>>>>> c5292905
const BlueApp = require('../../BlueApp');
const EV = require('../../blue_modules/events');
const BlueElectrum = require('../../blue_modules/BlueElectrum');
const LocalQRCode = require('@remobile/react-native-qrcode-local-image');
const windowHeight = Dimensions.get('window').height;

const styles = StyleSheet.create({
  flex: {
    flex: 1,
  },
  scrollViewContent: {
    flex: 1,
    justifyContent: 'center',
    paddingHorizontal: 16,
    paddingVertical: 40,
  },
  modalContent: {
    backgroundColor: '#FFFFFF',
    padding: 22,
    justifyContent: 'center',
    alignItems: 'center',
    borderTopLeftRadius: 16,
    borderTopRightRadius: 16,
    borderColor: 'rgba(0, 0, 0, 0.1)',
    minHeight: 200,
    height: 200,
  },
  advancedTransactionOptionsModalContent: {
    backgroundColor: BlueCurrentTheme.colors.elevated,
    padding: 22,
    borderTopLeftRadius: 16,
    borderTopRightRadius: 16,
    borderColor: 'rgba(0, 0, 0, 0.1)',
    minHeight: 130,
  },
  bottomModal: {
    justifyContent: 'flex-end',
    margin: 0,
  },
  walletDetails: {
    marginHorizontal: 16,
    minWidth: 150,
    justifyContent: 'center',
    alignItems: 'flex-end',
  },
  activityIndicator: {
    marginVertical: 20,
  },
  listHeader: {
    flexDirection: 'row',
    margin: 16,
    justifyContent: 'space-evenly',
  },
  listHeaderText: {
    flex: 1,
    marginLeft: 16,
    marginTop: 8,
    marginBottom: 8,
    fontWeight: 'bold',
    fontSize: 24,
    color: BlueCurrentTheme.colors.foregroundColor,
  },
  marketplaceButton1: {
    backgroundColor: BlueCurrentTheme.colors.lightButton,
    borderRadius: 9,
    minHeight: 49,
    flex: 1,
    paddingHorizontal: 8,
    justifyContent: 'center',
    flexDirection: 'row',
    alignItems: 'center',
  },
  marketplaceButton2: {
    marginLeft: 5,
    backgroundColor: BlueCurrentTheme.colors.lightButton,
    borderRadius: 9,
    minHeight: 49,
    flex: 1,
    paddingHorizontal: 8,
    justifyContent: 'center',
    flexDirection: 'row',
    alignItems: 'center',
  },
  marketpalceText1: {
    color: BlueCurrentTheme.colors.cta2,
    fontSize: 18,
  },
  marketpalceText2: {
    color: BlueCurrentTheme.colors.cta2,
    fontSize: 18,
    marginHorizontal: 8,
  },
  list: {
    backgroundColor: BlueCurrentTheme.colors.background,
    flex: 1,
  },
  emptyTxs: {
    fontSize: 18,
    color: '#9aa0aa',
    textAlign: 'center',
    marginVertical: 16,
  },
  emptyTxsLightning: {
    fontSize: 18,
    color: '#9aa0aa',
    textAlign: 'center',
    fontWeight: '600',
  },
  buyBitcoin: {
    backgroundColor: '#007AFF',
    minWidth: 260,
    borderRadius: 8,
    alignSelf: 'center',
    paddingVertical: 14,
    paddingHorizontal: 32,
  },
  buyBitcoinText: {
    fontSize: 15,
    color: '#fff',
    textAlign: 'center',
    fontWeight: '600',
  },
  floatButtons: {
    flexDirection: 'row',
    alignSelf: 'center',
    backgroundColor: 'transparent',
    position: 'absolute',
    bottom: 30,
    borderRadius: 30,
    minHeight: 48,
    overflow: 'hidden',
  },
});

export default class WalletTransactions extends Component {
  walletBalanceText = null;

  constructor(props) {
    super(props);

    // here, when we receive REMOTE_TRANSACTIONS_COUNT_CHANGED we fetch TXs and balance for current wallet
    EV(EV.enum.REMOTE_TRANSACTIONS_COUNT_CHANGED, this.refreshTransactionsFunction.bind(this), true);
    const wallet = props.route.params.wallet;
    this.props.navigation.setParams({ wallet: wallet, isLoading: true });
    this.state = {
      isHandOffUseEnabled: false,
      isLoading: true,
      isManageFundsModalVisible: false,
      showShowFlatListRefreshControl: false,
      wallet: wallet,
      itemPriceUnit: wallet.getPreferredBalanceUnit(),
      dataSource: this.getTransactions(15),
      timeElapsed: 0, // this is to force a re-render for FlatList items.
      limit: 15,
      pageSize: 20,
    };
  }

  componentDidMount() {
    this._unsubscribeFocus = this.props.navigation.addListener('focus', this.onFocus);
    this.props.navigation.setParams({ isLoading: false });
    this.interval = setInterval(() => {
      this.setState(prev => ({ timeElapsed: prev.timeElapsed + 1 }));
    }, 60000);
    HandoffSettings.isHandoffUseEnabled().then(enabled => this.setState({ isHandOffUseEnabled: enabled }));
    this.setState({ isLoading: false });
  }

  /**
   * Forcefully fetches TXs and balance for wallet
   */
  refreshTransactionsFunction(delay) {
    delay = delay || 4000;
    const that = this;
    setTimeout(function () {
      that.refreshTransactions();
    }, delay); // giving a chance to remote server to propagate
  }

  /**
   * Simple wrapper for `wallet.getTransactions()`, where `wallet` is current wallet.
   * Sorts. Provides limiting.
   *
   * @param limit {Integer} How many txs return, starting from the earliest. Default: all of them.
   * @returns {Array}
   */
  getTransactions(limit = Infinity) {
    const wallet = this.props.route.params.wallet;

    let txs = wallet.getTransactions();
    for (const tx of txs) {
      tx.sort_ts = +new Date(tx.received);
    }
    txs = txs.sort(function (a, b) {
      return b.sort_ts - a.sort_ts;
    });
    return txs.slice(0, limit);
  }

  redrawScreen() {
    InteractionManager.runAfterInteractions(async () => {
      console.log('wallets/transactions redrawScreen()');

      this.setState({
        isLoading: false,
        showShowFlatListRefreshControl: false,
        dataSource: this.getTransactions(this.state.limit),
      });
    });
  }

  isLightning() {
    const w = this.state.wallet;
    if (w && w.chain === Chain.OFFCHAIN) {
      return true;
    }

    return false;
  }

  /**
   * Forcefully fetches TXs and balance for wallet
   */
  refreshTransactions() {
    if (this.state.isLoading) return;
    this.setState(
      {
        showShowFlatListRefreshControl: true,
        isLoading: true,
      },
      async () => {
        let noErr = true;
        let smthChanged = false;
        try {
          // await BlueElectrum.ping();
          await BlueElectrum.waitTillConnected();
          /** @type {LegacyWallet} */
          const wallet = this.state.wallet;
          const balanceStart = +new Date();
          const oldBalance = wallet.getBalance();
          await wallet.fetchBalance();
          if (oldBalance !== wallet.getBalance()) smthChanged = true;
          const balanceEnd = +new Date();
          console.log(wallet.getLabel(), 'fetch balance took', (balanceEnd - balanceStart) / 1000, 'sec');
          const start = +new Date();
          const oldTxLen = wallet.getTransactions().length;
          await wallet.fetchTransactions();
          if (wallet.fetchPendingTransactions) {
            await wallet.fetchPendingTransactions();
          }
          if (wallet.fetchUserInvoices) {
            await wallet.fetchUserInvoices();
          }
          if (oldTxLen !== wallet.getTransactions().length) smthChanged = true;
          const end = +new Date();
          console.log(wallet.getLabel(), 'fetch tx took', (end - start) / 1000, 'sec');
        } catch (err) {
          noErr = false;
          alert(err.message);
          this.setState({
            isLoading: false,
            showShowFlatListRefreshControl: false,
          });
        }
        if (noErr && smthChanged) {
          console.log('saving to disk');
          await BlueApp.saveToDisk(); // caching
          EV(EV.enum.TRANSACTIONS_COUNT_CHANGED); // let other components know they should redraw
        }
        this.redrawScreen();
      },
    );
  }

  _keyExtractor = (_item, index) => index.toString();

  renderListFooterComponent = () => {
    // if not all txs rendered - display indicator
    return (this.getTransactions(Infinity).length > this.state.limit && <ActivityIndicator style={styles.activityIndicator} />) || <View />;
  };

  renderListHeaderComponent = () => {
    return (
      <View style={styles.flex}>
        <View style={styles.listHeader}>
          {/*
            Current logic - Onchain:
            - Shows buy button on middle when empty
            - Show buy button on top when not empty
            - Shows Marketplace button on details screen, open in browser (iOS)
            - Shows Marketplace button on details screen, open in in-app (android)
            Current logic - Offchain:
            - Shows Lapp Browser empty (iOS)
            - Shows Lapp Browser with marketplace (android)
            - Shows Marketplace button to open in browser (iOS)

            The idea is to avoid showing on iOS an appstore/market style app that goes against the TOS.

           */}
          {this.state.wallet.getTransactions().length > 0 &&
            this.state.wallet.type !== LightningCustodianWallet.type &&
            this.renderSellFiat()}
          {this.state.wallet.type === LightningCustodianWallet.type && this.renderMarketplaceButton()}
          {this.state.wallet.type === LightningCustodianWallet.type && Platform.OS === 'ios' && this.renderLappBrowserButton()}
        </View>
        <Text style={styles.listHeaderText}>{loc.transactions.list_title}</Text>
      </View>
    );
  };

  handleOnRefillCardPress = () => {
    this.setState({ isManageFundsModalVisible: false }, () => BuyBitcoinRouter.navigate(this.state.wallet));
  };

  renderManageFundsModal = () => {
    return (
      <Modal
<<<<<<< HEAD
        deviceHeight={Dimensions.get('window').height}
=======
        deviceHeight={windowHeight}
>>>>>>> c5292905
        isVisible={this.state.isManageFundsModalVisible}
        style={styles.bottomModal}
        onBackdropPress={() => {
          Keyboard.dismiss();
          this.setState({ isManageFundsModalVisible: false });
        }}
      >
        <KeyboardAvoidingView behavior={Platform.OS === 'ios' ? 'position' : null}>
          <View style={styles.advancedTransactionOptionsModalContent}>
            <BlueListItem
              hideChevron
              component={TouchableOpacity}
              onPress={a => {
                const wallets = [...BlueApp.getWallets().filter(item => item.chain === Chain.ONCHAIN && item.allowSend())];
                if (wallets.length === 0) {
                  alert(loc.lnd.refill_create);
                } else {
                  this.setState({ isManageFundsModalVisible: false });
                  this.props.navigation.navigate('SelectWallet', { onWalletSelect: this.onWalletSelect, chainType: Chain.ONCHAIN });
                }
              }}
              title={loc.lnd.refill}
            />
            <BlueListItem
              hideChevron
              component={TouchableOpacity}
              onPress={a => {
                this.setState({ isManageFundsModalVisible: false }, () =>
                  this.props.navigation.navigate('ReceiveDetails', {
                    secret: this.state.wallet.getSecret(),
                  }),
                );
              }}
              title={loc.lnd.refill_external}
            />

            <BlueListItem hideChevron component={TouchableOpacity} onPress={this.handleOnRefillCardPress} title={loc.lnd.refill_card} />

            <BlueListItem
              title={loc.lnd.exchange}
              hideChevron
              component={TouchableOpacity}
              onPress={a => {
                this.setState({ isManageFundsModalVisible: false });
                Linking.openURL('https://zigzag.io/?utm_source=integration&utm_medium=bluewallet&utm_campaign=withdrawLink');
              }}
            />
          </View>
        </KeyboardAvoidingView>
      </Modal>
    );
  };

  renderMarketplaceButton = () => {
    return Platform.select({
      android: (
        <TouchableOpacity
          onPress={() => {
            if (this.state.wallet.type === LightningCustodianWallet.type) {
              this.props.navigation.navigate('LappBrowser', { fromSecret: this.state.wallet.getSecret(), fromWallet: this.state.wallet });
            } else {
              this.props.navigation.navigate('Marketplace', { fromWallet: this.state.wallet });
            }
          }}
          style={styles.marketplaceButton1}
        >
          <Text style={styles.marketpalceText1}>marketplace</Text>
        </TouchableOpacity>
      ),
      ios:
        this.state.wallet.getBalance() > 0 ? (
          <TouchableOpacity
            onPress={async () => {
              Linking.openURL('https://bluewallet.io/marketplace/');
            }}
            style={styles.marketplaceButton1}
          >
            <Icon name="external-link" size={18} type="font-awesome" color="#9aa0aa" />
            <Text style={styles.marketpalceText2}>marketplace</Text>
          </TouchableOpacity>
        ) : null,
    });
  };

  renderLappBrowserButton = () => {
    return (
      <TouchableOpacity
        onPress={() => {
          this.props.navigation.navigate('LappBrowser', {
            fromSecret: this.state.wallet.getSecret(),
            fromWallet: this.state.wallet,
            url: 'https://duckduckgo.com',
          });
        }}
        style={styles.marketplaceButton2}
      >
        <Text style={styles.marketpalceText1}>LApp Browser</Text>
      </TouchableOpacity>
    );
  };

  renderSellFiat = () => {
    return (
      <TouchableOpacity onPress={() => BuyBitcoinRouter.navigate(this.state.wallet)} style={styles.marketplaceButton2}>
        <Text style={styles.marketpalceText1}>{loc.wallets.list_tap_here_to_buy}</Text>
      </TouchableOpacity>
    );
  };

  onWalletSelect = async wallet => {
    if (wallet) {
      NavigationService.navigate('WalletTransactions', {
        key: `WalletTransactions-${wallet.getID()}`,
      });
      /** @type {LightningCustodianWallet} */
      let toAddress = false;
      if (this.state.wallet.refill_addressess.length > 0) {
        toAddress = this.state.wallet.refill_addressess[0];
      } else {
        try {
          await this.state.wallet.fetchBtcAddress();
          toAddress = this.state.wallet.refill_addressess[0];
        } catch (Err) {
          return alert(Err.message);
        }
      }
      this.props.navigation.navigate('SendDetailsRoot', {
        screen: 'SendDetails',
        params: {
          memo: loc.lnd.refill_lnd_balance,
          address: toAddress,
          fromWallet: wallet,
        },
      });
    }
  };

  onFocus = () => {
    this.redrawScreen();
    this.props.navigation.setParams({ isLoading: false });
  };

  componentWillUnmount() {
    clearInterval(this.interval);
    this._unsubscribeFocus();
  }

  navigateToSendScreen = () => {
    this.props.navigation.navigate('SendDetailsRoot', {
      screen: 'SendDetails',
      params: {
        fromWallet: this.state.wallet,
      },
    });
  };

  renderItem = item => (
    <BlueTransactionListItem item={item.item} itemPriceUnit={this.state.itemPriceUnit} timeElapsed={this.state.timeElapsed} />
  );

  onBarCodeRead = ret => {
    if (!this.state.isLoading) {
      this.setState({ isLoading: true }, () => {
        this.setState({ isLoading: false });
        const params = {
          fromSecret: this.state.wallet.getSecret(),
          // ScanLndInvoice actrually uses `fromSecret` so keeping it for now
          uri: ret.data ? ret.data : ret,
          fromWallet: this.state.wallet,
        };
        if (this.state.wallet.chain === Chain.ONCHAIN) {
          this.props.navigation.navigate('SendDetailsRoot', { screen: 'SendDetails', params });
        } else {
          this.props.navigation.navigate('ScanLndInvoiceRoot', { screen: 'ScanLndInvoice', params });
        }
      });
    }
  };

  choosePhoto = () => {
    ImagePicker.launchImageLibrary(
      {
        title: null,
        mediaType: 'photo',
        takePhotoButtonTitle: null,
      },
      response => {
        if (response.uri) {
          const uri = Platform.OS === 'ios' ? response.uri.toString().replace('file://', '') : response.path.toString();
          LocalQRCode.decode(uri, (error, result) => {
            if (!error) {
              this.onBarCodeRead({ data: result });
            } else {
              alert(loc.send.qr_error_no_qrcode);
            }
          });
        }
      },
    );
  };

  copyFromClipbard = async () => {
    this.onBarCodeRead({ data: await Clipboard.getString() });
  };

  takePhoto = () => {
    ImagePicker.launchCamera(
      {
        title: null,
        mediaType: 'photo',
        takePhotoButtonTitle: null,
      },
      response => {
        if (response.uri) {
          const uri = Platform.OS === 'ios' ? response.uri.toString().replace('file://', '') : response.path.toString();
          LocalQRCode.decode(uri, (error, result) => {
            if (!error) {
              this.onBarScanned(result);
            } else {
              alert('The selected image does not contain a QR Code.');
            }
          });
        }
      },
    );
  };

  sendButtonLongPress = async () => {
    const isClipboardEmpty = (await Clipboard.getString()).replace(' ', '').length === 0;
    if (Platform.OS === 'ios') {
      let copyFromClipboardIndex;
      const options = [loc._.cancel, 'Take Photo', loc.wallets.list_long_choose];
      if (!isClipboardEmpty) {
        options.push(loc.wallets.list_long_clipboard);
        copyFromClipboardIndex = options.length - 1;
      }
      ActionSheet.showActionSheetWithOptions({ options, cancelButtonIndex: 0 }, buttonIndex => {
        if (buttonIndex === 1) {
          this.takePhoto();
        } else if (buttonIndex === 2) {
          this.choosePhoto();
        } else if (buttonIndex === copyFromClipboardIndex) {
          this.copyFromClipbard();
        }
      });
    } else if (Platform.OS === 'android') {
      const buttons = [
        {
          text: loc._.cancel,
          onPress: () => {},
          style: 'cancel',
        },
        {
          text: loc.wallets.list_long_choose,
          onPress: this.choosePhoto,
        },
        {
          text: loc.wallets.list_long_scan,
          onPress: () =>
            this.props.navigation.navigate('ScanQRCode', {
              launchedBy: this.props.route.name,
              onBarScanned: this.onBarCodeRead,
              showFileImportButton: false,
            }),
        },
      ];
      if (!isClipboardEmpty) {
        buttons.push({
          text: loc.wallets.list_long_clipboard,
          onPress: this.copyFromClipbard,
        });
      }
      ActionSheet.showActionSheetWithOptions({
        title: '',
        message: '',
        buttons,
      });
    }
  };

  render() {
    const { navigate } = this.props.navigation;
    return (
      <View style={styles.flex}>
        <StatusBar barStyle="light-content" backgroundColor={WalletGradient.headerColorFor(this.props.route.params.wallet.type)} />
        {this.state.wallet.chain === Chain.ONCHAIN && this.state.isHandOffUseEnabled && (
          <Handoff
            title={`Bitcoin Wallet ${this.state.wallet.getLabel()}`}
            type="io.bluewallet.bluewallet"
            url={`https://blockpath.com/search/addr?q=${this.state.wallet.getXpub()}`}
          />
        )}
        <BlueWalletNavigationHeader
          wallet={this.state.wallet}
          onWalletUnitChange={wallet =>
            InteractionManager.runAfterInteractions(async () => {
              this.setState({ wallet, itemPriceUnit: wallet.getPreferredBalanceUnit() }, () =>
                InteractionManager.runAfterInteractions(() => BlueApp.saveToDisk()),
              );
            })
          }
          onManageFundsPressed={() => {
            if (this.state.wallet.getUserHasSavedExport()) {
              this.setState({ isManageFundsModalVisible: true });
            } else {
              BlueAlertWalletExportReminder({
                onSuccess: async () => {
                  this.state.wallet.setUserHasSavedExport(true);
                  await BlueApp.saveToDisk();
                  this.setState({ isManageFundsModalVisible: true });
                },
                onFailure: () =>
                  this.props.navigation.navigate('WalletExport', {
                    wallet: this.state.wallet,
                  }),
              });
            }
          }}
        />
        <View style={styles.list}>
          <FlatList
            ListHeaderComponent={this.renderListHeaderComponent}
            onEndReachedThreshold={0.3}
            onEndReached={async () => {
              // pagination in works. in this block we will add more txs to flatlist
              // so as user scrolls closer to bottom it will render mode transactions

              if (this.getTransactions(Infinity).length < this.state.limit) {
                // all list rendered. nop
                return;
              }

              this.setState({
                dataSource: this.getTransactions(this.state.limit + this.state.pageSize),
                limit: this.state.limit + this.state.pageSize,
                pageSize: this.state.pageSize * 2,
              });
            }}
            ListFooterComponent={this.renderListFooterComponent}
            ListEmptyComponent={
              <ScrollView style={styles.flex} contentContainerStyle={styles.scrollViewContent}>
                <Text numberOfLines={0} style={styles.emptyTxs}>
                  {(this.isLightning() && loc.wallets.list_empty_txs1_lightning) || loc.wallets.list_empty_txs1}
                </Text>
                {this.isLightning() && <Text style={styles.emptyTxsLightning}>{loc.wallets.list_empty_txs2_lightning}</Text>}

                {!this.isLightning() && (
                  <TouchableOpacity onPress={() => BuyBitcoinRouter.navigate(this.state.wallet)} style={styles.buyBitcoin}>
                    <Text style={styles.buyBitcoinText}>{loc.wallets.list_tap_here_to_buy}</Text>
                  </TouchableOpacity>
                )}
              </ScrollView>
            }
            onRefresh={() => this.refreshTransactions()}
<<<<<<< HEAD
            refreshing={this.state.showShowFlatListRefreshControl && this.state.isLoading}
=======
            refreshing={this.state.showShowFlatListRefreshControl}
>>>>>>> c5292905
            data={this.state.dataSource}
            extraData={this.state.timeElapsed}
            keyExtractor={this._keyExtractor}
            renderItem={this.renderItem}
            contentInset={{ top: 0, left: 0, bottom: 90, right: 0 }}
          />
          {this.renderManageFundsModal()}
        </View>
        <View style={styles.floatButtons}>
          {(() => {
            if (this.state.wallet.allowReceive()) {
              return (
                <BlueReceiveButtonIcon
                  onPress={() => {
                    if (this.state.wallet.chain === Chain.OFFCHAIN) {
                      navigate('LNDCreateInvoiceRoot', { screen: 'LNDCreateInvoice', params: { fromWallet: this.state.wallet } });
                    } else {
                      navigate('ReceiveDetails', { secret: this.state.wallet.getSecret() });
                    }
                  }}
                />
              );
            }
          })()}

          {(() => {
            if (
              this.state.wallet.allowSend() ||
              (this.state.wallet.type === WatchOnlyWallet.type &&
                this.state.wallet.isHd() &&
                this.state.wallet.getSecret().startsWith('zpub'))
            ) {
              return (
                <BlueSendButtonIcon
                  onLongPress={this.sendButtonLongPress}
                  onPress={() => {
                    if (this.state.wallet.chain === Chain.OFFCHAIN) {
                      navigate('ScanLndInvoiceRoot', { screen: 'ScanLndInvoice', params: { fromSecret: this.state.wallet.getSecret() } });
                    } else {
                      if (
                        this.state.wallet.type === WatchOnlyWallet.type &&
                        this.state.wallet.isHd() &&
                        this.state.wallet.getSecret().startsWith('zpub')
                      ) {
                        if (this.state.wallet.useWithHardwareWalletEnabled()) {
                          this.navigateToSendScreen();
                        } else {
                          Alert.alert(
                            loc.wallets.details_title,
                            loc.transactions.enable_hw,
                            [
                              {
                                text: loc._.ok,
                                onPress: () => {
                                  const wallet = this.state.wallet;
                                  wallet.setUseWithHardwareWalletEnabled(true);
                                  this.setState({ wallet }, async () => {
                                    await BlueApp.saveToDisk();
                                    this.navigateToSendScreen();
                                  });
                                },
                                style: 'default',
                              },

                              { text: loc._.cancel, onPress: () => {}, style: 'cancel' },
                            ],
                            { cancelable: false },
                          );
                        }
                      } else {
                        this.navigateToSendScreen();
                      }
                    }
                  }}
                />
              );
            }
          })()}
        </View>
      </View>
    );
  }
}

WalletTransactions.propTypes = {
  navigation: PropTypes.shape({
    navigate: PropTypes.func,
    goBack: PropTypes.func,
    setParams: PropTypes.func,
    addListener: PropTypes.func,
  }),
  route: PropTypes.shape({
    name: PropTypes.string,
    params: PropTypes.object,
  }),
};

WalletTransactions.navigationOptions = ({ navigation, route }) => {
  return {
    headerRight: () => (
      <TouchableOpacity
        disabled={route.params.isLoading === true}
        style={styles.walletDetails}
        onPress={() =>
          navigation.navigate('WalletDetails', {
            wallet: route.params.wallet,
          })
        }
      >
        <Icon name="kebab-horizontal" type="octicon" size={22} color="#FFFFFF" />
      </TouchableOpacity>
    ),
    headerTitle: () => null,
    headerStyle: {
      backgroundColor: WalletGradient.headerColorFor(route.params.wallet.type),
      borderBottomWidth: 0,
      elevation: 0,
      // shadowRadius: 0,
      shadowOffset: { height: 0, width: 0 },
    },
    headerTintColor: '#FFFFFF',
    headerBackTitleVisible: false,
  };
};<|MERGE_RESOLUTION|>--- conflicted
+++ resolved
@@ -12,10 +12,6 @@
   FlatList,
   Dimensions,
   ScrollView,
-<<<<<<< HEAD
-  Dimensions,
-=======
->>>>>>> c5292905
   TouchableOpacity,
   StatusBar,
   Linking,
@@ -43,11 +39,7 @@
 import { BlueCurrentTheme } from '../../components/themes';
 import ActionSheet from '../ActionSheet';
 import loc from '../../loc';
-<<<<<<< HEAD
 import BuyBitcoinRouter from '../../class/buy-bitcoin-router';
-/** @type {AppStorage} */
-=======
->>>>>>> c5292905
 const BlueApp = require('../../BlueApp');
 const EV = require('../../blue_modules/events');
 const BlueElectrum = require('../../blue_modules/BlueElectrum');
@@ -365,11 +357,7 @@
   renderManageFundsModal = () => {
     return (
       <Modal
-<<<<<<< HEAD
-        deviceHeight={Dimensions.get('window').height}
-=======
         deviceHeight={windowHeight}
->>>>>>> c5292905
         isVisible={this.state.isManageFundsModalVisible}
         style={styles.bottomModal}
         onBackdropPress={() => {
@@ -724,11 +712,7 @@
               </ScrollView>
             }
             onRefresh={() => this.refreshTransactions()}
-<<<<<<< HEAD
             refreshing={this.state.showShowFlatListRefreshControl && this.state.isLoading}
-=======
-            refreshing={this.state.showShowFlatListRefreshControl}
->>>>>>> c5292905
             data={this.state.dataSource}
             extraData={this.state.timeElapsed}
             keyExtractor={this._keyExtractor}
