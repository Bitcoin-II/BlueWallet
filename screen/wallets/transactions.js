--- conflicted
+++ resolved
@@ -39,10 +39,6 @@
 import { BlueCurrentTheme } from '../../components/themes';
 import ActionSheet from '../ActionSheet';
 import loc from '../../loc';
-<<<<<<< HEAD
-import BuyBitcoinRouter from '../../class/buy-bitcoin-router';
-=======
->>>>>>> 6cc8bf0c
 import { getSystemName } from 'react-native-device-info';
 const BlueApp = require('../../BlueApp');
 const EV = require('../../blue_modules/events');
@@ -371,10 +367,6 @@
     );
   };
 
-  handleOnRefillCardPress = () => {
-    this.setState({ isManageFundsModalVisible: false }, () => BuyBitcoinRouter.navigate(this.state.wallet));
-  };
-
   renderManageFundsModal = () => {
     return (
       <Modal
@@ -415,7 +407,18 @@
               title={loc.lnd.refill_external}
             />
 
-            <BlueListItem hideChevron component={TouchableOpacity} onPress={this.handleOnRefillCardPress} title={loc.lnd.refill_card} />
+            <BlueListItem
+              hideChevron
+              component={TouchableOpacity}
+              onPress={a => {
+                this.setState({ isManageFundsModalVisible: false }, async () => {
+                  this.props.navigation.navigate('BuyBitcoin', {
+                    wallet: this.state.wallet,
+                  });
+                });
+              }}
+              title={loc.lnd.refill_card}
+            />
 
             <BlueListItem
               title={loc.lnd.exchange}
@@ -482,7 +485,14 @@
 
   renderSellFiat = () => {
     return (
-      <TouchableOpacity onPress={() => BuyBitcoinRouter.navigate(this.state.wallet)} style={styles.marketplaceButton2}>
+      <TouchableOpacity
+        onPress={() =>
+          this.props.navigation.navigate('BuyBitcoin', {
+            wallet: this.state.wallet,
+          })
+        }
+        style={styles.marketplaceButton2}
+      >
         <Text style={styles.marketpalceText1}>{loc.wallets.list_tap_here_to_buy}</Text>
       </TouchableOpacity>
     );
@@ -736,7 +746,14 @@
                 {this.isLightning() && <Text style={styles.emptyTxsLightning}>{loc.wallets.list_empty_txs2_lightning}</Text>}
 
                 {!this.isLightning() && (
-                  <TouchableOpacity onPress={() => BuyBitcoinRouter.navigate(this.state.wallet)} style={styles.buyBitcoin}>
+                  <TouchableOpacity
+                    onPress={() =>
+                      this.props.navigation.navigate('BuyBitcoin', {
+                        wallet: this.state.wallet,
+                      })
+                    }
+                    style={styles.buyBitcoin}
+                  >
                     <Text style={styles.buyBitcoinText}>{loc.wallets.list_tap_here_to_buy}</Text>
                   </TouchableOpacity>
                 )}
