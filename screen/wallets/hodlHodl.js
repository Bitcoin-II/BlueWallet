/* global alert */
import React, { Component } from 'react';
import PropTypes from 'prop-types';
import Modal from 'react-native-modal';
import { Icon } from 'react-native-elements';
import {
  ActivityIndicator,
  FlatList,
  Image,
  Keyboard,
  KeyboardAvoidingView,
  Dimensions,
  Linking,
  Platform,
  SectionList,
  StyleSheet,
  Text,
  TextInput,
  TouchableHighlight,
  TouchableOpacity,
  View,
  StatusBar,
} from 'react-native';
import { BlueButtonLink, BlueNavigationStyle, SafeBlueArea } from '../../BlueComponents';
import { HodlHodlApi } from '../../class/hodl-hodl-api';
import { AppStorage } from '../../class';
import * as NavigationService from '../../NavigationService';
import Geolocation from '@react-native-community/geolocation';
import { BlueCurrentTheme } from '../../components/themes';
import loc from '../../loc';

const BlueApp: AppStorage = require('../../BlueApp');
const A = require('../../blue_modules/analytics');

const CURRENCY_CODE_ANY = '_any';
const METHOD_ANY = '_any';

const HodlHodlListSections = { OFFERS: 'OFFERS' };
const windowHeight = Dimensions.get('window').height;
Geolocation.setRNConfiguration({ authorizationLevel: 'whenInUse' });
export default class HodlHodl extends Component {
  constructor(props) {
    super(props);

    this.state = {
      HodlApi: false,
      isLoading: true,
      isRenderOfferVisible: false,
      isChooseSideModalVisible: false,
      isChooseCountryModalVisible: false,
      isFiltersModalVisible: false,
      isChooseCurrencyVisible: false,
      isChooseMethodVisible: false,
      showShowFlatListRefreshControl: false,
      currency: false, // means no currency filtering is enabled by default
      method: false, // means no payment method filtering is enabled by default
      side: HodlHodlApi.FILTERS_SIDE_VALUE_SELL, // means 'show me sell offers as Im buying'
      offers: [],
      countries: [], // list of hodlhodl supported countries. filled later via api
      currencies: [], // list of hodlhodl supported currencies. filled later via api
      methods: [], // list of hodlhodl payment methods. filled later via api
      country: HodlHodlApi.FILTERS_COUNTRY_VALUE_GLOBAL, // country currently selected by user to display orders on screen. this is country code
      myCountryCode: HodlHodlApi.FILTERS_COUNTRY_VALUE_GLOBAL, // current user's country. filled later, via geoip api
    };
  }

  handleLoginPress = () => {
    const handleLoginCallback = (hodlApiKey, hodlHodlSignatureKey) => {
      BlueApp.setHodlHodlApiKey(hodlApiKey, hodlHodlSignatureKey);
      const displayLoginButton = !hodlApiKey;
      const HodlApi = new HodlHodlApi(hodlApiKey);
      this.setState({ HodlApi, hodlApiKey });
      this.props.navigation.setParams({ displayLoginButton });
    };
    NavigationService.navigate('HodlHodlLoginRoot', { params: { cb: handleLoginCallback }, screen: 'HodlHodlLogin' });
  };

  handleMyContractsPress = () => {
    NavigationService.navigate('HodlHodlMyContracts');
  };

  /**
   * Fetch offers and set those offers into state
   *
   * @returns {Promise<void>}
   */
  async fetchOffers() {
    const pagination = {
      [HodlHodlApi.PAGINATION_LIMIT]: 200,
    };
    const filters = {
      [HodlHodlApi.FILTERS_SIDE]: this.state.side,
      [HodlHodlApi.FILTERS_ASSET_CODE]: HodlHodlApi.FILTERS_ASSET_CODE_VALUE_BTC,
      [HodlHodlApi.FILTERS_INCLUDE_GLOBAL]: this.state.country === HodlHodlApi.FILTERS_COUNTRY_VALUE_GLOBAL,
      [HodlHodlApi.FILTERS_ONLY_WORKING_NOW]: true, // so there wont be any offers which user tries to open website says 'offer not found'
    };

    if (this.state.country !== HodlHodlApi.FILTERS_COUNTRY_VALUE_GLOBAL) {
      filters[HodlHodlApi.FILTERS_COUNTRY] = this.state.country;
    }

    if (this.state.currency) {
      filters[HodlHodlApi.FILTERS_CURRENCY_CODE] = this.state.currency;
    }

    if (this.state.method) {
      filters[HodlHodlApi.FILTERS_PAYMENT_METHOD_ID] = this.state.method;
    }

    const sort = {
      [HodlHodlApi.SORT_BY]: HodlHodlApi.SORT_BY_VALUE_PRICE,
      [HodlHodlApi.SORT_DIRECTION]:
        this.state.side === HodlHodlApi.FILTERS_SIDE_VALUE_SELL
          ? HodlHodlApi.SORT_DIRECTION_VALUE_ASC
          : HodlHodlApi.SORT_DIRECTION_VALUE_DESC,
    };
    const offers = await this.state.HodlApi.getOffers(pagination, filters, sort);

    this.setState({
      offers,
    });
  }

  async fetchMyCountry() {
    return new Promise(resolve => {
      Geolocation.getCurrentPosition(
        async _position => {
          const myCountryCode = await this.state.HodlApi.getMyCountryCode();
          if (myCountryCode === 'US') {
            alert('This service is currently not available in your country.');
            this.props.navigation.goBack();
          } else {
            this.setState(
              {
                myCountryCode,
                country: myCountryCode, // we start with orders from current country
              },
              resolve(),
            );
          }
        },
<<<<<<< HEAD
        _error => {
          resolve(
            this.setState({ myCountryCode: HodlHodlApi.FILTERS_COUNTRY_VALUE_GLOBAL, cuntry: HodlHodlApi.FILTERS_COUNTRY_VALUE_GLOBAL }),
          );
        },
=======
        _error =>
          resolve(
            this.setState({ myCountryCode: HodlHodlApi.FILTERS_COUNTRY_VALUE_GLOBAL, cuntry: HodlHodlApi.FILTERS_COUNTRY_VALUE_GLOBAL }),
          ),
>>>>>>> b39cb8ba
        { enableHighAccuracy: false, timeout: 20000, maximumAge: 1000 },
      );
    });
  }

  /**
   * fetches all countries from API and sets them to state
   *
   * @returns {Promise<void>}
   **/
  async fetchListOfCountries() {
    const countries = await this.state.HodlApi.getCountries();
    this.setState({ countries });
  }

  /**
   * fetches all currencies from API and sets them to state
   *
   * @returns {Promise<void>}
   **/
  async fetchListOfCurrencies() {
    const currencies = await this.state.HodlApi.getCurrencies();
    this.setState({ currencies });
  }

  /**
   * fetches all payment methods from API and sets them to state
   *
   * @returns {Promise<void>}
   **/
  async fetchListOfMethods() {
    const methods = await this.state.HodlApi.getPaymentMethods(this.state.country || HodlHodlApi.FILTERS_COUNTRY_VALUE_GLOBAL);
    this.setState({ methods });
  }

  onFocus = async () => {
    const hodlApiKey = await BlueApp.getHodlHodlApiKey();
    const displayLoginButton = !hodlApiKey;

    if (hodlApiKey && !this.state.hodlApiKey) {
      // only if we had no key, and now we do, we update state
      // (means user logged in)
      this.setState({ hodlApiKey });
      this.props.navigation.setParams({ displayLoginButton });
    }
  };

  componentWillUnmount() {
    this._unsubscribeFocus();
  }

  async componentDidMount() {
    console.log('wallets/hodlHodl - componentDidMount');
    this._unsubscribeFocus = this.props.navigation.addListener('focus', this.onFocus);
    A(A.ENUM.NAVIGATED_TO_WALLETS_HODLHODL);

    const hodlApiKey = await BlueApp.getHodlHodlApiKey();
    const displayLoginButton = !hodlApiKey;

    const HodlApi = new HodlHodlApi(hodlApiKey);
    this.setState({ HodlApi, hodlApiKey });
    this.props.navigation.setParams({
      handleLoginPress: this.handleLoginPress,
      displayLoginButton: displayLoginButton,
      handleMyContractsPress: this.handleMyContractsPress,
    });

    try {
      await this.fetchMyCountry();
      await this.fetchOffers();
    } catch (Error) {
      alert(Error.message);
      return;
    }

    this.setState({
      isLoading: false,
    });

    this.fetchListOfCountries();
    this.fetchListOfCurrencies();
    this.fetchListOfMethods();
  }

  _onPress = item => {
    const offers = this.state.offers.filter(value => value.id === item.id);
    if (offers && offers[0]) {
      this.props.navigation.navigate('HodlHodlViewOffer', { offerToDisplay: offers[0] });
    } else {
      Linking.openURL('https://hodlhodl.com/offers/' + item.id);
    }
  };

  _onCountryPress(item) {
    this.setState(
      {
        country: item.code,
        method: false, // invalidate currently selected payment method, as it is probably not valid for the new country
        currency: false, // invalidate currently selected currency, as it is probably not valid for the new country
        isChooseCountryModalVisible: false,
        isLoading: true,
      },
      async () => {
        await this.fetchOffers();
        this.setState({
          isLoading: false,
        });
        this.fetchListOfMethods(); // once selected country changed we fetch payment methods for this country
      },
    );
  }

  _onCurrencyPress(item) {
    this.setState(
      {
        currency: item.code === CURRENCY_CODE_ANY ? false : item.code,
        isLoading: true,
        isChooseCurrencyVisible: false,
      },
      async () => {
        await this.fetchOffers();
        this.setState({
          isLoading: false,
        });
      },
    );
  }

  _onMethodPress(item) {
    this.setState(
      {
        method: item.id === METHOD_ANY ? false : item.id,
        isLoading: true,
        isChooseMethodVisible: false,
      },
      async () => {
        await this.fetchOffers();
        this.setState({
          isLoading: false,
        });
      },
    );
  }

  _onSidePress(item) {
    this.setState(
      {
        isChooseSideModalVisible: false,
        isLoading: true,
        side: item.code,
      },
      async () => {
        await this.fetchOffers();
        this.setState({
          isLoading: false,
        });
      },
    );
  }

  getItemText(item) {
    let { title, description } = item;
    title = title || '';
    let ret = title;
    if (description) {
      if (description.startsWith(title)) title = '';
      ret = title + '\n' + description.split('\n').slice(0, 2).join('\n');
    }
    if (ret.length >= 200) ret = ret.substr(0, 200) + '...';
    return ret;
  }

  getMethodName(id) {
    for (const m of this.state.methods) {
      if (m.id === id) return m.name;
    }
    return '';
  }

  getItemPrice(item) {
    let price = item.price.toString();
    if (price.length > 8) price = Math.round(item.price).toString();

    switch (item.currency_code) {
      case 'USD':
        return '$ ' + price;
      case 'GBP':
        return '£ ' + price;
      case 'RUB':
        return '₽ ' + price;
      case 'EUR':
        return '€ ' + price;
      case 'UAH':
        return '₴ ' + price;
      default:
        return price + (price.length >= 9 ? '' : ' ' + item.currency_code); // too lengthy prices dont render currency code
    }
  }

  getNativeCountryName() {
    if (this.state.country === this.state.myCountryCode && this.state.country !== HodlHodlApi.FILTERS_COUNTRY_VALUE_GLOBAL)
      return loc.hodl.filter_country_near;
    for (const c of this.state.countries) {
      if (c.code === this.state.country) return c.native_name;
    }
    return loc.hodl.filter_country_global;
  }

  renderChooseSideModal = () => {
    return (
      <Modal
        isVisible={this.state.isChooseSideModalVisible}
        style={styles.bottomModal}
        deviceHeight={windowHeight}
        onBackdropPress={() => {
          Keyboard.dismiss();
          this.setState({ isChooseSideModalVisible: false });
        }}
      >
        <KeyboardAvoidingView behavior={Platform.OS === 'ios' ? 'position' : null}>
          <View style={styles.modalContentShort}>
            <FlatList
              scrollEnabled={false}
              style={styles.modalFlatList}
              ItemSeparatorComponent={() => <View style={styles.itemSeparator} />}
              data={[
                { code: HodlHodlApi.FILTERS_SIDE_VALUE_SELL, name: loc.hodl.filter_iambuying },
                { code: HodlHodlApi.FILTERS_SIDE_VALUE_BUY, name: loc.hodl.filter_iamselling },
              ]}
              keyExtractor={(item, index) => item.code}
              renderItem={({ item, index, separators }) => (
                <TouchableHighlight
                  onShowUnderlay={separators.highlight}
                  onHideUnderlay={separators.unhighlight}
                  onPress={() => this._onSidePress(item)}
                >
                  <View style={styles.itemNameWrapper}>
                    <Text style={this.state.side === item.code ? styles.itemNameBold : styles.itemNameNormal}>{item.name}</Text>
                  </View>
                </TouchableHighlight>
              )}
            />
          </View>
        </KeyboardAvoidingView>
      </Modal>
    );
  };

  renderFiltersModal = () => {
    return (
      <Modal
        isVisible={this.state.isFiltersModalVisible}
        style={styles.bottomModal}
        deviceHeight={windowHeight}
        onModalHide={() => {
          if (this.state.openNextModal) {
            const openNextModal = this.state.openNextModal;
            this.setState({
              openNextModal: false,
              [openNextModal]: true,
            });
          }
        }}
        onBackdropPress={() => {
          Keyboard.dismiss();
          this.setState({ isFiltersModalVisible: false });
        }}
      >
        <KeyboardAvoidingView behavior={Platform.OS === 'ios' ? 'position' : null}>
          <View style={styles.modalContentShort}>
            <FlatList
              scrollEnabled={false}
              style={styles.modalFlatList}
              ItemSeparatorComponent={() => <View style={styles.itemSeparator} />}
              data={[
                { code: 'currency', native_name: loc.hodl.filter_currency },
                { code: 'method', native_name: loc.hodl.filter_method },
              ]}
              keyExtractor={(item, index) => item.code}
              renderItem={({ item, index, separators }) => (
                <TouchableHighlight
                  onShowUnderlay={separators.highlight}
                  onHideUnderlay={separators.unhighlight}
                  onPress={() => {
                    if (item.code === 'currency') this.setState({ isFiltersModalVisible: false, openNextModal: 'isChooseCurrencyVisible' });
                    if (item.code === 'method') this.setState({ isFiltersModalVisible: false, openNextModal: 'isChooseMethodVisible' });
                  }}
                >
                  <View style={styles.whiteBackground}>
                    <View style={styles.itemNameWrapper}>
                      <View style={styles.currencyWrapper}>
                        <Text style={styles.currencyNativeName}>{item.native_name}</Text>
                        <View style={styles.filteCurrencyTextWrapper}>
                          {item.code === 'currency' && (
                            <Text style={styles.filterCurrencyText}>
                              {' '}
                              {this.state.currency ? this.state.currency : loc.hodl.filter_detail}
                              {'   ❯'}
                            </Text>
                          )}
                          {item.code === 'method' && (
                            <Text style={styles.methodNameText}>
                              {' '}
                              {this.state.method ? this.getMethodName(this.state.method) : loc.hodl.filter_detail}
                              {'   ❯'}
                            </Text>
                          )}
                        </View>
                      </View>
                    </View>
                  </View>
                </TouchableHighlight>
              )}
            />
          </View>
        </KeyboardAvoidingView>
      </Modal>
    );
  };

  renderChooseContryModal = () => {
    const countries2render = [];

    // first, we include in the list current country
    for (const country of this.state.countries) {
      if (country.code === this.state.country) {
        countries2render.push(country);
      }
    }

    // next, we include option for user to set GLOBAL for offers
    countries2render.push({
      code: HodlHodlApi.FILTERS_COUNTRY_VALUE_GLOBAL,
      name: 'Global offers',
      native_name: loc.hodl.filter_country_global,
    });

    // lastly, we include other countries
    for (const country of this.state.countries) {
      if (country.code !== this.state.country) {
        // except currently selected one
        if (this.state.countrySearchInput) {
          // if user typed something in search box we apply that filter
          if (
            country.name.toLocaleLowerCase().includes(this.state.countrySearchInput.toLocaleLowerCase()) ||
            country.native_name.toLocaleLowerCase().includes(this.state.countrySearchInput.toLocaleLowerCase())
          ) {
            countries2render.push(country);
          }
        } else {
          // otherwise just put the country in the list
          countries2render.push(country);
        }
      }
    }

    return (
      <Modal
        deviceHeight={windowHeight}
        isVisible={this.state.isChooseCountryModalVisible}
        style={styles.bottomModal}
        onBackdropPress={() => {
          Keyboard.dismiss();
          this.setState({ isChooseCountryModalVisible: false });
        }}
      >
        <KeyboardAvoidingView behavior={Platform.OS === 'ios' ? 'position' : null}>
          <View style={styles.modalContent}>
            <View style={styles.searchInputContainer}>
              <TextInput
                onChangeText={text => this.setState({ countrySearchInput: text })}
                placeholder={loc.hodl.filter_search + '..'}
                placeholderTextColor="#9AA0AA"
                value={this.state.countrySearchInput || ''}
                numberOfLines={1}
                style={styles.searchTextInput}
              />
              <Icon name="search" type="material" size={20} color="gray" containerStyle={styles.iconWithOffset} />
            </View>
            <FlatList
              style={styles.modalFlatList}
              ItemSeparatorComponent={() => <View style={styles.itemSeparator} />}
              data={countries2render}
              keyExtractor={(item, index) => item.code}
              renderItem={({ item, index, separators }) => (
                <TouchableHighlight
                  onPress={() => this._onCountryPress(item)}
                  onShowUnderlay={separators.highlight}
                  onHideUnderlay={separators.unhighlight}
                >
                  <View style={styles.whiteBackground}>
                    <View style={styles.itemNameWrapper}>
                      <View style={styles.paddingLeft10}>
                        <Text style={item.code === this.state.country ? styles.countryNativeNameBold : styles.countryNativeNameNormal}>
                          {item.native_name}
                        </Text>
                      </View>
                    </View>
                  </View>
                </TouchableHighlight>
              )}
            />
          </View>
        </KeyboardAvoidingView>
      </Modal>
    );
  };

  renderChooseCurrencyModal = () => {
    const currencies2render = [];

    // first, option to choose any currency
    currencies2render.push({
      code: CURRENCY_CODE_ANY,
      name: loc.hodl.filter_any,
    });

    // lastly, we include other countries
    for (const curr of this.state.currencies) {
      if (this.state.currencySearchInput) {
        // if user typed something in search box we apply that filter
        if (
          curr.name.toLocaleLowerCase().includes(this.state.currencySearchInput.toLocaleLowerCase()) ||
          curr.code.toLocaleLowerCase().includes(this.state.currencySearchInput.toLocaleLowerCase())
        ) {
          currencies2render.push(curr);
        }
      } else {
        // otherwise just put the country in the list
        currencies2render.push(curr);
      }
    }

    return (
      <Modal
        isVisible={this.state.isChooseCurrencyVisible}
        style={styles.bottomModal}
        deviceHeight={windowHeight}
        onBackdropPress={() => {
          Keyboard.dismiss();
          this.setState({ isChooseCurrencyVisible: false });
        }}
      >
        <KeyboardAvoidingView behavior={Platform.OS === 'ios' ? 'position' : null}>
          <View style={styles.modalContent}>
            <View style={styles.searchInputContainer}>
              <TextInput
                onChangeText={text => this.setState({ currencySearchInput: text })}
                placeholder={loc.hodl.filter_search + '..'}
                placeholderTextColor="#9AA0AA"
                value={this.state.currencySearchInput || ''}
                numberOfLines={1}
                style={styles.curSearchInput}
              />
              <Icon name="search" type="material" size={20} color="gray" containerStyle={styles.iconWithOffset} />
            </View>
            <FlatList
              style={styles.modalFlatList}
              ItemSeparatorComponent={() => <View style={styles.itemSeparator} />}
              data={currencies2render}
              keyExtractor={(item, index) => item.code}
              renderItem={({ item, index, separators }) => (
                <TouchableHighlight
                  onPress={() => this._onCurrencyPress(item)}
                  onShowUnderlay={separators.highlight}
                  onHideUnderlay={separators.unhighlight}
                >
                  <View style={styles.whiteBackground}>
                    <View style={styles.itemNameWrapper}>
                      <View style={styles.paddingLeft10}>
                        <Text style={styles.currencyText}>
                          {item.name} {item.code !== CURRENCY_CODE_ANY && '[' + item.code + ']'}
                        </Text>
                      </View>
                    </View>
                  </View>
                </TouchableHighlight>
              )}
            />
          </View>
        </KeyboardAvoidingView>
      </Modal>
    );
  };

  renderChooseMethodModal = () => {
    const methods2render = [];

    // first, option to choose any currency
    methods2render.push({
      id: METHOD_ANY,
      name: loc.hodl.filter_any,
    });

    // lastly, we include other countries
    for (const curr of this.state.methods) {
      if (this.state.methodSearchInput) {
        // if user typed something in search box we apply that filter
        if (
          curr.name.toLocaleLowerCase().includes(this.state.methodSearchInput.toLocaleLowerCase()) ||
          curr.type.toLocaleLowerCase().includes(this.state.methodSearchInput.toLocaleLowerCase())
        ) {
          methods2render.push(curr);
        }
      } else {
        // otherwise just put the country in the list
        methods2render.push(curr);
      }
    }

    return (
      <Modal
        isVisible={this.state.isChooseMethodVisible}
        style={styles.bottomModal}
        deviceHeight={windowHeight}
        onBackdropPress={() => {
          Keyboard.dismiss();
          this.setState({ isChooseMethodVisible: false });
        }}
      >
        <KeyboardAvoidingView behavior={Platform.OS === 'ios' ? 'position' : null}>
          <View style={styles.modalContent}>
            <View style={styles.searchInputContainer}>
              <TextInput
                onChangeText={text => this.setState({ methodSearchInput: text })}
                placeholder={loc.hodl.filter_search + '..'}
                placeholderTextColor="#9AA0AA"
                value={this.state.methodSearchInput || ''}
                numberOfLines={1}
                style={styles.mthdSearchInput}
              />
              <Icon name="search" type="material" size={20} color="gray" containerStyle={styles.iconWithOffset} />
            </View>
            <FlatList
              style={styles.modalFlatList}
              ItemSeparatorComponent={() => <View style={styles.itemSeparator} />}
              data={methods2render}
              keyExtractor={(item, index) => item.id}
              renderItem={({ item, index, separators }) => (
                <TouchableHighlight
                  onPress={() => this._onMethodPress(item)}
                  onShowUnderlay={separators.highlight}
                  onHideUnderlay={separators.unhighlight}
                >
                  <View style={styles.whiteBackground}>
                    <View style={styles.itemNameWrapper}>
                      <View style={styles.paddingLeft10}>
                        <Text
                          style={
                            item.id === this.state.method || (item.id === METHOD_ANY && this.state.method === false)
                              ? styles.currencyTextBold
                              : styles.currencyTextNormal
                          }
                        >
                          {item.name} {item.id !== METHOD_ANY && '[' + item.type + ']'}
                        </Text>
                      </View>
                    </View>
                  </View>
                </TouchableHighlight>
              )}
            />
          </View>
        </KeyboardAvoidingView>
      </Modal>
    );
  };

  _onRefreshOffers = async () => {
    this.setState({
      showShowFlatListRefreshControl: true,
    });

    try {
      await this.fetchOffers();
    } catch (_) {}

    this.setState({
      showShowFlatListRefreshControl: false,
    });
  };

  renderHeader = () => {
    return (
      <View style={styles.whiteBackground}>
        <View style={styles.headerWrapper}>
          <Text style={styles.BottomLine}>Powered by HodlHodl®</Text>
          <View style={styles.flexRow}>
            <Text style={styles.Title}>Local Trader </Text>
            <TouchableOpacity
              style={styles.grayDropdownTextContainer}
              onPress={() => {
                this.setState({ isChooseSideModalVisible: true });
              }}
            >
              <Text style={styles.grayDropdownText}>
                {this.state.side === HodlHodlApi.FILTERS_SIDE_VALUE_SELL ? loc.hodl.filter_buying : loc.hodl.filter_selling}
              </Text>
              <Icon name="expand-more" type="material" size={22} color="#9AA0AA" containerStyle={styles.noPaddingLeftOrRight} />
            </TouchableOpacity>
          </View>

          <View style={styles.grayTextContainerContainer}>
            <View style={styles.grayTextContainer}>
              <Icon
                name="place"
                type="material"
                size={20}
                color={BlueCurrentTheme.colors.foregroundColor}
                containerStyle={styles.paddingLeft10}
              />
              {this.state.isLoading ? (
                <ActivityIndicator />
              ) : (
                <TouchableOpacity onPress={() => this.setState({ isChooseCountryModalVisible: true })}>
                  <Text style={styles.locationText}>{this.getNativeCountryName()}</Text>
                </TouchableOpacity>
              )}
              <TouchableOpacity
                style={styles.blueTextContainer}
                onPress={() => {
                  this.setState({ isFiltersModalVisible: true });
                }}
              >
                <Text style={styles.blueText}>{loc.hodl.filter_filters}</Text>

                <Icon
                  name="filter-list"
                  type="material"
                  size={24}
                  color={BlueCurrentTheme.colors.foregroundColor}
                  containerStyle={styles.paddingLeft10}
                />
              </TouchableOpacity>
            </View>
          </View>
        </View>
      </View>
    );
  };

  renderItem = ({ item, index, separators }) => {
    return (
      <View style={styles.marginHorizontal20}>
        <TouchableHighlight
          onPress={() => this._onPress(item)}
          onShowUnderlay={separators.highlight}
          onHideUnderlay={separators.unhighlight}
        >
          <View style={styles.avatarWrapperWrapper}>
            <View style={styles.avatarWrapper}>
              <View>
                <Image
                  style={styles.avatarImage}
                  source={
                    item.trader.avatar_url.endsWith('.svg')
                      ? require('../../img/hodlhodl-default-avatar.png')
                      : {
                          uri: item.trader.avatar_url,
                        }
                  }
                />
                {item.trader.online_status === 'online' && (
                  <View style={styles.circleWhite}>
                    <View style={styles.circleGreen} />
                  </View>
                )}
              </View>
              <View style={styles.paddingLeft10}>
                <View style={styles.flexRow}>
                  {item.trader.strong_hodler && (
                    <Icon name="verified-user" type="material" size={14} color="#0071fc" containerStyle={styles.verifiedIcon} />
                  )}
                  <Text style={styles.nicknameText}>{item.trader.login}</Text>
                </View>
                <Text style={styles.traderRatingText2}>
                  {item.trader.trades_count > 0
                    ? loc.formatString(loc.hodl.item_rating, {
                        rating: Math.round(item.trader.rating * 100) + '% / ' + item.trader.trades_count,
                      })
                    : loc.hodl.item_rating_no}
                </Text>
              </View>
            </View>

            <Text style={styles.itemText}>{this.getItemText(item)}</Text>

            <View style={styles.itemPriceWrapperWrapper}>
              <View style={styles.itemPriceWrapper}>
                <Text style={styles.itemPrice}>{this.getItemPrice(item)}</Text>
              </View>

              <Text style={styles.minmax}>
                {loc.hodl.item_minmax}: {item.min_amount.replace('.00', '')} - {item.max_amount.replace('.00', '')} {item.currency_code}
              </Text>
            </View>
          </View>
        </TouchableHighlight>
      </View>
    );
  };

  sectionListKeyExtractor = (item, index) => {
    return `${item}${index}}`;
  };

  renderSectionFooter = () => {
    return this.state.offers.length <= 0 ? (
      <View style={styles.noOffersWrapper}>
        <Text style={styles.noOffersText}>{loc.hodl.item_nooffers}</Text>
      </View>
    ) : undefined;
  };

  render() {
    return (
      <SafeBlueArea>
        <StatusBar barStyle="default" />
        <SectionList
          onRefresh={this._onRefreshOffers}
          refreshing={this.state.showShowFlatListRefreshControl}
          renderItem={this.renderItem}
          keyExtractor={this.sectionListKeyExtractor}
          renderSectionHeader={this.renderHeader}
          contentInset={{ top: 0, left: 0, bottom: 60, right: 0 }}
          sections={[{ key: HodlHodlListSections.OFFERS, data: this.state.offers }]}
          style={styles.offersSectionList}
          ItemSeparatorComponent={() => <View style={styles.itemSeparator} />}
          renderSectionFooter={this.renderSectionFooter}
        />
        {this.renderChooseSideModal()}
        {this.renderChooseContryModal()}
        {this.renderFiltersModal()}
        {this.renderChooseCurrencyModal()}
        {this.renderChooseMethodModal()}
      </SafeBlueArea>
    );
  }
}

HodlHodl.propTypes = {
  navigation: PropTypes.shape({
    addListener: PropTypes.func,
    navigate: PropTypes.func,
    setParams: PropTypes.func,
    goBack: PropTypes.func,
  }),
};

HodlHodl.navigationOptions = ({ navigation, route }) => ({
  ...BlueNavigationStyle(navigation, true),
  title: '',
  headerStyle: {
    ...BlueNavigationStyle(navigation, true).headerStyle,
    backgroundColor: BlueCurrentTheme.colors.customHeader,
  },
  headerRight: () => {
    return route.params.displayLoginButton ? (
      <BlueButtonLink title={loc.hodl.login} onPress={route.params.handleLoginPress} style={styles.marginHorizontal20} />
    ) : (
      <BlueButtonLink title={loc.hodl.mycont} onPress={route.params.handleMyContractsPress} style={styles.marginHorizontal20} />
    );
  },
});

const styles = StyleSheet.create({
  grayDropdownText: {
    fontSize: 15,
    fontWeight: '600',
    color: '#9AA0AA',
  },
  modalContent: {
    backgroundColor: BlueCurrentTheme.colors.elevated,
    padding: 22,
    justifyContent: 'center',
    alignItems: 'center',
    borderTopLeftRadius: 16,
    borderTopRightRadius: 16,
    borderColor: 'rgba(0, 0, 0, 0.1)',
    minHeight: 400,
    height: 400,
  },
  modalContentShort: {
    backgroundColor: BlueCurrentTheme.colors.elevated,
    padding: 22,
    justifyContent: 'center',
    alignItems: 'center',
    borderTopLeftRadius: 16,
    borderTopRightRadius: 16,
    borderColor: 'rgba(0, 0, 0, 0.1)',
    minHeight: 200,
    height: 200,
  },
  bottomModal: {
    justifyContent: 'flex-end',
    margin: 0,
  },
  Title: {
    fontWeight: 'bold',
    fontSize: 30,
    color: BlueCurrentTheme.colors.foregroundColor,
  },
  BottomLine: {
    fontSize: 10,
    color: BlueCurrentTheme.colors.foregroundColor,
  },
  grayDropdownTextContainer: {
    backgroundColor: BlueCurrentTheme.colors.inputBackgroundColor,
    borderRadius: 20,
    height: 35,
    top: 3,
    paddingLeft: 16,
    paddingRight: 8,
    paddingVertical: 6,
    justifyContent: 'center',
    alignItems: 'center',
    flexDirection: 'row',
  },
  grayTextContainerContainer: {
    backgroundColor: BlueCurrentTheme.colors.inputBackgroundColor,
    borderRadius: 20,
    height: 44,
    justifyContent: 'center',
    alignItems: 'center',
    marginTop: 15,
  },
  grayTextContainer: {
    width: '100%',
    alignItems: 'center',
    flex: 1,
    flexDirection: 'row',
  },
  blueText: {
    color: BlueCurrentTheme.colors.foregroundColor,
    fontSize: 15,
    fontWeight: '600',
  },
  allOffersText: {
    fontSize: 12,
    color: '#9AA0AA',
    position: 'absolute',
    top: 0,
    left: 15,
  },
  locationText: {
    top: 0,
    left: 5,
    color: BlueCurrentTheme.colors.foregroundColor,
    fontSize: 20,
    fontWeight: '500',
  },
  nicknameText: {
    color: BlueCurrentTheme.colors.foregroundColor,
    fontSize: 18,
    fontWeight: '600',
  },
  blueTextContainer: {
    backgroundColor: BlueCurrentTheme.colors.mainColor,
    borderRadius: 20,
    width: 110,
    flex: 1,
    flexDirection: 'row',
    height: 36,
    paddingLeft: 8,
    justifyContent: 'center',
    alignItems: 'center',
    right: 4,
    position: 'absolute',
  },
  searchInputContainer: {
    flexDirection: 'row',
    borderColor: BlueCurrentTheme.colors.inputBackgroundColor,
    borderBottomColor: BlueCurrentTheme.colors.inputBackgroundColor,
    borderWidth: 1.0,
    borderBottomWidth: 0.5,
    backgroundColor: BlueCurrentTheme.colors.inputBackgroundColor,
    minHeight: 48,
    height: 48,
    marginHorizontal: 20,
    alignItems: 'center',
    marginVertical: 8,
    borderRadius: 26,
    width: '100%',
  },
  circleWhite: {
    position: 'absolute',
    bottom: 4,
    right: 3,
    backgroundColor: 'white',
    width: 9,
    height: 9,
    borderRadius: 4,
  },
  circleGreen: {
    position: 'absolute',
    bottom: 1,
    right: 1,
    backgroundColor: '#00d327',
    width: 7,
    height: 7,
    borderRadius: 4,
  },
  itemPrice: { fontWeight: '600', fontSize: 14, color: '#9AA0AA' },
  minmax: { color: '#9AA0AA', fontSize: 12, paddingLeft: 10 },
  noOffersWrapper: { height: '100%', justifyContent: 'center' },
  noOffersText: { textAlign: 'center', color: BlueCurrentTheme.colors.feeText, paddingHorizontal: 16 },
  modalFlatList: { width: '100%' },
  itemSeparator: { height: 0.5, width: '100%', backgroundColor: BlueCurrentTheme.colors.lightBorder },
  itemNameWrapper: { backgroundColor: BlueCurrentTheme.colors.elevated, flex: 1, flexDirection: 'row', paddingTop: 20, paddingBottom: 20 },
  itemNameBold: { fontSize: 20, color: BlueCurrentTheme.colors.foregroundColor, fontWeight: 'bold' },
  itemNameNormal: { fontSize: 20, color: BlueCurrentTheme.colors.foregroundColor, fontWeight: 'normal' },
  whiteBackground: { backgroundColor: BlueCurrentTheme.colors.background },
  filterCurrencyText: { fontSize: 16, color: BlueCurrentTheme.colors.foregroundColor },
  filteCurrencyTextWrapper: { color: BlueCurrentTheme.colors.foregroundColor, right: 0, position: 'absolute' },
  currencyNativeName: { fontSize: 20, color: BlueCurrentTheme.colors.foregroundColor },
  currencyWrapper: { paddingLeft: 10, flex: 1, flexDirection: 'row' },
  methodNameText: { fontSize: 16, color: BlueCurrentTheme.colors.foregroundColor },
  searchTextInput: { fontSize: 17, flex: 1, marginHorizontal: 8, minHeight: 33, paddingLeft: 6, paddingRight: 6, color: '#81868e' },
  iconWithOffset: { left: -10 },
  paddingLeft10: { paddingLeft: 10 },
  countryNativeNameBold: { fontSize: 20, color: BlueCurrentTheme.colors.foregroundColor, fontWeight: 'bold' },
  countryNativeNameNormal: { fontSize: 20, color: BlueCurrentTheme.colors.foregroundColor, fontWeight: 'normal' },
  curSearchInput: { flex: 1, marginHorizontal: 8, minHeight: 33, paddingLeft: 6, paddingRight: 6, color: '#81868e' },
  mthdSearchInput: { flex: 1, marginHorizontal: 8, minHeight: 33, paddingLeft: 6, paddingRight: 6, color: '#81868e' },
  currencyTextBold: {
    fontSize: 20,
    color: BlueCurrentTheme.colors.foregroundColor,
    fontWeight: 'bold',
  },
  currencyTextNormal: {
    fontSize: 20,
    color: BlueCurrentTheme.colors.foregroundColor,
    fontWeight: 'normal',
  },
  currencyText: {
    fontSize: 20,
    color: BlueCurrentTheme.colors.foregroundColor,
  },
  noPaddingLeftOrRight: { paddingLeft: 0, paddingRight: 0 },
  flexRow: { flexDirection: 'row' },
  traderRatingText2: { color: '#9AA0AA' },
  itemPriceWrapper: {
    backgroundColor: BlueCurrentTheme.colors.lightButton,
    borderRadius: 20,
    paddingLeft: 8,
    paddingRight: 8,
    height: 26,
    justifyContent: 'center',
    alignItems: 'center',
  },
  itemText: { color: '#9AA0AA', paddingTop: 10 },
  itemPriceWrapperWrapper: { flex: 1, flexDirection: 'row', paddingTop: 10, paddingBottom: 10, alignItems: 'center' },
  offersSectionList: { marginTop: 24, flex: 1 },
  marginHorizontal20: { marginHorizontal: 20 },
  avatarImage: { width: 40, height: 40, borderRadius: 40 },
  avatarWrapper: { backgroundColor: BlueCurrentTheme.colors.background, flex: 1, flexDirection: 'row' },
  avatarWrapperWrapper: { backgroundColor: BlueCurrentTheme.colors.background, paddingTop: 16, paddingBottom: 16 },
  headerWrapper: { backgroundColor: BlueCurrentTheme.colors.background, marginHorizontal: 20, marginBottom: 8 },
  verifiedIcon: { marginTop: 5, marginRight: 5 },
});<|MERGE_RESOLUTION|>--- conflicted
+++ resolved
@@ -139,18 +139,10 @@
             );
           }
         },
-<<<<<<< HEAD
-        _error => {
-          resolve(
-            this.setState({ myCountryCode: HodlHodlApi.FILTERS_COUNTRY_VALUE_GLOBAL, cuntry: HodlHodlApi.FILTERS_COUNTRY_VALUE_GLOBAL }),
-          );
-        },
-=======
         _error =>
           resolve(
             this.setState({ myCountryCode: HodlHodlApi.FILTERS_COUNTRY_VALUE_GLOBAL, cuntry: HodlHodlApi.FILTERS_COUNTRY_VALUE_GLOBAL }),
           ),
->>>>>>> b39cb8ba
         { enableHighAccuracy: false, timeout: 20000, maximumAge: 1000 },
       );
     });
