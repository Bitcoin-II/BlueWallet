import React, { useCallback, useEffect, useMemo, useRef, useState } from 'react';
import { RouteProp, useFocusEffect, useRoute, usePreventRemove } from '@react-navigation/native';
import {
  ActivityIndicator,
  Alert,
  findNodeHandle,
  FlatList,
  InteractionManager,
  Keyboard,
  LayoutAnimation,
  ListRenderItemInfo,
  Platform,
  StyleSheet,
  Text,
  View,
} from 'react-native';
import { Badge, Icon } from '@rneui/themed';
import { isDesktop } from '../../blue_modules/environment';
import { encodeUR } from '../../blue_modules/ur';
import {
  BlueButtonLink,
  BlueCard,
  BlueFormMultiInput,
  BlueLoading,
  BlueSpacing10,
  BlueSpacing20,
  BlueTextCentered,
} from '../../BlueComponents';
import { HDSegwitBech32Wallet, MultisigCosigner, MultisigHDWallet } from '../../class';
import presentAlert from '../../components/Alert';
import BottomModal, { BottomModalHandle } from '../../components/BottomModal';
import Button from '../../components/Button';
import MultipleStepsListItem, {
  MultipleStepsListItemButtohType,
  MultipleStepsListItemDashType,
} from '../../components/MultipleStepsListItem';
import QRCodeComponent from '../../components/QRCodeComponent';
import SquareEnumeratedWords, { SquareEnumeratedWordsContentAlign } from '../../components/SquareEnumeratedWords';
import { useTheme } from '../../components/themes';
import prompt from '../../helpers/prompt';
import { unlockWithBiometrics, useBiometrics } from '../../hooks/useBiometrics';
import { useExtendedNavigation } from '../../hooks/useExtendedNavigation';
import { disallowScreenshot } from 'react-native-screen-capture';
import loc from '../../loc';
import ActionSheet from '../ActionSheet';
import { useStorage } from '../../hooks/context/useStorage';
import ToolTipMenu from '../../components/TooltipMenu';
import { CommonToolTipActions } from '../../typings/CommonToolTipActions';
import { useSettings } from '../../hooks/context/useSettings';
import { ViewEditMultisigCosignersStackParamList } from '../../navigation/ViewEditMultisigCosignersStack';
import { NativeStackNavigationProp } from '@react-navigation/native-stack';
import SafeArea from '../../components/SafeArea';

type RouteParams = RouteProp<ViewEditMultisigCosignersStackParamList, 'ViewEditMultisigCosigners'>;
type NavigationProp = NativeStackNavigationProp<ViewEditMultisigCosignersStackParamList, 'ViewEditMultisigCosigners'>;

const ViewEditMultisigCosigners: React.FC = () => {
  const hasLoaded = useRef(false);
  const { colors } = useTheme();
  const { wallets, setWalletsWithNewOrder } = useStorage();
  const { isBiometricUseCapableAndEnabled } = useBiometrics();
  const { isElectrumDisabled, isPrivacyBlurEnabled } = useSettings();
  const { navigate, dispatch, setParams, getParent } = useExtendedNavigation<NavigationProp>();
  const openScannerButtonRef = useRef();
  const route = useRoute<RouteParams>();
  const { walletID } = route.params;
  const w = useRef(wallets.find(wallet => wallet.getID() === walletID));
  const tempWallet = useRef(new MultisigHDWallet());
  const [wallet, setWallet] = useState<MultisigHDWallet>();
  const [isLoading, setIsLoading] = useState(true);
  const [isSaveButtonDisabled, setIsSaveButtonDisabled] = useState(true);
  const [currentlyEditingCosignerNum, setCurrentlyEditingCosignerNum] = useState<number | false>(false);
  const shareModalRef = useRef<BottomModalHandle>(null);
  const provideMnemonicsModalRef = useRef<BottomModalHandle>(null);
  const mnemonicsModalRef = useRef<BottomModalHandle>(null);
  const [importText, setImportText] = useState('');
  const [exportString, setExportString] = useState('{}'); // used in exportCosigner()
  const [exportStringURv2, setExportStringURv2] = useState(''); // used in QR
  const [exportFilename, setExportFilename] = useState('bw-cosigner.json');
  const [vaultKeyData, setVaultKeyData] = useState({ keyIndex: 1, xpub: '', seed: '', passphrase: '', path: '', fp: '', isLoading: false }); // string rendered in modal
  const [isVaultKeyIndexDataLoading, setIsVaultKeyIndexDataLoading] = useState<number | undefined>(undefined);
  const [askPassphrase, setAskPassphrase] = useState(false);
  const walletData = useRef<any[]>();
  /* discardChangesRef is only so the action sheet can be shown on mac catalyst when a 
    user tries to leave the screen with unsaved changes.
    Why the container view ? It was the easiest to get the ref for. No other reason.
  */
  const discardChangesRef = useRef<View>(null);

  const stylesHook = StyleSheet.create({
    root: {
      backgroundColor: colors.elevated,
    },
    textDestination: {
      color: colors.foregroundColor,
    },
    vaultKeyText: {
      color: colors.alternativeTextColor,
    },
    askPassphrase: {
      backgroundColor: colors.lightButton,
    },
    vaultKeyCircleSuccess: {
      backgroundColor: colors.msSuccessBG,
    },
    tipKeys: {
      color: colors.alternativeTextColor,
    },
    tipLabel: {
      backgroundColor: colors.inputBackgroundColor,
      borderColor: colors.inputBackgroundColor,
    },
    tipLabelText: {
      color: colors.buttonTextColor,
    },
  });

  usePreventRemove(!isSaveButtonDisabled, ({ data }) => {
    if (isDesktop) {
      if (!discardChangesRef.current) return dispatch(data.action);
      const anchor = findNodeHandle(discardChangesRef.current);
      if (!anchor) return dispatch(data.action);
      ActionSheet.showActionSheetWithOptions(
        {
          options: [loc._.cancel, loc._.ok],
          cancelButtonIndex: 0,
          title: loc._.discard_changes,
          message: loc._.discard_changes_explain,
          anchor,
        },
        buttonIndex => {
          if (buttonIndex === 1) {
            dispatch(data.action);
          }
        },
      );
    } else {
      Alert.alert(loc._.discard_changes, loc._.discard_changes_explain, [
        { text: loc._.cancel, style: 'cancel', onPress: () => {} },
        {
          text: loc._.ok,
          style: 'default',
          onPress: () => dispatch(data.action),
        },
      ]);
    }
  });

  const onSave = async () => {
    await dismissAllModals();
    if (!wallet) {
      throw new Error('Wallet is undefined');
    }
    setIsLoading(true);

    const isBiometricsEnabled = await isBiometricUseCapableAndEnabled();

    if (isBiometricsEnabled) {
      if (!(await unlockWithBiometrics())) {
        setIsLoading(false);
        return;
      }
    }

    // eslint-disable-next-line prefer-const
    let newWallets = wallets.filter(newWallet => {
      return newWallet.getID() !== walletID;
    }) as MultisigHDWallet[];
    if (!isElectrumDisabled) {
      await wallet?.fetchBalance();
    }
    newWallets.push(wallet);
    setIsSaveButtonDisabled(true);
    setTimeout(() => {
      setWalletsWithNewOrder(newWallets);
      // dismiss this modal
      getParent()?.goBack();
    }, 500);
  };
  useFocusEffect(
    useCallback(() => {
      // useFocusEffect is called on willAppear (example: when camera dismisses). we want to avoid this.
      if (hasLoaded.current) return;
      setIsLoading(true);

      if (!isDesktop) disallowScreenshot(isPrivacyBlurEnabled);

      const task = InteractionManager.runAfterInteractions(async () => {
        if (!w.current) {
          // lets create fake wallet so renderer wont throw any errors
          w.current = new MultisigHDWallet();
          w.current.setNativeSegwit();
        } else {
          tempWallet.current.setSecret(w.current.getSecret());
          walletData.current = new Array(tempWallet.current.getN());
          setWallet(tempWallet.current);
        }
        hasLoaded.current = true;
        setIsLoading(false);
      });
      return () => {
        if (!isDesktop) disallowScreenshot(false);
        task.cancel();
      };
      // eslint-disable-next-line react-hooks/exhaustive-deps
    }, [walletID]),
  );

  const renderMnemonicsModal = () => {
    return (
      <BottomModal
        ref={mnemonicsModalRef}
        backgroundColor={colors.elevated}
        contentContainerStyle={[styles.newKeyModalContent, styles.paddingTop44]}
        shareButtonOnPress={() => {
          shareModalRef.current?.present();
        }}
        sizes={[Platform.OS === 'ios' ? 'auto' : '50%']}
        header={
          <View style={styles.itemKeyUnprovidedWrapper}>
            <View style={[styles.vaultKeyCircleSuccess, stylesHook.vaultKeyCircleSuccess]}>
              <Icon size={24} name="check" type="ionicons" color={colors.msSuccessCheck} />
            </View>
            <View style={styles.vaultKeyTextWrapper}>
              <Text style={[styles.vaultKeyText, stylesHook.vaultKeyText]}>
                {loc.formatString(loc.multisig.vault_key, { number: vaultKeyData.keyIndex })}
              </Text>
            </View>
          </View>
        }
      >
        {vaultKeyData.xpub.length > 1 && (
          <>
            <Text style={[styles.textDestination, stylesHook.textDestination]}>{loc._.wallet_key}</Text>
            <BlueSpacing10 />
            <SquareEnumeratedWords
              contentAlign={SquareEnumeratedWordsContentAlign.left}
              entries={[vaultKeyData.xpub, vaultKeyData.fp, vaultKeyData.path]}
              appendNumber={false}
            />
          </>
        )}
        {vaultKeyData.seed.length > 1 && (
          <>
            <BlueSpacing20 />
            <Text style={[styles.textDestination, stylesHook.textDestination]}>{loc._.seed}</Text>
            <BlueSpacing10 />
            <SquareEnumeratedWords
              contentAlign={SquareEnumeratedWordsContentAlign.left}
              entries={vaultKeyData.seed.split(' ')}
              appendNumber
            />
            {vaultKeyData.passphrase.length > 1 && (
              <Text style={[styles.textDestination, stylesHook.textDestination]}>{vaultKeyData.passphrase}</Text>
            )}
          </>
        )}
        {renderShareModal()}
      </BottomModal>
    );
  };

  const resetModalData = () => {
    setVaultKeyData({
      keyIndex: 1,
      xpub: '',
      seed: '',
      passphrase: '',
      path: '',
      fp: '',
      isLoading: false,
    });
    setImportText('');
    setExportString('{}');
    setExportStringURv2('');
    setExportFilename('');
    setIsSaveButtonDisabled(false);
    setAskPassphrase(false);
  };

  const _renderKeyItem = (el: ListRenderItemInfo<any>) => {
    if (!wallet) {
      // failsafe
      return null;
    }
    const isXpub = MultisigHDWallet.isXpubValid(wallet.getCosigner(el.index + 1));
    let leftText;
    if (isXpub) {
      leftText = wallet.getCosigner(el.index + 1);
      const currentAddress = leftText;
      const firstFour = currentAddress.substring(0, 5);
      const lastFour = currentAddress.substring(currentAddress.length - 5, currentAddress.length);
      leftText = `${firstFour}...${lastFour}`;
    } else {
      const secret = wallet.getCosigner(el.index + 1).split(' ');
      leftText = `${secret[0]}...${secret[secret.length - 1]}`;
    }

    // @ts-ignore not sure which one is correct
    const length = walletData?.length ?? walletData.current?.length ?? 0;

    return (
      <View>
        <MultipleStepsListItem
          checked
          leftText={loc.formatString(loc.multisig.vault_key, { number: el.index + 1 })}
          dashes={el.index === length - 1 ? MultipleStepsListItemDashType.bottom : MultipleStepsListItemDashType.topAndBottom}
        />

        {isXpub ? (
          <View>
            {!vaultKeyData.isLoading && (
              <MultipleStepsListItem
                button={{
                  buttonType: MultipleStepsListItemButtohType.partial,
                  leftText,
                  text: loc.multisig.view,
                  showActivityIndicator: isVaultKeyIndexDataLoading === el.index + 1,
                  disabled: vaultKeyData.isLoading,
                  onPress: () => {
                    setIsVaultKeyIndexDataLoading(el.index + 1);
                    setTimeout(() => {
                      const keyIndex = el.index + 1;
                      const xpub = wallet.getCosigner(keyIndex);
                      const fp = wallet.getFingerprint(keyIndex);
                      const path = wallet.getCustomDerivationPathForCosigner(keyIndex);
                      if (!path) {
                        presentAlert({ message: 'Cannot find derivation path for this cosigner' });
                        return;
                      }
                      setVaultKeyData({
                        keyIndex,
                        seed: '',
                        passphrase: '',
                        xpub,
                        fp,
                        path,
                        isLoading: false,
                      });
                      setExportString(MultisigCosigner.exportToJson(fp, xpub, path));
                      setExportStringURv2(encodeUR(MultisigCosigner.exportToJson(fp, xpub, path))[0]);
                      setExportFilename('bw-cosigner-' + fp + '.json');
                      mnemonicsModalRef.current?.present();
                      setIsVaultKeyIndexDataLoading(undefined);
                    }, 100);
                  },
                }}
                dashes={MultipleStepsListItemDashType.topAndBottom}
              />
            )}
            <MultipleStepsListItem
              showActivityIndicator={vaultKeyData.keyIndex === el.index + 1 && vaultKeyData.isLoading}
              button={{
                text: loc.multisig.i_have_mnemonics,
                buttonType: MultipleStepsListItemButtohType.full,
                disabled: vaultKeyData.isLoading,
                onPress: () => {
                  setCurrentlyEditingCosignerNum(el.index + 1);
                  provideMnemonicsModalRef.current?.present();
                },
              }}
              dashes={el.index === length - 1 ? MultipleStepsListItemDashType.top : MultipleStepsListItemDashType.topAndBottom}
            />
          </View>
        ) : (
          <View>
            {!vaultKeyData.isLoading && (
              <MultipleStepsListItem
                showActivityIndicator={vaultKeyData.keyIndex === el.index + 1 && vaultKeyData.isLoading}
                button={{
                  leftText,
                  text: loc.multisig.view,
                  disabled: vaultKeyData.isLoading,
                  showActivityIndicator: isVaultKeyIndexDataLoading === el.index + 1,
                  buttonType: MultipleStepsListItemButtohType.partial,
                  onPress: () => {
                    setIsVaultKeyIndexDataLoading(el.index + 1);
                    setTimeout(() => {
                      const keyIndex = el.index + 1;
                      const seed = wallet.getCosigner(keyIndex);
                      const passphrase = wallet.getCosignerPassphrase(keyIndex);
                      setVaultKeyData({
                        keyIndex,
                        seed,
                        xpub: '',
                        fp: '',
                        path: '',
                        passphrase: passphrase ?? '',
                        isLoading: false,
                      });
                      const fp = wallet.getFingerprint(keyIndex);
                      const path = wallet.getCustomDerivationPathForCosigner(keyIndex);
                      if (!path) {
                        presentAlert({ message: 'Cannot find derivation path for this cosigner' });
                        return;
                      }
                      const xpub = wallet.convertXpubToMultisignatureXpub(MultisigHDWallet.seedToXpub(seed, path, passphrase));
                      setExportString(MultisigCosigner.exportToJson(fp, xpub, path));
                      setExportStringURv2(encodeUR(MultisigCosigner.exportToJson(fp, xpub, path))[0]);
                      setExportFilename('bw-cosigner-' + fp + '.json');
                      mnemonicsModalRef.current?.present();
                      setIsVaultKeyIndexDataLoading(undefined);
                    }, 100);
                  },
                }}
                dashes={MultipleStepsListItemDashType.topAndBottom}
              />
            )}

            <MultipleStepsListItem
              actionSheetOptions={{
                options: [loc._.cancel, loc.multisig.confirm],
                title: loc._.seed,
                message: loc.multisig.are_you_sure_seed_will_be_lost,
                cancelButtonIndex: 0,
                confirmButtonIndex: 1,
              }}
              showActivityIndicator={vaultKeyData.keyIndex === el.index + 1 && vaultKeyData.isLoading}
              dashes={el.index === length - 1 ? MultipleStepsListItemDashType.top : MultipleStepsListItemDashType.topAndBottom}
              button={{
                text: loc.multisig.forget_this_seed,
                disabled: vaultKeyData.isLoading,
                buttonType: MultipleStepsListItemButtohType.full,

                onPress: (buttonIndex: number) => {
                  if (buttonIndex === 0) return;
                  LayoutAnimation.configureNext(LayoutAnimation.Presets.easeInEaseOut);
                  setVaultKeyData({
                    ...vaultKeyData,
                    isLoading: true,
                    keyIndex: el.index + 1,
                  });
                  setTimeout(
                    () =>
                      xpubInsteadOfSeed(el.index + 1).finally(() => {
                        LayoutAnimation.configureNext(LayoutAnimation.Presets.easeInEaseOut);
                        setVaultKeyData({
                          ...vaultKeyData,
                          isLoading: false,
                          keyIndex: el.index + 1,
                        });
                      }),
                    100,
                  );
                },
              }}
            />
          </View>
        )}
      </View>
    );
  };

  const dismissAllModals = async () => {
    await provideMnemonicsModalRef.current?.dismiss();
    await shareModalRef.current?.dismiss();
    await mnemonicsModalRef.current?.dismiss();
    resetModalData();
  };

  const _handleUseMnemonicPhrase = useCallback(
    (mnemonic: string, passphrase?: string) => {
      if (!wallet || !currentlyEditingCosignerNum) {
        // failsafe
        return;
      }

      const hd = new HDSegwitBech32Wallet();
      hd.setSecret(mnemonic);
      if (!hd.validateMnemonic()) return presentAlert({ message: loc.multisig.invalid_mnemonics });
      try {
        wallet.replaceCosignerXpubWithSeed(currentlyEditingCosignerNum, hd.getSecret(), passphrase);
      } catch (e: any) {
        console.log(e);
        return presentAlert({ message: e.message });
      }

      LayoutAnimation.configureNext(LayoutAnimation.Presets.easeInEaseOut);
      setWallet(wallet);
      provideMnemonicsModalRef.current?.dismiss();
      setIsSaveButtonDisabled(false);
      setImportText('');
      setAskPassphrase(false);
    },
    [wallet, currentlyEditingCosignerNum],
  );

  const handleUseMnemonicPhrase = useCallback(async () => {
    let passphrase;
    if (askPassphrase) {
      try {
        passphrase = await prompt(loc.wallets.import_passphrase_title, loc.wallets.import_passphrase_message);
      } catch (e: any) {
        if (e.message === 'Cancel Pressed') {
          setIsLoading(false);
          return;
        }
        throw e;
      }
    }
    return _handleUseMnemonicPhrase(importText, passphrase);
  }, [askPassphrase, importText, _handleUseMnemonicPhrase]);

  const xpubInsteadOfSeed = (index: number): Promise<void> => {
    return new Promise((resolve, reject) => {
      InteractionManager.runAfterInteractions(() => {
        try {
          wallet?.replaceCosignerSeedWithXpub(index);
        } catch (e: any) {
          reject(e);
          return presentAlert({ message: e.message });
        }
        LayoutAnimation.configureNext(LayoutAnimation.Presets.easeInEaseOut);
        setWallet(wallet);
        setIsSaveButtonDisabled(false);
        resolve();
      });
    });
  };

  const scanOrOpenFile = async () => {
    await provideMnemonicsModalRef.current?.dismiss();
    navigate('ScanQRCode', { showFileImportButton: true });
  };

  useEffect(() => {
    const scannedData = route.params.onBarScanned;
    if (scannedData) {
      setImportText(String(scannedData));
      handleUseMnemonicPhrase();
    }
  }, [route.params.onBarScanned, setParams, handleUseMnemonicPhrase]);

  const hideProvideMnemonicsModal = () => {
    Keyboard.dismiss();
    provideMnemonicsModalRef.current?.dismiss();
    resetModalData();
  };

  const hideShareModal = () => {};

  const toolTipActions = useMemo(() => {
    return [{ ...CommonToolTipActions.Passphrase, menuState: askPassphrase }];
  }, [askPassphrase]);

  const renderProvideMnemonicsModal = () => {
    return (
      <BottomModal
        onClose={hideProvideMnemonicsModal}
        ref={provideMnemonicsModalRef}
        contentContainerStyle={styles.newKeyModalContent}
        backgroundColor={colors.elevated}
        footerDefaultMargins
        header={
          <ToolTipMenu
            isButton
            isMenuPrimaryAction
            onPressMenuItem={(id: string) => {
              LayoutAnimation.configureNext(LayoutAnimation.Presets.easeInEaseOut);
              setAskPassphrase(!askPassphrase);
            }}
            actions={toolTipActions}
            style={[styles.askPassprase, stylesHook.askPassphrase]}
          >
            <Icon size={22} name="more-horiz" type="material" color={colors.foregroundColor} />
          </ToolTipMenu>
        }
        footer={
          <>
            {isLoading ? (
              <ActivityIndicator />
            ) : (
              <Button disabled={importText.trim().length === 0} title={loc.wallets.import_do_import} onPress={handleUseMnemonicPhrase} />
            )}

            {!isLoading && (
              <>
                <BlueButtonLink
                  ref={openScannerButtonRef}
                  disabled={isLoading}
                  onPress={scanOrOpenFile}
                  title={loc.wallets.import_scan_qr}
                />
                <BlueSpacing20 />
              </>
            )}
          </>
        }
      >
        <>
          <BlueTextCentered>{loc.multisig.type_your_mnemonics}</BlueTextCentered>
          <BlueSpacing20 />
          <View style={styles.multiLineTextInput}>
            <BlueFormMultiInput editable={!isLoading} value={importText} onChangeText={setImportText} />
          </View>
        </>
      </BottomModal>
    );
  };

  const renderShareModal = () => {
    return (
      <BottomModal
        ref={shareModalRef}
        onClose={hideShareModal}
        contentContainerStyle={[styles.modalContent, styles.alignItemsCenter, styles.shareModalHeight]}
        backgroundColor={colors.elevated}
        shareContent={{ fileName: exportFilename, fileContent: exportString }}
      >
        <SafeArea>
          <View style={styles.alignItemsCenter}>
            <Text style={[styles.headerText, stylesHook.textDestination]}>
              {loc.multisig.this_is_cosigners_xpub} {Platform.OS === 'ios' ? loc.multisig.this_is_cosigners_xpub_airdrop : ''}
            </Text>
            <BlueSpacing20 />
            <QRCodeComponent value={exportStringURv2} size={260} isLogoRendered={false} />
          </View>
        </SafeArea>
      </BottomModal>
    );
  };

  if (isLoading)
    return (
      <View style={[styles.root, stylesHook.root]}>
        <BlueLoading />
      </View>
    );

  const howMany = (
    <Badge
      value={wallet?.getM() ?? 0}
      badgeStyle={[styles.tipLabel, stylesHook.tipLabel]}
      textStyle={[styles.tipLabelText, stylesHook.tipLabelText]}
    />
  );

  const andHere = (
    <Badge
      value={wallet?.howManySignaturesCanWeMake() ?? 0}
      badgeStyle={[styles.tipLabel, stylesHook.tipLabel]}
      textStyle={[styles.tipLabelText, stylesHook.tipLabelText]}
    />
  );

  const tipKeys = () => {
    return (
      <View>
        <BlueSpacing20 />
        <Text style={[styles.tipKeys, stylesHook.tipKeys]}>
          {loc.formatString(loc.multisig.signatures_required_to_spend, { number: howMany })}
          {loc.formatString(loc.multisig.signatures_we_can_make, { number: andHere })}
        </Text>
        <BlueSpacing10 />
        <BlueSpacing20 />
      </View>
    );
  };

  const footer = <Button disabled={vaultKeyData.isLoading || isSaveButtonDisabled} title={loc._.save} onPress={onSave} />;

  return (
<<<<<<< HEAD
    <SafeArea>
      <View style={[styles.root, stylesHook.root]} ref={discardChangesRef}>
        <FlatList
          ListHeaderComponent={tipKeys}
          data={walletData.current}
          extraData={vaultKeyData}
          renderItem={_renderKeyItem}
          automaticallyAdjustKeyboardInsets
          contentInsetAdjustmentBehavior="automatic"
          automaticallyAdjustContentInsets
          keyExtractor={(_item, index) => `${index}`}
          contentContainerStyle={styles.contentContainerStyle}
        />
        <BlueCard>{footer}</BlueCard>

        {renderProvideMnemonicsModal()}

        {renderMnemonicsModal()}
      </View>
    </SafeArea>
=======
    <View style={[styles.root, stylesHook.root]} ref={discardChangesRef}>
      <FlatList
        ListHeaderComponent={tipKeys}
        data={data.current}
        extraData={vaultKeyData}
        renderItem={_renderKeyItem}
        automaticallyAdjustKeyboardInsets
        contentInsetAdjustmentBehavior="automatic"
        automaticallyAdjustContentInsets
        keyExtractor={(_item, index) => `${index}`}
        contentContainerStyle={styles.contentContainerStyle}
      />
      <BlueCard>{footer}</BlueCard>
      <BlueSpacing20 />

      {renderProvideMnemonicsModal()}

      {renderMnemonicsModal()}
    </View>
>>>>>>> 6cdd6272
  );
};

const styles = StyleSheet.create({
  root: {
    flex: 1,
    justifyContent: 'space-between',
  },
  itemKeyUnprovidedWrapper: { flexDirection: 'row', paddingTop: 22 },
  textDestination: { fontWeight: '600' },
  vaultKeyText: { fontSize: 18, fontWeight: 'bold' },
  vaultKeyTextWrapper: { justifyContent: 'center', alignItems: 'center', paddingLeft: 16 },
  newKeyModalContent: {
    paddingHorizontal: 22,
    minHeight: 350,
  },
  paddingTop44: { paddingTop: 44 },
  multiLineTextInput: {
    minHeight: 200,
  },
  contentContainerStyle: {
    padding: 16,
  },
  modalContent: {
    padding: 22,
    justifyContent: 'center',
  },
  vaultKeyCircleSuccess: {
    width: 42,
    height: 42,
    borderRadius: 25,
    justifyContent: 'center',
    alignItems: 'center',
  },

  headerText: { fontSize: 15, color: '#13244D' },
  alignItemsCenter: { alignItems: 'center', justifyContent: 'space-between' },
  shareModalHeight: { minHeight: 370 },
  tipKeys: {
    fontSize: 15,
    fontWeight: '600',
    flex: 1,
  },
  tipLabel: {
    width: 30,
    marginRight: 6,
    position: 'relative',
    bottom: -3,
  },
  tipLabelText: {
    fontWeight: '500',
  },

  askPassprase: { top: 0, left: 0, justifyContent: 'center', width: 33, height: 33, borderRadius: 33 / 2 },
});

export default ViewEditMultisigCosigners;<|MERGE_RESOLUTION|>--- conflicted
+++ resolved
@@ -50,6 +50,7 @@
 import { ViewEditMultisigCosignersStackParamList } from '../../navigation/ViewEditMultisigCosignersStack';
 import { NativeStackNavigationProp } from '@react-navigation/native-stack';
 import SafeArea from '../../components/SafeArea';
+import { TWallet } from '../../class/wallets/types';
 
 type RouteParams = RouteProp<ViewEditMultisigCosignersStackParamList, 'ViewEditMultisigCosigners'>;
 type NavigationProp = NativeStackNavigationProp<ViewEditMultisigCosignersStackParamList, 'ViewEditMultisigCosigners'>;
@@ -80,7 +81,7 @@
   const [vaultKeyData, setVaultKeyData] = useState({ keyIndex: 1, xpub: '', seed: '', passphrase: '', path: '', fp: '', isLoading: false }); // string rendered in modal
   const [isVaultKeyIndexDataLoading, setIsVaultKeyIndexDataLoading] = useState<number | undefined>(undefined);
   const [askPassphrase, setAskPassphrase] = useState(false);
-  const walletData = useRef<any[]>();
+  const [walletData, setWalletData] = useState<TWallet[]>([]);
   /* discardChangesRef is only so the action sheet can be shown on mac catalyst when a 
     user tries to leave the screen with unsaved changes.
     Why the container view ? It was the easiest to get the ref for. No other reason.
@@ -192,7 +193,7 @@
           w.current.setNativeSegwit();
         } else {
           tempWallet.current.setSecret(w.current.getSecret());
-          walletData.current = new Array(tempWallet.current.getN());
+          setWalletData(new Array(tempWallet.current.getN()));
           setWallet(tempWallet.current);
         }
         hasLoaded.current = true;
@@ -296,8 +297,7 @@
       leftText = `${secret[0]}...${secret[secret.length - 1]}`;
     }
 
-    // @ts-ignore not sure which one is correct
-    const length = walletData?.length ?? walletData.current?.length ?? 0;
+    const length = walletData.length;
 
     return (
       <View>
@@ -660,32 +660,10 @@
   const footer = <Button disabled={vaultKeyData.isLoading || isSaveButtonDisabled} title={loc._.save} onPress={onSave} />;
 
   return (
-<<<<<<< HEAD
-    <SafeArea>
-      <View style={[styles.root, stylesHook.root]} ref={discardChangesRef}>
-        <FlatList
-          ListHeaderComponent={tipKeys}
-          data={walletData.current}
-          extraData={vaultKeyData}
-          renderItem={_renderKeyItem}
-          automaticallyAdjustKeyboardInsets
-          contentInsetAdjustmentBehavior="automatic"
-          automaticallyAdjustContentInsets
-          keyExtractor={(_item, index) => `${index}`}
-          contentContainerStyle={styles.contentContainerStyle}
-        />
-        <BlueCard>{footer}</BlueCard>
-
-        {renderProvideMnemonicsModal()}
-
-        {renderMnemonicsModal()}
-      </View>
-    </SafeArea>
-=======
     <View style={[styles.root, stylesHook.root]} ref={discardChangesRef}>
       <FlatList
         ListHeaderComponent={tipKeys}
-        data={data.current}
+        data={walletData}
         extraData={vaultKeyData}
         renderItem={_renderKeyItem}
         automaticallyAdjustKeyboardInsets
@@ -701,7 +679,6 @@
 
       {renderMnemonicsModal()}
     </View>
->>>>>>> 6cdd6272
   );
 };
 
