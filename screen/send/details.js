--- conflicted
+++ resolved
@@ -516,72 +516,8 @@
   };
 
   const onWalletSelect = wallet => {
-<<<<<<< HEAD
     setWallet(wallet);
     navigation.pop();
-=======
-    const changeWallet = () => {
-      setWallet(wallet);
-      navigation.pop();
-    };
-
-    if (addresses.length > 1 && !wallet.allowBatchSend()) {
-      ReactNativeHapticFeedback.trigger('notificationWarning');
-      Alert.alert(
-        loc.send.details_wallet_selection,
-        loc.send.details_no_multiple,
-        [
-          {
-            text: loc._.ok,
-            onPress: () => {
-              LayoutAnimation.configureNext(LayoutAnimation.Presets.easeInEaseOut);
-              setAddresses(addresses => {
-                const firstTransaction =
-                  addresses.find(element => {
-                    const feeSatoshi = new BigNumber(element.amount).multipliedBy(100000000);
-                    return element.address.length > 0 && feeSatoshi > 0;
-                  }) || addresses[0];
-                return [firstTransaction];
-              });
-              changeWallet();
-            },
-            style: 'default',
-          },
-          { text: loc._.cancel, onPress: () => {}, style: 'cancel' },
-        ],
-        { cancelable: false },
-      );
-      return;
-    }
-
-    if (addresses.some(element => element.amount === BitcoinUnit.MAX) && !wallet.allowSendMax()) {
-      ReactNativeHapticFeedback.trigger('notificationWarning');
-      Alert.alert(
-        loc.send.details_wallet_selection,
-        loc.send.details_no_maximum,
-        [
-          {
-            text: loc._.ok,
-            onPress: () => {
-              LayoutAnimation.configureNext(LayoutAnimation.Presets.easeInEaseOut);
-              setAddresses(addresses => {
-                const firstTransaction = addresses.find(element => element.amount === BitcoinUnit.MAX) || addresses[0];
-                firstTransaction.amount = 0;
-                return [firstTransaction];
-              });
-              changeWallet();
-            },
-            style: 'default',
-          },
-          { text: loc._.cancel, onPress: () => {}, style: 'cancel' },
-        ],
-        { cancelable: false },
-      );
-      return;
-    }
-
-    changeWallet();
->>>>>>> 9758a602
   };
 
   /**
@@ -1096,7 +1032,6 @@
                 onPress={importTransactionMultisigScanQr}
               />
             )}
-<<<<<<< HEAD
             <BlueListItem
               testID="AddRecipient"
               title={loc.send.details_add_rec_add}
@@ -1112,27 +1047,6 @@
               component={TouchableOpacity}
               onPress={handleRemoveRecipient}
             />
-=======
-            {wallet.allowBatchSend() && (
-              <>
-                <BlueListItem
-                  testID="AddRecipient"
-                  title={loc.send.details_add_rec_add}
-                  hideChevron
-                  component={TouchableOpacity}
-                  onPress={handleAddRecipient}
-                />
-                <BlueListItem
-                  testID="RemoveRecipient"
-                  title={loc.send.details_add_rec_rem}
-                  hideChevron
-                  disabled={addresses.length < 2}
-                  component={TouchableOpacity}
-                  onPress={handleRemoveRecipient}
-                />
-              </>
-            )}
->>>>>>> 9758a602
             <BlueListItem testID="CoinControl" title={loc.cc.header} hideChevron component={TouchableOpacity} onPress={handleCoinControl} />
             {wallet.allowCosignPsbt() && (
               <BlueListItem
@@ -1353,25 +1267,9 @@
         </View>
         <BlueDismissKeyboardInputAccessory />
         {Platform.select({
-<<<<<<< HEAD
           ios: <BlueUseAllFundsButton canUseAll={allBalance > 0} onUseAllPressed={onUseAllPressed} balance={allBalance} />,
           android: isAmountToolbarVisibleForAndroid && (
             <BlueUseAllFundsButton canUseAll={allBalance > 0} onUseAllPressed={onUseAllPressed} balance={allBalance} />
-=======
-          ios: (
-            <BlueUseAllFundsButton
-              canUseAll={wallet.allowSendMax() && allBalance > 0 && !isSendMaxUsed}
-              onUseAllPressed={onUseAllPressed}
-              balance={allBalance}
-            />
-          ),
-          android: isAmountToolbarVisibleForAndroid && (
-            <BlueUseAllFundsButton
-              canUseAll={wallet.allowSendMax() && allBalance > 0 && !isSendMaxUsed}
-              onUseAllPressed={onUseAllPressed}
-              balance={allBalance}
-            />
->>>>>>> 9758a602
           ),
         })}
 
