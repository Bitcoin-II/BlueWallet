--- conflicted
+++ resolved
@@ -997,11 +997,7 @@
 
   onLayout = e => {
     this.setState({ width: e.nativeEvent.layout.width });
-<<<<<<< HEAD
-  }
-=======
-  };
->>>>>>> 0b38692a
+  };
 
   render() {
     if (this.state.isLoading || typeof this.state.fromWallet === 'undefined') {
