/* global alert */
import React, { Component } from 'react';
import {
  ActivityIndicator,
  TouchableOpacity,
  ScrollView,
  View,
  Dimensions,
  Image,
  TextInput,
  Clipboard,
  Linking,
  Platform,
} from 'react-native';
import QRCode from 'react-native-qrcode-svg';
import { Icon, Text } from 'react-native-elements';
import {
  BlueButton,
  BlueText,
  SafeBlueArea,
  BlueCard,
  BlueNavigationStyle,
  BlueSpacing20,
  BlueCopyToClipboardButton,
} from '../../BlueComponents';
import PropTypes from 'prop-types';
import Share from 'react-native-share';
import ReactNativeHapticFeedback from 'react-native-haptic-feedback';
import { RNCamera } from 'react-native-camera';
import RNFS from 'react-native-fs';
import DocumentPicker from 'react-native-document-picker';
<<<<<<< HEAD
import DirectoryPickerManager from 'react-native-directory-picker';
=======
>>>>>>> cce9cbee
let loc = require('../../loc');
let EV = require('../../events');
let BlueElectrum = require('../../BlueElectrum');
/** @type {AppStorage} */
const BlueApp = require('../../BlueApp');
const bitcoin = require('bitcoinjs-lib');
const { height, width } = Dimensions.get('window');

export default class PsbtWithHardwareWallet extends Component {
  static navigationOptions = () => ({
    ...BlueNavigationStyle(null, false),
    title: loc.send.header,
  });

  cameraRef = null;

  onBarCodeRead = ret => {
    if (RNCamera.Constants.CameraStatus === RNCamera.Constants.CameraStatus.READY) this.cameraRef.pausePreview();
    this.setState({ renderScanner: false }, () => {
      console.log(ret.data);
      try {
        let Tx = this.state.fromWallet.combinePsbt(
          this.state.isFirstPSBTAlreadyBase64 ? this.state.psbt : this.state.psbt.toBase64(),
          this.state.isSecondPSBTAlreadyBase64 ? ret.data : ret.data.toBase64(),
        );
        this.setState({ txhex: Tx.toHex() });
      } catch (Err) {
        alert(Err);
      }
    });
  };

  constructor(props) {
    super(props);
    this.state = {
      isLoading: false,
      renderScanner: false,
      qrCodeHeight: height > width ? width - 40 : width / 3,
      memo: props.navigation.getParam('memo'),
      psbt: props.navigation.getParam('psbt'),
      fromWallet: props.navigation.getParam('fromWallet'),
      isFirstPSBTAlreadyBase64: props.navigation.getParam('isFirstPSBTAlreadyBase64'),
      isSecondPSBTAlreadyBase64: false,
    };
  }

  componentDidMount() {
    console.log('send/psbtWithHardwareWallet - componentDidMount');
  }

  broadcast = () => {
    this.setState({ isLoading: true }, async () => {
      try {
        await BlueElectrum.ping();
        await BlueElectrum.waitTillConnected();
        let result = await this.state.fromWallet.broadcastTx(this.state.txhex);
        if (result) {
          console.log('broadcast result = ', result);
          EV(EV.enum.REMOTE_TRANSACTIONS_COUNT_CHANGED); // someone should fetch txs
          this.setState({ success: true, isLoading: false });
          if (this.state.memo) {
            let txDecoded = bitcoin.Transaction.fromHex(this.state.txhex);
            const txid = txDecoded.getId();
            BlueApp.tx_metadata[txid] = { memo: this.state.memo };
          }
        } else {
          ReactNativeHapticFeedback.trigger('notificationError', { ignoreAndroidSystemSettings: false });
          this.setState({ isLoading: false });
          alert('Broadcast failed');
        }
      } catch (error) {
        ReactNativeHapticFeedback.trigger('notificationError', { ignoreAndroidSystemSettings: false });
        this.setState({ isLoading: false });
        alert(error.message);
      }
    });
  };

  _renderScanner() {
    return (
      <SafeBlueArea style={{ flex: 1 }}>
        <RNCamera
          captureAudio={false}
          androidCameraPermissionOptions={{
            title: 'Permission to use camera',
            message: 'We need your permission to use your camera',
            buttonPositive: 'OK',
            buttonNegative: 'Cancel',
          }}
          ref={ref => (this.cameraRef = ref)}
          style={{ flex: 1, justifyContent: 'space-between' }}
          onBarCodeRead={this.onBarCodeRead}
          barCodeTypes={[RNCamera.Constants.BarCodeType.qr]}
        />
        <TouchableOpacity
          style={{
            width: 40,
            height: 40,
            backgroundColor: 'rgba(0,0,0,0.4)',
            justifyContent: 'center',
            borderRadius: 20,
            position: 'absolute',
            right: 16,
            top: 64,
          }}
          onPress={() => this.setState({ renderScanner: false })}
        >
          <Image style={{ alignSelf: 'center' }} source={require('../../img/close-white.png')} />
        </TouchableOpacity>
      </SafeBlueArea>
    );
  }

  _renderSuccess() {
    return (
      <SafeBlueArea style={{ flex: 1 }}>
        <View
          style={{
            backgroundColor: '#ccddf9',
            width: 120,
            height: 120,
            borderRadius: 60,
            alignSelf: 'center',
            justifyContent: 'center',
            marginTop: 143,
            marginBottom: 53,
          }}
        >
          <Icon name="check" size={50} type="font-awesome" color="#0f5cc0" />
        </View>
        <BlueCard>
          <BlueButton onPress={this.props.navigation.dismiss} title={loc.send.success.done} />
        </BlueCard>
      </SafeBlueArea>
    );
  }

  _renderBroadcastHex() {
    return (
      <View style={{ flex: 1, paddingTop: 20 }}>
        <BlueCard style={{ alignItems: 'center', flex: 1 }}>
          <BlueText style={{ color: '#0c2550', fontWeight: '500' }}>{loc.send.create.this_is_hex}</BlueText>
          <TextInput
            style={{
              borderColor: '#ebebeb',
              backgroundColor: '#d2f8d6',
              borderRadius: 4,
              marginTop: 20,
              color: '#37c0a1',
              fontWeight: '500',
              fontSize: 14,
              paddingHorizontal: 16,
              paddingBottom: 16,
              paddingTop: 16,
            }}
            height={112}
            multiline
            editable
            value={this.state.txhex}
          />

          <TouchableOpacity style={{ marginVertical: 24 }} onPress={() => Clipboard.setString(this.state.txhex)}>
            <Text style={{ color: '#9aa0aa', fontSize: 15, fontWeight: '500', alignSelf: 'center' }}>Copy and broadcast later</Text>
          </TouchableOpacity>
          <TouchableOpacity style={{ marginVertical: 24 }} onPress={() => Linking.openURL('https://coinb.in/?verify=' + this.state.txhex)}>
            <Text style={{ color: '#9aa0aa', fontSize: 15, fontWeight: '500', alignSelf: 'center' }}>Verify on coinb.in</Text>
          </TouchableOpacity>
          <BlueSpacing20 />
          <BlueButton onPress={this.broadcast} title={loc.send.confirm.sendNow} />
        </BlueCard>
      </View>
    );
  }

  exportPSBT = async () => {
<<<<<<< HEAD
    const fileName = `${Date.now()}.psbt`;
    if (Platform.OS === 'ios') {
      const filePath = RNFS.TemporaryDirectoryPath + `/${fileName}`;
=======
    if (Platform.OS === 'ios') {
      const filePath = RNFS.TemporaryDirectoryPath + `/${Date.now()}.psbt`;
>>>>>>> cce9cbee
      await RNFS.writeFile(filePath, this.state.isFirstPSBTAlreadyBase64 ? this.state.psbt : this.state.psbt.toBase64(), 'ascii');
      Share.open({
        url: 'file://' + filePath,
      })
        .catch(error => console.log(error))
        .finally(() => {
          RNFS.unlink(filePath);
        });
<<<<<<< HEAD
    } else if (Platform.OS === 'android') {
      DirectoryPickerManager.showDirectoryPicker(null, async response => {
        if (response.didCancel) {
          console.log('User cancelled directory picker');
        } else if (response.error) {
          console.log('DirectoryPickerManager Error: ', response.error);
        } else {
          try {
            await RNFS.writeFile(
              response.path + `/${fileName}`,
              this.state.isFirstPSBTAlreadyBase64 ? this.state.psbt : this.state.psbt.toBase64(),
              'ascii',
            );
            alert('Successfully exported.');
            RNFS.unlink(response.path + `/${fileName}`);
          } catch (e) {
            console.log(e);
            alert(e);
          }
        }
      });
=======
    } else {
      Share.open({
        url: `data:text/psbt;base64,${this.state.isFirstPSBTAlreadyBase64 ? this.state.psbt : this.state.psbt.toBase64()}`,
      })
        .catch(error => console.log(error))
        .finally(() =>
          alert(
            'In order for your hardware wallet to read this transaction, you must rename the shared file to have a "psbt" extension. Example: From transaction.null to transaction.psbt',
          ),
        );
>>>>>>> cce9cbee
    }
  };

  openSignedTransaction = async () => {
    try {
      const res = await DocumentPicker.pick();
      const file = await RNFS.readFile(res.uri, 'ascii');
      const bufferDecoded = Buffer.from(file, 'ascii').toString('base64');
      if (bufferDecoded) {
        this.setState({ isSecondPSBTAlreadyBase64: true }, () => this.onBarCodeRead({ data: bufferDecoded }));
      } else {
        this.setState({ isSecondPSBTAlreadyBase64: false });
        throw new Error();
      }
    } catch (err) {
      if (!DocumentPicker.isCancel(err)) {
        alert('The selected file does not contain a signed transaction that can be imported.');
      }
    }
  };

  render() {
    if (this.state.isLoading) {
      return (
        <View style={{ flex: 1, paddingTop: 20 }}>
          <ActivityIndicator />
        </View>
      );
    }

    if (this.state.success) return this._renderSuccess();
    if (this.state.renderScanner) return this._renderScanner();
    if (this.state.txhex) return this._renderBroadcastHex();

    return (
      <SafeBlueArea style={{ flex: 1 }}>
        <ScrollView centerContent contentContainerStyle={{ flexGrow: 1, justifyContent: 'space-between' }}>
          <View style={{ flexDirection: 'row', justifyContent: 'center', paddingTop: 16, paddingBottom: 16 }}>
            <BlueCard>
              <BlueText>This is partially signed bitcoin transaction (PSBT). Please finish signing it with your hardware wallet.</BlueText>
              <BlueSpacing20 />
              <QRCode
                value={this.state.isFirstPSBTAlreadyBase64 ? this.state.psbt : this.state.psbt.toBase64()}
                size={this.state.qrCodeHeight}
                color={BlueApp.settings.foregroundColor}
                logoBackgroundColor={BlueApp.settings.brandingColor}
                ecl={'L'}
              />
              <BlueSpacing20 />
              <BlueButton
                icon={{
                  name: 'qrcode',
                  type: 'font-awesome',
                  color: BlueApp.settings.buttonTextColor,
                }}
                onPress={() => this.setState({ renderScanner: true })}
                title={'Scan Signed Transaction'}
              />
              <BlueSpacing20 />
              <BlueButton
                icon={{
                  name: 'file-import',
                  type: 'material-community',
                  color: BlueApp.settings.buttonTextColor,
                }}
                onPress={this.openSignedTransaction}
                title={'Open Signed Transaction'}
              />
              <BlueSpacing20 />
              <BlueButton
                icon={{
                  name: 'share-alternative',
                  type: 'entypo',
                  color: BlueApp.settings.buttonTextColor,
                }}
                onPress={this.exportPSBT}
                title={'Export'}
              />
              <BlueSpacing20 />
              <View style={{ justifyContent: 'center', alignItems: 'center' }}>
                <BlueCopyToClipboardButton
                  stringToCopy={this.state.isFirstPSBTAlreadyBase64 ? this.state.psbt : this.state.psbt.toBase64()}
                  displayText={'Copy to Clipboard'}
                />
              </View>
            </BlueCard>
          </View>
        </ScrollView>
      </SafeBlueArea>
    );
  }
}

PsbtWithHardwareWallet.propTypes = {
  navigation: PropTypes.shape({
    goBack: PropTypes.func,
    getParam: PropTypes.func,
    navigate: PropTypes.func,
    dismiss: PropTypes.func,
    state: PropTypes.shape({
      params: PropTypes.shape({
        memo: PropTypes.string,
        fromWallet: PropTypes.shape({
          fromAddress: PropTypes.string,
          fromSecret: PropTypes.string,
        }),
      }),
    }),
  }),
};<|MERGE_RESOLUTION|>--- conflicted
+++ resolved
@@ -29,10 +29,7 @@
 import { RNCamera } from 'react-native-camera';
 import RNFS from 'react-native-fs';
 import DocumentPicker from 'react-native-document-picker';
-<<<<<<< HEAD
 import DirectoryPickerManager from 'react-native-directory-picker';
-=======
->>>>>>> cce9cbee
 let loc = require('../../loc');
 let EV = require('../../events');
 let BlueElectrum = require('../../BlueElectrum');
@@ -208,14 +205,9 @@
   }
 
   exportPSBT = async () => {
-<<<<<<< HEAD
     const fileName = `${Date.now()}.psbt`;
     if (Platform.OS === 'ios') {
-      const filePath = RNFS.TemporaryDirectoryPath + `/${fileName}`;
-=======
-    if (Platform.OS === 'ios') {
       const filePath = RNFS.TemporaryDirectoryPath + `/${Date.now()}.psbt`;
->>>>>>> cce9cbee
       await RNFS.writeFile(filePath, this.state.isFirstPSBTAlreadyBase64 ? this.state.psbt : this.state.psbt.toBase64(), 'ascii');
       Share.open({
         url: 'file://' + filePath,
@@ -224,7 +216,6 @@
         .finally(() => {
           RNFS.unlink(filePath);
         });
-<<<<<<< HEAD
     } else if (Platform.OS === 'android') {
       DirectoryPickerManager.showDirectoryPicker(null, async response => {
         if (response.didCancel) {
@@ -246,18 +237,6 @@
           }
         }
       });
-=======
-    } else {
-      Share.open({
-        url: `data:text/psbt;base64,${this.state.isFirstPSBTAlreadyBase64 ? this.state.psbt : this.state.psbt.toBase64()}`,
-      })
-        .catch(error => console.log(error))
-        .finally(() =>
-          alert(
-            'In order for your hardware wallet to read this transaction, you must rename the shared file to have a "psbt" extension. Example: From transaction.null to transaction.psbt',
-          ),
-        );
->>>>>>> cce9cbee
     }
   };
 
