import AsyncStorage from '@react-native-async-storage/async-storage';
import { RouteProp, StackActions, useFocusEffect, useRoute } from '@react-navigation/native';
import BigNumber from 'bignumber.js';
import * as bitcoin from 'bitcoinjs-lib';
import React, { useCallback, useEffect, useMemo, useRef, useState } from 'react';
import {
  ActivityIndicator,
  Alert,
  Dimensions,
  findNodeHandle,
  FlatList,
  I18nManager,
  Keyboard,
  LayoutAnimation,
  NativeScrollEvent,
  NativeSyntheticEvent,
  Platform,
  StyleSheet,
  Text,
  TextInput,
  TouchableOpacity,
  View,
} from 'react-native';
import DocumentPicker from 'react-native-document-picker';
import { Icon } from '@rneui/themed';
import RNFS from 'react-native-fs';
import { btcToSatoshi, fiatToBTC } from '../../blue_modules/currency';
import * as fs from '../../blue_modules/fs';
import triggerHapticFeedback, { HapticFeedbackTypes } from '../../blue_modules/hapticFeedback';
import { BlueText } from '../../BlueComponents';
import { HDSegwitBech32Wallet, MultisigHDWallet, WatchOnlyWallet } from '../../class';
import DeeplinkSchemaMatch from '../../class/deeplink-schema-match';
import { AbstractHDElectrumWallet } from '../../class/wallets/abstract-hd-electrum-wallet';
import AddressInput from '../../components/AddressInput';
import presentAlert from '../../components/Alert';
import AmountInput from '../../components/AmountInput';
import { BottomModalHandle } from '../../components/BottomModal';
import Button from '../../components/Button';
import CoinsSelected from '../../components/CoinsSelected';
import InputAccessoryAllFunds, { InputAccessoryAllFundsAccessoryViewID } from '../../components/InputAccessoryAllFunds';
import { useTheme } from '../../components/themes';
import { scanQrHelper } from '../../helpers/scan-qr';
import loc, { formatBalance, formatBalanceWithoutSuffix } from '../../loc';
import { BitcoinUnit, Chain } from '../../models/bitcoinUnits';
import NetworkTransactionFees, { NetworkTransactionFee } from '../../models/networkTransactionFees';
import { CreateTransactionTarget, CreateTransactionUtxo, TWallet } from '../../class/wallets/types';
import { TOptions } from 'bip21';
import assert from 'assert';
import { NativeStackNavigationProp } from '@react-navigation/native-stack';
import { SendDetailsStackParamList } from '../../navigation/SendDetailsStackParamList';
import { useExtendedNavigation } from '../../hooks/useExtendedNavigation';
import { ContactList } from '../../class/contact-list';
import { useStorage } from '../../hooks/context/useStorage';
import { Action } from '../../components/types';
import SelectFeeModal from '../../components/SelectFeeModal';
import SendAmountWarning, { SendAmountWarningHandle } from '../../components/SendAmountWarningModal';
import { useKeyboard } from '../../hooks/useKeyboard';
import { DismissKeyboardInputAccessory, DismissKeyboardInputAccessoryViewID } from '../../components/DismissKeyboardInputAccessory';
import ActionSheet from '../ActionSheet';
import HeaderMenuButton from '../../components/HeaderMenuButton';

interface IPaymentDestinations {
  address: string; // btc address or payment code
  amountSats?: number | string;
  amount?: string | number | 'MAX';
  key: string; // random id to look up this record
}

interface IFee {
  current: number | null;
  slowFee: number | null;
  mediumFee: number | null;
  fastestFee: number | null;
}
type NavigationProps = NativeStackNavigationProp<SendDetailsStackParamList, 'SendDetails'>;
type RouteProps = RouteProp<SendDetailsStackParamList, 'SendDetails'>;

const SendDetails = () => {
  const { wallets, setSelectedWalletID, sleep, txMetadata, saveToDisk } = useStorage();
  const navigation = useExtendedNavigation<NavigationProps>();
  const setParams = navigation.setParams;
  const route = useRoute<RouteProps>();
  const name = route.name;
  const routeParams = route.params;
  const scrollView = useRef<FlatList<any>>(null);
  const scrollIndex = useRef(0);
  const { colors } = useTheme();
  const popAction = StackActions.pop(1);

  // state
  const [width, setWidth] = useState(Dimensions.get('window').width);
  const [isLoading, setIsLoading] = useState(false);
  const [wallet, setWallet] = useState<TWallet | null>(null);
  const feeModalRef = useRef<BottomModalHandle>(null);
  const [walletSelectionOrCoinsSelectedHidden, setWalletSelectionOrCoinsSelectedHidden] = useState(false);
  const [isAmountToolbarVisibleForAndroid, setIsAmountToolbarVisibleForAndroid] = useState(false);
  const [isTransactionReplaceable, setIsTransactionReplaceable] = useState<boolean | undefined>(false);
  const [addresses, setAddresses] = useState<IPaymentDestinations[]>([]);
  const [units, setUnits] = useState<BitcoinUnit[]>([]);
  const [transactionMemo, setTransactionMemo] = useState<string>('');
  const [networkTransactionFees, setNetworkTransactionFees] = useState(new NetworkTransactionFee(3, 2, 1));
  const [networkTransactionFeesIsLoading, setNetworkTransactionFeesIsLoading] = useState(false);
  const [customFee, setCustomFee] = useState<string | null>(null);
  const [feePrecalc, setFeePrecalc] = useState<IFee>({ current: null, slowFee: null, mediumFee: null, fastestFee: null });
  const [feeUnit, setFeeUnit] = useState<BitcoinUnit>();
  const [amountUnit, setAmountUnit] = useState<BitcoinUnit>();
  const [utxo, setUtxo] = useState<CreateTransactionUtxo[] | null>(null);
  const [frozenBalance, setFrozenBlance] = useState<number>(0);
  const [payjoinUrl, setPayjoinUrl] = useState<string | null>(null);
  const [changeAddress, setChangeAddress] = useState<string | null>(null);
  const [dumb, setDumb] = useState(false);
  const { isEditable } = routeParams;
  // if utxo is limited we use it to calculate available balance
  const balance: number = utxo ? utxo.reduce((prev, curr) => prev + curr.value, 0) : (wallet?.getBalance() ?? 0);
  const allBalance = formatBalanceWithoutSuffix(balance, BitcoinUnit.BTC, true);

  // This is for the SendAmountWarningModal
  const [feePercentage, setFeePercentage] = useState(0);
  const feeWarningRef = useRef<SendAmountWarningHandle>(null);

  const calculateFeePercentage = () => {
    const totalAmount = addresses.reduce((total, item) => total + Number(item.amountSats || 0), 0);
    if (!feePrecalc.current || totalAmount === 0) return 0;
    return (feePrecalc.current / totalAmount) * 100;
  };

  const handleProceed = async () => {
    triggerHapticFeedback(HapticFeedbackTypes.ImpactHeavy);
    // Proceed with the transaction creation
    createPsbtTransaction();
  };

  // if cutomFee is not set, we need to choose highest possible fee for wallet balance
  // if there are no funds for even Slow option, use 1 sat/vbyte fee
  const feeRate = useMemo(() => {
    if (customFee) return customFee;
    if (feePrecalc.slowFee === null) return '1'; // wait for precalculated fees
    let initialFee;
    if (feePrecalc.fastestFee !== null) {
      initialFee = String(networkTransactionFees.fastestFee);
    } else if (feePrecalc.mediumFee !== null) {
      initialFee = String(networkTransactionFees.mediumFee);
    } else {
      initialFee = String(networkTransactionFees.slowFee);
    }
    return initialFee;
  }, [customFee, feePrecalc, networkTransactionFees]);

  useEffect(() => {
    console.log('send/details - useEffect');
    if (wallet) {
      setHeaderRightOptions();
    }
    // eslint-disable-next-line react-hooks/exhaustive-deps
  }, [colors, wallet, isTransactionReplaceable, balance, addresses, isEditable, isLoading]);

  useKeyboard({
    onKeyboardDidShow: () => {
      setWalletSelectionOrCoinsSelectedHidden(true);
      setIsAmountToolbarVisibleForAndroid(true);
    },
    onKeyboardDidHide: () => {
      setWalletSelectionOrCoinsSelectedHidden(false);
      setIsAmountToolbarVisibleForAndroid(false);
    },
  });

  useEffect(() => {
    // decode route params
    const currentAddress = addresses[scrollIndex.current];
    if (routeParams.uri) {
      try {
        const { address, amount, memo, payjoinUrl: pjUrl } = DeeplinkSchemaMatch.decodeBitcoinUri(routeParams.uri);

        setUnits(u => {
          u[scrollIndex.current] = BitcoinUnit.BTC; // also resetting current unit to BTC
          return [...u];
        });

        setAddresses(addrs => {
          if (currentAddress) {
            currentAddress.address = address;
            if (Number(amount) > 0) {
              currentAddress.amount = amount!;
              currentAddress.amountSats = btcToSatoshi(amount!);
            }
            addrs[scrollIndex.current] = currentAddress;
            return [...addrs];
          } else {
            return [...addrs, { address, amount, amountSats: btcToSatoshi(amount!), key: String(Math.random()) } as IPaymentDestinations];
          }
        });

        if (memo?.trim().length > 0) {
          setTransactionMemo(memo);
        }
        setAmountUnit(BitcoinUnit.BTC);
        setPayjoinUrl(pjUrl);
      } catch (error) {
        console.log(error);
        presentAlert({ title: loc.errors.error, message: loc.send.details_error_decode });
      }
    } else if (routeParams.address) {
      const { amount, amountSats, unit = BitcoinUnit.BTC } = routeParams;
      // @ts-ignore: needs fix
      setAddresses(value => {
        if (currentAddress && currentAddress.address && routeParams.address) {
          currentAddress.address = routeParams.address;
          value[scrollIndex.current] = currentAddress;
          return [...value];
        } else {
          return [...value, { address: routeParams.address, key: String(Math.random()), amount, amountSats }];
        }
      });
      if (routeParams.memo && routeParams.memo?.trim().length > 0) {
        setTransactionMemo(routeParams.memo);
      }
      setUnits(u => {
        u[scrollIndex.current] = unit;
        return [...u];
      });
    } else if (routeParams.addRecipientParams) {
      const index = addresses.length === 0 ? 0 : scrollIndex.current;
      const { address, amount } = routeParams.addRecipientParams;

      setAddresses(prevAddresses => {
        const updatedAddresses = [...prevAddresses];
        if (address) {
          updatedAddresses[index] = {
            ...updatedAddresses[index],
            address,
            amount: amount ?? updatedAddresses[index].amount,
            amountSats: amount ? btcToSatoshi(amount) : updatedAddresses[index].amountSats,
          } as IPaymentDestinations;
        }
        return updatedAddresses;
      });

      // @ts-ignore: Fix later
      setParams(prevParams => ({ ...prevParams, addRecipientParams: undefined }));
    } else {
      setAddresses([{ address: '', key: String(Math.random()) } as IPaymentDestinations]); // key is for the FlatList
    }
    // eslint-disable-next-line react-hooks/exhaustive-deps
  }, [routeParams.uri, routeParams.address, routeParams.addRecipientParams]);

  useEffect(() => {
    // check if we have a suitable wallet
    const suitable = wallets.filter(w => w.chain === Chain.ONCHAIN && w.allowSend());
    if (suitable.length === 0) {
      presentAlert({ title: loc.errors.error, message: loc.send.details_wallet_before_tx });
      navigation.goBack();
      return;
    }
    const newWallet = (routeParams.walletID && wallets.find(w => w.getID() === routeParams.walletID)) || suitable[0];
    setWallet(newWallet);
    setFeeUnit(newWallet.getPreferredBalanceUnit());
    setAmountUnit(newWallet.preferredBalanceUnit); // default for whole screen

    // we are ready!
    setIsLoading(false);

    // load cached fees
    AsyncStorage.getItem(NetworkTransactionFee.StorageKey)
      .then(res => {
        if (!res) return;
        const fees = JSON.parse(res);
        if (!fees?.fastestFee) return;
        setNetworkTransactionFees(fees);
      })
      .catch(e => console.log('loading cached recommendedFees error', e));

    // load fresh fees from servers

    setNetworkTransactionFeesIsLoading(true);
    NetworkTransactionFees.recommendedFees()
      .then(async fees => {
        if (!fees?.fastestFee) return;
        setNetworkTransactionFees(fees);
        await AsyncStorage.setItem(NetworkTransactionFee.StorageKey, JSON.stringify(fees));
      })
      .catch(e => console.log('loading recommendedFees error', e))
      .finally(() => {
        LayoutAnimation.configureNext(LayoutAnimation.Presets.easeInEaseOut);
        setNetworkTransactionFeesIsLoading(false);
      });
  }, []); // eslint-disable-line react-hooks/exhaustive-deps

  // change header and reset state on wallet change
  useEffect(() => {
    if (!wallet) return;
    setSelectedWalletID(wallet.getID());

    // reset other values
    setUtxo(null);
    setChangeAddress(null);
    setIsTransactionReplaceable(wallet.type === HDSegwitBech32Wallet.type && !routeParams.noRbf ? true : undefined);
    // update wallet UTXO
    wallet
      .fetchUtxo()
      .then(() => {
        // we need to re-calculate fees
        setDumb(v => !v);
      })
      .catch(e => console.log('fetchUtxo error', e));
  }, [wallet]); // eslint-disable-line react-hooks/exhaustive-deps

  // recalc fees in effect so we don't block render
  useEffect(() => {
    if (!wallet) return; // wait for it
    const fees = networkTransactionFees;
    const requestedSatPerByte = Number(feeRate);
    const lutxo = utxo || wallet.getUtxo();
    let frozen = 0;
    if (!utxo) {
      // if utxo is not limited search for frozen outputs and calc it's balance
      frozen = wallet
        .getUtxo(true)
        .filter(o => !lutxo.some(i => i.txid === o.txid && i.vout === o.vout))
        .reduce((prev, curr) => prev + curr.value, 0);
    }

    const options = [
      { key: 'current', fee: requestedSatPerByte },
      { key: 'slowFee', fee: fees.slowFee },
      { key: 'mediumFee', fee: fees.mediumFee },
      { key: 'fastestFee', fee: fees.fastestFee },
    ];

    const newFeePrecalc: /* Record<string, any> */ IFee = { ...feePrecalc };

    for (const opt of options) {
      let targets = [];
      for (const transaction of addresses) {
        if (transaction.amount === BitcoinUnit.MAX) {
          // single output with MAX
          targets = [{ address: transaction.address }];
          break;
        }
        const value = transaction.amountSats;
        if (Number(value) > 0) {
          targets.push({ address: transaction.address, value });
        } else if (transaction.amount) {
          if (btcToSatoshi(transaction.amount) > 0) {
            targets.push({ address: transaction.address, value: btcToSatoshi(transaction.amount) });
          }
        }
      }

      // if targets is empty, insert dust
      if (targets.length === 0) {
        targets.push({ address: '36JxaUrpDzkEerkTf1FzwHNE1Hb7cCjgJV', value: 546 });
      }

      // replace wrong addresses with dump
      targets = targets.map(t => {
        if (!wallet.isAddressValid(t.address)) {
          return { ...t, address: '36JxaUrpDzkEerkTf1FzwHNE1Hb7cCjgJV' };
        } else {
          return t;
        }
      });

      let flag = false;
      while (true) {
        try {
          const { fee } = wallet.coinselect(lutxo, targets, opt.fee);

          // @ts-ignore options& opt are used only to iterate keys we predefined and we know exist
          newFeePrecalc[opt.key] = fee;
          break;
        } catch (e: any) {
          if (e.message.includes('Not enough') && !flag) {
            flag = true;
            // if we don't have enough funds, construct maximum possible transaction
            targets = targets.map((t, index) => (index > 0 ? { ...t, value: 546 } : { address: t.address }));
            continue;
          }

          // @ts-ignore options& opt are used only to iterate keys we predefined and we know exist
          newFeePrecalc[opt.key] = null;
          break;
        }
      }
    }

    setFeePrecalc(newFeePrecalc);
    setFrozenBlance(frozen);
  }, [wallet, networkTransactionFees, utxo, addresses, feeRate, dumb]); // eslint-disable-line react-hooks/exhaustive-deps

  // we need to re-calculate fees if user opens-closes coin control
  useFocusEffect(
    useCallback(() => {
      setIsLoading(false);
      setDumb(v => !v);
      return () => {};
    }, []),
  );

  const getChangeAddressAsync = async () => {
    if (changeAddress) return changeAddress; // cache

    let change;
    if (WatchOnlyWallet.type === wallet?.type && !wallet.isHd()) {
      // plain watchonly - just get the address
      change = wallet.getAddress();
    } else {
      // otherwise, lets call widely-used getChangeAddressAsync()
      try {
        change = await Promise.race([sleep(2000), wallet?.getChangeAddressAsync()]);
      } catch (_) {}

      if (!change) {
        // either sleep expired or getChangeAddressAsync threw an exception
        if (wallet instanceof AbstractHDElectrumWallet) {
          change = wallet._getInternalAddressByIndex(wallet.getNextFreeChangeAddressIndex());
        } else {
          // legacy wallets
          change = wallet?.getAddress();
        }
      }
    }

    if (change) setChangeAddress(change); // cache

    return change;
  };
  /**
   * TODO: refactor this mess, get rid of regexp, use https://github.com/bitcoinjs/bitcoinjs-lib/issues/890 etc etc
   *
   * @param data {String} Can be address or `bitcoin:xxxxxxx` uri scheme, or invalid garbage
   */

  const processAddressData = (data: string | { data?: any }) => {
    assert(wallet, 'Internal error: wallet not set');
    if (typeof data !== 'string') {
      data = String(data.data);
    }
    const currentIndex = scrollIndex.current;
    setIsLoading(true);
    if (!data.replace) {
      // user probably scanned PSBT and got an object instead of string..?
      setIsLoading(false);
      return presentAlert({ title: loc.errors.error, message: loc.send.details_address_field_is_not_valid });
    }

    const cl = new ContactList();

    const dataWithoutSchema = data.replace('bitcoin:', '').replace('BITCOIN:', '');
    if (wallet.isAddressValid(dataWithoutSchema) || cl.isPaymentCodeValid(dataWithoutSchema)) {
      setAddresses(addrs => {
        addrs[scrollIndex.current].address = dataWithoutSchema;
        return [...addrs];
      });
      setIsLoading(false);
      setTimeout(() => scrollView.current?.scrollToIndex({ index: currentIndex, animated: false }), 50);
      return;
    }

    let address = '';
    let options: TOptions;
    try {
      if (!data.toLowerCase().startsWith('bitcoin:')) data = `bitcoin:${data}`;
      const decoded = DeeplinkSchemaMatch.bip21decode(data);
      address = decoded.address;
      options = decoded.options;
    } catch (error) {
      data = data.replace(/(amount)=([^&]+)/g, '').replace(/(amount)=([^&]+)&/g, '');
      const decoded = DeeplinkSchemaMatch.bip21decode(data);
      decoded.options.amount = 0;
      address = decoded.address;
      options = decoded.options;
    }

    console.log('options', options);
    if (wallet.isAddressValid(address)) {
      setAddresses(addrs => {
        addrs[scrollIndex.current].address = address;
        addrs[scrollIndex.current].amount = options?.amount ?? 0;
        addrs[scrollIndex.current].amountSats = new BigNumber(options?.amount ?? 0).multipliedBy(100000000).toNumber();
        return [...addrs];
      });
      setUnits(u => {
        u[scrollIndex.current] = BitcoinUnit.BTC; // also resetting current unit to BTC
        return [...u];
      });
      setTransactionMemo(options.label || ''); // there used to be `options.message` here as well. bug?
      setAmountUnit(BitcoinUnit.BTC);
      setPayjoinUrl(options.pj || '');
      // RN Bug: contentOffset gets reset to 0 when state changes. Remove code once this bug is resolved.
      setTimeout(() => scrollView.current?.scrollToIndex({ index: currentIndex, animated: false }), 50);
    }

    setIsLoading(false);
  };

  const createTransaction = async () => {
    assert(wallet, 'Internal error: wallet is not set');
    Keyboard.dismiss();
    const requestedSatPerByte = feeRate;
    for (const [index, transaction] of addresses.entries()) {
      let error;
      if (!transaction.amount || Number(transaction.amount) < 0 || parseFloat(String(transaction.amount)) === 0) {
        error = loc.send.details_amount_field_is_not_valid;
        console.log('validation error');
      } else if (parseFloat(String(transaction.amountSats)) <= 500) {
        error = loc.send.details_amount_field_is_less_than_minimum_amount_sat;
        console.log('validation error');
      } else if (!requestedSatPerByte || parseFloat(requestedSatPerByte) < 1) {
        error = loc.send.details_fee_field_is_not_valid;
        console.log('validation error');
      } else if (!transaction.address) {
        error = loc.send.details_address_field_is_not_valid;
        console.log('validation error');
      } else if (balance - Number(transaction.amountSats) < 0) {
        // first sanity check is that sending amount is not bigger than available balance
        error = frozenBalance > 0 ? loc.send.details_total_exceeds_balance_frozen : loc.send.details_total_exceeds_balance;
        console.log('validation error');
      } else if (transaction.address) {
        const address = transaction.address.trim().toLowerCase();
        if (address.startsWith('lnb') || address.startsWith('lightning:lnb')) {
          error = loc.send.provided_address_is_invoice;
          console.log('validation error');
        }
      }

      if (!error) {
        const cl = new ContactList();
        if (!wallet.isAddressValid(transaction.address) && !cl.isPaymentCodeValid(transaction.address)) {
          console.log('validation error');
          error = loc.send.details_address_field_is_not_valid;
        }
      }

      // validating payment codes, if any
      if (!error) {
        if (transaction.address.startsWith('sp1')) {
          if (!wallet.allowSilentPaymentSend()) {
            console.log('validation error');
            error = loc.send.cant_send_to_silentpayment_adress;
          }
        }

        if (transaction.address.startsWith('PM')) {
          if (!wallet.allowBIP47()) {
            console.log('validation error');
            error = loc.send.cant_send_to_bip47;
          } else if (!(wallet as unknown as AbstractHDElectrumWallet).getBIP47NotificationTransaction(transaction.address)) {
            console.log('validation error');
            error = loc.send.cant_find_bip47_notification;
          } else {
            // BIP47 is allowed, notif tx is in place, lets sync joint addresses with the receiver
            await (wallet as unknown as AbstractHDElectrumWallet).syncBip47ReceiversAddresses(transaction.address);
          }
        }
      }

      if (error) {
        scrollView.current?.scrollToIndex({ index });
        setIsLoading(false);
        presentAlert({ title: loc.errors.error, message: error });
        triggerHapticFeedback(HapticFeedbackTypes.NotificationError);
        return;
      }
    }

    try {
      const calculatedFeePercentage = calculateFeePercentage();
      setFeePercentage(calculatedFeePercentage);
      const threshold = 40;

      if (calculatedFeePercentage > threshold) {
        await feeWarningRef.current?.present();
      } else {
        setIsLoading(true);
        await createPsbtTransaction();
      }
    } catch (Err: any) {
      setIsLoading(false);
      presentAlert({ title: loc.errors.error, message: Err.message });
      triggerHapticFeedback(HapticFeedbackTypes.NotificationError);
    }
  };

  const createPsbtTransaction = async () => {
    if (!wallet) return;
    const change = await getChangeAddressAsync();
    assert(change, 'Could not get change address');
    const requestedSatPerByte = Number(feeRate);
    const lutxo: CreateTransactionUtxo[] = utxo || (wallet?.getUtxo() ?? []);
    console.log({ requestedSatPerByte, lutxo: lutxo.length });

    const targets: CreateTransactionTarget[] = [];
    for (const transaction of addresses) {
      if (transaction.amount === BitcoinUnit.MAX) {
        // output with MAX
        targets.push({ address: transaction.address });
        continue;
      }
      const value = parseInt(String(transaction.amountSats), 10);
      if (value > 0) {
        targets.push({ address: transaction.address, value });
      } else if (transaction.amount) {
        if (btcToSatoshi(transaction.amount) > 0) {
          targets.push({ address: transaction.address, value: btcToSatoshi(transaction.amount) });
        }
      }
    }

    const targetsOrig = JSON.parse(JSON.stringify(targets));
    // preserving original since it will be mutated

    // without forcing `HDSegwitBech32Wallet` i had a weird ts error, complaining about last argument (fp)
    const { tx, outputs, psbt, fee } = (wallet as HDSegwitBech32Wallet)?.createTransaction(
      lutxo,
      targets,
      requestedSatPerByte,
      change,
      isTransactionReplaceable ? HDSegwitBech32Wallet.defaultRBFSequence : HDSegwitBech32Wallet.finalRBFSequence,
      false,
      0,
    );

    if (tx && routeParams.launchedBy && psbt) {
      console.warn('navigating back to ', routeParams.launchedBy);

      // @ts-ignore idk how to fix FIXME?

      navigation.navigate(routeParams.launchedBy, { psbt });
    }

    if (wallet?.type === WatchOnlyWallet.type) {
      // watch-only wallets with enabled HW wallet support have different flow. we have to show PSBT to user as QR code
      // so he can scan it and sign it. then we have to scan it back from user (via camera and QR code), and ask
      // user whether he wants to broadcast it
      navigation.navigate('PsbtWithHardwareWallet', {
        memo: transactionMemo,
        walletID: wallet.getID(),
        psbt,
        launchedBy: routeParams.launchedBy,
      });
      setIsLoading(false);
      return;
    }

    if (wallet?.type === MultisigHDWallet.type) {
      navigation.navigate('PsbtMultisig', {
        memo: transactionMemo,
        psbtBase64: psbt.toBase64(),
        walletID: wallet.getID(),
        launchedBy: routeParams.launchedBy,
      });
      setIsLoading(false);
      return;
    }

    assert(tx, 'createTRansaction failed');

    txMetadata[tx.getId()] = {
      memo: transactionMemo,
    };
    await saveToDisk();

    let recipients = outputs.filter(({ address }) => address !== change);

    if (recipients.length === 0) {
      // special case. maybe the only destination in this transaction is our own change address..?
      // (ez can be the case for single-address wallet when doing self-payment for consolidation)
      recipients = outputs;
    }

    navigation.navigate('Confirm', {
      fee: new BigNumber(fee).dividedBy(100000000).toNumber(),
      memo: transactionMemo,
      walletID: wallet.getID(),
      tx: tx.toHex(),
      targets: targetsOrig,
      recipients,
      satoshiPerByte: requestedSatPerByte,
      payjoinUrl,
      psbt,
    });
    setIsLoading(false);
  };

  useEffect(() => {
    const newWallet = wallets.find(w => w.getID() === routeParams.walletID);
    if (newWallet) {
      setWallet(newWallet);
    }
    // eslint-disable-next-line react-hooks/exhaustive-deps
  }, [routeParams.walletID]);

  /**
   * same as `importTransaction`, but opens camera instead.
   *
   * @returns {Promise<void>}
   */
  const importQrTransaction = async () => {
    if (wallet?.type !== WatchOnlyWallet.type) {
      return presentAlert({ title: loc.errors.error, message: 'Importing transaction in non-watchonly wallet (this should never happen)' });
    }

<<<<<<< HEAD
    requestCameraAuthorization().then(() => {
      navigation.navigate('ScanQRCodeRoot', {
        screen: 'ScanQRCode',
        params: {
          onBarScanned: importQrTransactionOnBarScanned,
          showFileImportButton: false,
        },
      });
    });
=======
    const data = await scanQrHelper(route.name, true);
    importQrTransactionOnBarScanned(data);
>>>>>>> b4832de2
  };

  const importQrTransactionOnBarScanned = (ret: any) => {
    navigation.getParent()?.getParent()?.dispatch(popAction);
    if (!wallet) return;
    if (!ret.data) ret = { data: ret };
    if (ret.data.toUpperCase().startsWith('UR')) {
      presentAlert({ title: loc.errors.error, message: 'BC-UR not decoded. This should never happen' });
    } else if (ret.data.indexOf('+') === -1 && ret.data.indexOf('=') === -1 && ret.data.indexOf('=') === -1) {
      // this looks like NOT base64, so maybe its transaction's hex
      // we dont support it in this flow
    } else {
      // psbt base64?

      // we construct PSBT object and pass to next screen
      // so user can do smth with it:
      const psbt = bitcoin.Psbt.fromBase64(ret.data);

      navigation.navigate('PsbtWithHardwareWallet', {
        memo: transactionMemo,
        walletID: wallet.getID(),
        psbt,
      });
      setIsLoading(false);
    }
  };

  /**
   * watch-only wallets with enabled HW wallet support have different flow. we have to show PSBT to user as QR code
   * so he can scan it and sign it. then we have to scan it back from user (via camera and QR code), and ask
   * user whether he wants to broadcast it.
   * alternatively, user can export psbt file, sign it externally and then import it
   *
   * @returns {Promise<void>}
   */
  const importTransaction = async () => {
    if (wallet?.type !== WatchOnlyWallet.type) {
      return presentAlert({ title: loc.errors.error, message: 'Importing transaction in non-watchonly wallet (this should never happen)' });
    }

    try {
      const res = await DocumentPicker.pickSingle({
        type:
          Platform.OS === 'ios'
            ? ['io.bluewallet.psbt', 'io.bluewallet.psbt.txn', DocumentPicker.types.plainText, DocumentPicker.types.json]
            : [DocumentPicker.types.allFiles],
      });

      if (DeeplinkSchemaMatch.isPossiblySignedPSBTFile(res.uri)) {
        // we assume that transaction is already signed, so all we have to do is get txhex and pass it to next screen
        // so user can broadcast:
        const file = await RNFS.readFile(res.uri, 'ascii');
        const psbt = bitcoin.Psbt.fromBase64(file);
        const txhex = psbt.extractTransaction().toHex();
        navigation.navigate('PsbtWithHardwareWallet', { memo: transactionMemo, walletID: wallet.getID(), txhex });
        setIsLoading(false);

        return;
      }

      if (DeeplinkSchemaMatch.isPossiblyPSBTFile(res.uri)) {
        // looks like transaction is UNsigned, so we construct PSBT object and pass to next screen
        // so user can do smth with it:
        const file = await RNFS.readFile(res.uri, 'ascii');
        const psbt = bitcoin.Psbt.fromBase64(file);
        navigation.navigate('PsbtWithHardwareWallet', { memo: transactionMemo, walletID: wallet.getID(), psbt });
        setIsLoading(false);

        return;
      }

      if (DeeplinkSchemaMatch.isTXNFile(res.uri)) {
        // plain text file with txhex ready to broadcast
        const file = (await RNFS.readFile(res.uri, 'ascii')).replace('\n', '').replace('\r', '');
        navigation.navigate('PsbtWithHardwareWallet', { memo: transactionMemo, walletID: wallet.getID(), txhex: file });
        setIsLoading(false);

        return;
      }

      presentAlert({ title: loc.errors.error, message: loc.send.details_unrecognized_file_format });
    } catch (err) {
      if (!DocumentPicker.isCancel(err)) {
        presentAlert({ title: loc.errors.error, message: loc.send.details_no_signed_tx });
      }
    }
  };

  const askCosignThisTransaction = async () => {
    return new Promise(resolve => {
      Alert.alert(
        '',
        loc.multisig.cosign_this_transaction,
        [
          {
            text: loc._.no,
            style: 'cancel',
            onPress: () => resolve(false),
          },
          {
            text: loc._.yes,
            onPress: () => resolve(true),
          },
        ],
        { cancelable: false },
      );
    });
  };

  const _importTransactionMultisig = async (base64arg: string | false) => {
    try {
      const base64 = base64arg || (await fs.openSignedTransaction());
      if (!base64) return;
      const psbt = bitcoin.Psbt.fromBase64(base64); // if it doesnt throw - all good, its valid

      if ((wallet as MultisigHDWallet)?.howManySignaturesCanWeMake() > 0 && (await askCosignThisTransaction())) {
        setIsLoading(true);
        await sleep(100);
        (wallet as MultisigHDWallet).cosignPsbt(psbt);
        setIsLoading(false);
        await sleep(100);
      }

      if (wallet) {
        navigation.navigate('PsbtMultisig', {
          memo: transactionMemo,
          psbtBase64: psbt.toBase64(),
          walletID: wallet.getID(),
        });
      }
    } catch (error: any) {
      presentAlert({ title: loc.send.problem_with_psbt, message: error.message });
    }
    setIsLoading(false);
  };

  const importTransactionMultisig = () => {
    return _importTransactionMultisig(false);
  };

  const onBarScanned = (ret: any) => {
    navigation.getParent()?.dispatch(popAction);
    if (!ret.data) ret = { data: ret };
    if (ret.data.toUpperCase().startsWith('UR')) {
      presentAlert({ title: loc.errors.error, message: 'BC-UR not decoded. This should never happen' });
    } else if (ret.data.indexOf('+') === -1 && ret.data.indexOf('=') === -1 && ret.data.indexOf('=') === -1) {
      // this looks like NOT base64, so maybe its transaction's hex
      // we dont support it in this flow
    } else {
      // psbt base64?
      return _importTransactionMultisig(ret.data);
    }
  };

  const importTransactionMultisigScanQr = async () => {
    const data = await scanQrHelper(route.name, true);
    onBarScanned(data);
  };

  const handleAddRecipient = () => {
    setAddresses(prevAddresses => [...prevAddresses, { address: '', key: String(Math.random()) } as IPaymentDestinations]);

    // Wait for the state to update before scrolling
    setTimeout(() => {
      scrollIndex.current = addresses.length; // New index is at the end of the list
      scrollView.current?.scrollToIndex({
        index: scrollIndex.current,
        animated: true,
      });
    }, 0);
  };

  const handleRemoveRecipient = () => {
    if (addresses.length > 1) {
      const newAddresses = [...addresses];
      newAddresses.splice(scrollIndex.current, 1);

      // Adjust the current index if the last item was removed
      const newIndex = scrollIndex.current >= newAddresses.length ? newAddresses.length - 1 : scrollIndex.current;

      setAddresses(newAddresses);

      // Wait for the state to update before scrolling
      setTimeout(() => {
        scrollView.current?.scrollToIndex({
          index: newIndex,
          animated: true,
        });
      }, 0);

      // Update the scroll index reference
      scrollIndex.current = newIndex;
    }
  };

  const handleCoinControl = async () => {
    if (!wallet) return;
    navigation.navigate('CoinControl', {
      walletID: wallet?.getID(),
      onUTXOChoose: (u: CreateTransactionUtxo[]) => setUtxo(u),
    });
  };

  const handleInsertContact = async () => {
    if (!wallet) return;
    navigation.navigate('PaymentCodeList', { walletID: wallet.getID() });
  };

  const handlePsbtSign = async () => {
    setIsLoading(true);
    await new Promise(resolve => setTimeout(resolve, 100)); // sleep for animations

    const scannedData = await scanQrHelper(name, true, undefined);
    if (!scannedData) return setIsLoading(false);

    let tx;
    let psbt;
    try {
      psbt = bitcoin.Psbt.fromBase64(scannedData);
      tx = (wallet as MultisigHDWallet).cosignPsbt(psbt).tx;
    } catch (e: any) {
      presentAlert({ title: loc.errors.error, message: e.message });
      return;
    } finally {
      setIsLoading(false);
    }

    if (!tx || !wallet) return setIsLoading(false);

    // we need to remove change address from recipients, so that Confirm screen show more accurate info
    const changeAddresses: string[] = [];
    // @ts-ignore hacky
    for (let c = 0; c < wallet.next_free_change_address_index + wallet.gap_limit; c++) {
      // @ts-ignore hacky
      changeAddresses.push(wallet._getInternalAddressByIndex(c));
    }
    const recipients = psbt.txOutputs.filter(({ address }) => !changeAddresses.includes(String(address)));

    navigation.navigate('CreateTransaction', {
      fee: new BigNumber(psbt.getFee()).dividedBy(100000000).toNumber(),
      feeSatoshi: psbt.getFee(),
      wallet,
      tx: tx.toHex(),
      recipients,
      satoshiPerByte: psbt.getFeeRate(),
      showAnimatedQr: true,
      psbt,
    });
  };

  // Header Right Button

  const headerRightOnPress = (id: string) => {
    if (id === SendDetails.actionKeys.AddRecipient) {
      handleAddRecipient();
    } else if (id === SendDetails.actionKeys.RemoveRecipient) {
      handleRemoveRecipient();
    } else if (id === SendDetails.actionKeys.SignPSBT) {
      handlePsbtSign();
    } else if (id === SendDetails.actionKeys.SendMax) {
      onUseAllPressed();
    } else if (id === SendDetails.actionKeys.AllowRBF) {
      onReplaceableFeeSwitchValueChanged(!isTransactionReplaceable);
    } else if (id === SendDetails.actionKeys.ImportTransaction) {
      importTransaction();
    } else if (id === SendDetails.actionKeys.ImportTransactionQR) {
      importQrTransaction();
    } else if (id === SendDetails.actionKeys.ImportTransactionMultsig) {
      importTransactionMultisig();
    } else if (id === SendDetails.actionKeys.CoSignTransaction) {
      importTransactionMultisigScanQr();
    } else if (id === SendDetails.actionKeys.CoinControl) {
      handleCoinControl();
    } else if (id === SendDetails.actionKeys.InsertContact) {
      handleInsertContact();
    }
  };

  const headerRightActions = () => {
    const actions: Action[] & Action[][] = [];
    if (isEditable) {
      if (wallet?.allowBIP47() && wallet?.isBIP47Enabled()) {
        actions.push([
          { id: SendDetails.actionKeys.InsertContact, text: loc.send.details_insert_contact, icon: SendDetails.actionIcons.InsertContact },
        ]);
      }

      if (Number(wallet?.getBalance()) > 0) {
        const isSendMaxUsed = addresses.some(element => element.amount === BitcoinUnit.MAX);

        actions.push([{ id: SendDetails.actionKeys.SendMax, text: loc.send.details_adv_full, disabled: balance === 0 || isSendMaxUsed }]);
      }
      if (wallet?.type === HDSegwitBech32Wallet.type && isTransactionReplaceable !== undefined) {
        actions.push([{ id: SendDetails.actionKeys.AllowRBF, text: loc.send.details_adv_fee_bump, menuState: !!isTransactionReplaceable }]);
      }
      const transactionActions = [];
      if (wallet?.type === WatchOnlyWallet.type && wallet.isHd()) {
        transactionActions.push(
          {
            id: SendDetails.actionKeys.ImportTransaction,
            text: loc.send.details_adv_import,
            icon: SendDetails.actionIcons.ImportTransaction,
          },
          {
            id: SendDetails.actionKeys.ImportTransactionQR,
            text: loc.send.details_adv_import_qr,
            icon: SendDetails.actionIcons.ImportTransactionQR,
          },
        );
      }
      if (wallet?.type === MultisigHDWallet.type) {
        transactionActions.push({
          id: SendDetails.actionKeys.ImportTransactionMultsig,
          text: loc.send.details_adv_import,
          icon: SendDetails.actionIcons.ImportTransactionMultsig,
        });
      }
      if (wallet?.type === MultisigHDWallet.type && wallet.howManySignaturesCanWeMake() > 0) {
        transactionActions.push({
          id: SendDetails.actionKeys.CoSignTransaction,
          text: loc.multisig.co_sign_transaction,
          icon: SendDetails.actionIcons.SignPSBT,
        });
      }
      if ((wallet as MultisigHDWallet)?.allowCosignPsbt()) {
        transactionActions.push({ id: SendDetails.actionKeys.SignPSBT, text: loc.send.psbt_sign, icon: SendDetails.actionIcons.SignPSBT });
      }
      actions.push(transactionActions, [
        {
          id: SendDetails.actionKeys.AddRecipient,
          text: loc.send.details_add_rec_add,
          icon: SendDetails.actionIcons.AddRecipient,
        },
        {
          id: SendDetails.actionKeys.RemoveRecipient,
          text: loc.send.details_add_rec_rem,
          disabled: addresses.length < 2,
          icon: SendDetails.actionIcons.RemoveRecipient,
        },
      ]);
    }

    actions.push({ id: SendDetails.actionKeys.CoinControl, text: loc.cc.header, icon: SendDetails.actionIcons.CoinControl });

    return actions;
  };

  const setHeaderRightOptions = () => {
    navigation.setOptions({
      // eslint-disable-next-line react/no-unstable-nested-components
      headerRight: () => <HeaderMenuButton disabled={isLoading} onPressMenuItem={headerRightOnPress} actions={headerRightActions()} />,
    });
  };

  const onReplaceableFeeSwitchValueChanged = (value: boolean) => {
    setIsTransactionReplaceable(value);
  };

  const handleRecipientsScroll = (e: NativeSyntheticEvent<NativeScrollEvent>) => {
    const contentOffset = e.nativeEvent.contentOffset;
    const viewSize = e.nativeEvent.layoutMeasurement;
    const index = Math.floor(contentOffset.x / viewSize.width);
    scrollIndex.current = index;
  };

  const onUseAllPressed = () => {
    triggerHapticFeedback(HapticFeedbackTypes.NotificationWarning);
    const message = frozenBalance > 0 ? loc.send.details_adv_full_sure_frozen : loc.send.details_adv_full_sure;

    const anchor = findNodeHandle(scrollView.current);
    const options = {
      title: loc.send.details_adv_full,
      message,
      options: [loc._.cancel, loc._.ok],
      cancelButtonIndex: 0,
      anchor: anchor ?? undefined,
    };

    ActionSheet.showActionSheetWithOptions(options, buttonIndex => {
      if (buttonIndex === 1) {
        Keyboard.dismiss();
        setAddresses(addrs => {
          addrs[scrollIndex.current].amount = BitcoinUnit.MAX;
          addrs[scrollIndex.current].amountSats = BitcoinUnit.MAX;
          return [...addrs];
        });
        setUnits(u => {
          u[scrollIndex.current] = BitcoinUnit.BTC;
          return [...u];
        });
      }
    });
  };

  const formatFee = (fee: number) => formatBalance(fee, feeUnit!, true);

  const stylesHook = StyleSheet.create({
    root: {
      backgroundColor: colors.elevated,
    },

    selectLabel: {
      color: colors.buttonTextColor,
    },
    of: {
      color: colors.feeText,
    },
    memo: {
      borderColor: colors.formBorder,
      borderBottomColor: colors.formBorder,
      backgroundColor: colors.inputBackgroundColor,
    },
    feeLabel: {
      color: colors.feeText,
    },

    feeRow: {
      backgroundColor: colors.feeLabel,
    },
    feeValue: {
      color: colors.feeValue,
    },
  });

  const calculateTotalAmount = () => {
    const totalAmount = addresses.reduce((total, item) => total + Number(item.amountSats || 0), 0);
    const totalWithFee = totalAmount + (feePrecalc.current || 0);
    return totalWithFee;
  };

  const renderCreateButton = () => {
    const totalWithFee = calculateTotalAmount();
    const isDisabled = totalWithFee === 0 || totalWithFee > balance || balance === 0 || isLoading || addresses.length === 0;

    return (
      <View style={styles.createButton}>
        {isLoading ? (
          <ActivityIndicator />
        ) : (
          <Button
            onPress={createTransaction}
            disabled={isDisabled || isLoading}
            title={loc.send.details_next}
            testID="CreateTransactionButton"
          />
        )}
      </View>
    );
  };

  const renderWalletSelectionOrCoinsSelected = () => {
    if (walletSelectionOrCoinsSelectedHidden) return null;
    if (utxo !== null) {
      return (
        <View style={styles.select}>
          <CoinsSelected
            number={utxo.length}
            onContainerPress={handleCoinControl}
            onClose={() => {
              LayoutAnimation.configureNext(LayoutAnimation.Presets.easeInEaseOut);
              setUtxo(null);
            }}
          />
        </View>
      );
    }

    return (
      <View style={styles.select}>
        {!isLoading && isEditable && (
          <TouchableOpacity
            accessibilityRole="button"
            style={styles.selectTouch}
            onPress={() => {
              navigation.navigate('SelectWallet', { chainType: Chain.ONCHAIN });
            }}
          >
            <Text style={styles.selectText}>{loc.wallets.select_wallet.toLowerCase()}</Text>
            <Icon name={I18nManager.isRTL ? 'angle-left' : 'angle-right'} size={18} type="font-awesome" color="#9aa0aa" />
          </TouchableOpacity>
        )}
        <View style={styles.selectWrap}>
          <TouchableOpacity
            accessibilityRole="button"
            style={styles.selectTouch}
            onPress={() => {
              navigation.navigate('SelectWallet', { chainType: Chain.ONCHAIN });
            }}
            disabled={!isEditable || isLoading}
          >
            <Text style={[styles.selectLabel, stylesHook.selectLabel]}>{wallet?.getLabel()}</Text>
          </TouchableOpacity>
        </View>
      </View>
    );
  };

  const renderBitcoinTransactionInfoFields = (params: { item: IPaymentDestinations; index: number }) => {
    const { item, index } = params;
    return (
      <View style={{ width }} testID={'Transaction' + index}>
        <AmountInput
          isLoading={isLoading}
          amount={item.amount ? item.amount.toString() : null}
          onAmountUnitChange={(unit: BitcoinUnit) => {
            setAddresses(addrs => {
              const addr = addrs[index];

              switch (unit) {
                case BitcoinUnit.SATS:
                  addr.amountSats = parseInt(String(addr.amount), 10);
                  break;
                case BitcoinUnit.BTC:
                  addr.amountSats = btcToSatoshi(String(addr.amount));
                  break;
                case BitcoinUnit.LOCAL_CURRENCY:
                  // also accounting for cached fiat->sat conversion to avoid rounding error
                  addr.amountSats = AmountInput.getCachedSatoshis(addr.amount) || btcToSatoshi(fiatToBTC(Number(addr.amount)));
                  break;
              }

              addrs[index] = addr;
              return [...addrs];
            });
            setUnits(u => {
              u[index] = unit;
              return [...u];
            });
          }}
          onChangeText={(text: string) => {
            setAddresses(addrs => {
              item.amount = text;
              switch (units[index] || amountUnit) {
                case BitcoinUnit.BTC:
                  item.amountSats = btcToSatoshi(item.amount);
                  break;
                case BitcoinUnit.LOCAL_CURRENCY:
                  item.amountSats = btcToSatoshi(fiatToBTC(Number(item.amount)));
                  break;
                case BitcoinUnit.SATS:
                default:
                  item.amountSats = parseInt(text, 10);
                  break;
              }
              addrs[index] = item;
              return [...addrs];
            });
          }}
          unit={units[index] || amountUnit}
          editable={isEditable}
          disabled={!isEditable}
          inputAccessoryViewID={InputAccessoryAllFundsAccessoryViewID}
        />

        {frozenBalance > 0 && (
          <TouchableOpacity accessibilityRole="button" style={styles.frozenContainer} onPress={handleCoinControl}>
            <BlueText>
              {loc.formatString(loc.send.details_frozen, { amount: formatBalanceWithoutSuffix(frozenBalance, BitcoinUnit.BTC, true) })}
            </BlueText>
          </TouchableOpacity>
        )}

        <AddressInput
          onChangeText={text => {
            text = text.trim();
            const { address, amount, memo, payjoinUrl: pjUrl } = DeeplinkSchemaMatch.decodeBitcoinUri(text);
            setAddresses(addrs => {
              item.address = address || text;
              item.amount = amount || item.amount;
              addrs[index] = item;
              return [...addrs];
            });
            setTransactionMemo(memo || transactionMemo);
            setIsLoading(false);
            setPayjoinUrl(pjUrl);
          }}
          onBarScanned={processAddressData}
          address={item.address}
          isLoading={isLoading}
          /* @ts-ignore marcos fixme */
          inputAccessoryViewID={DismissKeyboardInputAccessoryViewID}
          launchedBy={name}
          editable={isEditable}
        />
        {addresses.length > 1 && (
          <Text style={[styles.of, stylesHook.of]}>{loc.formatString(loc._.of, { number: index + 1, total: addresses.length })}</Text>
        )}
      </View>
    );
  };

  const getItemLayout = (_: any, index: number) => ({
    length: width,
    offset: width * index,
    index,
  });

  return (
    <View style={[styles.root, stylesHook.root]} onLayout={e => setWidth(e.nativeEvent.layout.width)}>
      <View>
        <FlatList
          keyboardShouldPersistTaps="always"
          scrollEnabled={addresses.length > 1}
          data={addresses}
          renderItem={renderBitcoinTransactionInfoFields}
          horizontal
          ref={scrollView}
          automaticallyAdjustKeyboardInsets
          pagingEnabled
          removeClippedSubviews={false}
          onMomentumScrollBegin={Keyboard.dismiss}
          onScroll={handleRecipientsScroll}
          scrollEventThrottle={16}
          scrollIndicatorInsets={styles.scrollViewIndicator}
          contentContainerStyle={styles.scrollViewContent}
          getItemLayout={getItemLayout}
        />
        <View style={[styles.memo, stylesHook.memo]}>
          <TextInput
            onChangeText={setTransactionMemo}
            placeholder={loc.send.details_note_placeholder}
            placeholderTextColor="#81868e"
            value={transactionMemo}
            numberOfLines={1}
            style={styles.memoText}
            editable={!isLoading}
            onSubmitEditing={Keyboard.dismiss}
            /* @ts-ignore marcos fixme */
            inputAccessoryViewID={DismissKeyboardInputAccessoryViewID}
          />
        </View>
        <TouchableOpacity
          testID="chooseFee"
          accessibilityRole="button"
          onPress={() => feeModalRef.current?.present()}
          disabled={isLoading}
          style={styles.fee}
        >
          <Text style={[styles.feeLabel, stylesHook.feeLabel]}>{loc.send.create_fee}</Text>

          {networkTransactionFeesIsLoading ? (
            <ActivityIndicator />
          ) : (
            <View style={[styles.feeRow, stylesHook.feeRow]}>
              <Text style={stylesHook.feeValue}>
                {feePrecalc.current ? formatFee(feePrecalc.current) : feeRate + ' ' + loc.units.sat_vbyte}
              </Text>
            </View>
          )}
        </TouchableOpacity>
        {renderCreateButton()}
        <SelectFeeModal
          ref={feeModalRef}
          networkTransactionFees={networkTransactionFees}
          feePrecalc={feePrecalc}
          feeRate={feeRate}
          setCustomFee={setCustomFee}
          setFeePrecalc={setFeePrecalc}
          feeUnit={units[scrollIndex.current]}
        />
      </View>
      <DismissKeyboardInputAccessory />
      {Platform.select({
        ios: <InputAccessoryAllFunds canUseAll={balance > 0} onUseAllPressed={onUseAllPressed} balance={String(allBalance)} />,
        android: isAmountToolbarVisibleForAndroid && (
          <InputAccessoryAllFunds canUseAll={balance > 0} onUseAllPressed={onUseAllPressed} balance={String(allBalance)} />
        ),
      })}

      {renderWalletSelectionOrCoinsSelected()}
      <SendAmountWarning
        ref={feeWarningRef}
        feePercentage={feePercentage}
        onProceed={handleProceed}
        onCancel={() => feeWarningRef.current?.dismiss()}
      />
    </View>
  );
};

export default SendDetails;

SendDetails.actionKeys = {
  InsertContact: 'InsertContact',
  SignPSBT: 'SignPSBT',
  SendMax: 'SendMax',
  AddRecipient: 'AddRecipient',
  RemoveRecipient: 'RemoveRecipient',
  AllowRBF: 'AllowRBF',
  ImportTransaction: 'ImportTransaction',
  ImportTransactionMultsig: 'ImportTransactionMultisig',
  ImportTransactionQR: 'ImportTransactionQR',
  CoinControl: 'CoinControl',
  CoSignTransaction: 'CoSignTransaction',
};

SendDetails.actionIcons = {
  InsertContact: { iconValue: 'at.badge.plus' },
  SignPSBT: { iconValue: 'signature' },
  SendMax: 'SendMax',
  AddRecipient: { iconValue: 'person.badge.plus' },
  RemoveRecipient: { iconValue: 'person.badge.minus' },
  AllowRBF: 'AllowRBF',
  ImportTransaction: { iconValue: 'square.and.arrow.down' },
  ImportTransactionMultsig: { iconValue: 'square.and.arrow.down.on.square' },
  ImportTransactionQR: { iconValue: 'qrcode.viewfinder' },
  CoinControl: { iconValue: 'switch.2' },
};

const styles = StyleSheet.create({
  root: {
    flex: 1,
    justifyContent: 'space-between',
  },
  scrollViewContent: {
    flexDirection: 'row',
  },
  scrollViewIndicator: {
    top: 0,
    left: 8,
    bottom: 0,
    right: 8,
  },
  createButton: {
    marginVertical: 16,
    marginHorizontal: 16,
    alignContent: 'center',
    minHeight: 44,
  },
  select: {
    marginBottom: 24,
    marginHorizontal: 24,
    alignItems: 'center',
  },
  selectTouch: {
    flexDirection: 'row',
    alignItems: 'center',
  },
  selectText: {
    color: '#9aa0aa',
    fontSize: 14,
    marginRight: 8,
  },
  selectWrap: {
    flexDirection: 'row',
    alignItems: 'center',
    marginVertical: 4,
  },
  selectLabel: {
    fontSize: 14,
  },
  of: {
    alignSelf: 'flex-end',
    marginRight: 18,
    marginVertical: 8,
  },

  memo: {
    flexDirection: 'row',
    borderWidth: 1,
    borderBottomWidth: 0.5,
    minHeight: 44,
    height: 44,
    marginHorizontal: 20,
    alignItems: 'center',
    marginVertical: 8,
    borderRadius: 4,
  },
  memoText: {
    flex: 1,
    marginHorizontal: 8,
    minHeight: 33,
    color: '#81868e',
  },
  fee: {
    flexDirection: 'row',
    marginHorizontal: 20,
    justifyContent: 'space-between',
    alignItems: 'center',
  },
  feeLabel: {
    fontSize: 14,
  },
  feeRow: {
    minWidth: 40,
    height: 25,
    borderRadius: 4,
    justifyContent: 'space-between',
    flexDirection: 'row',
    alignItems: 'center',
    paddingHorizontal: 10,
  },
  frozenContainer: {
    flexDirection: 'row',
    justifyContent: 'center',
    alignItems: 'center',
    marginVertical: 8,
  },
});<|MERGE_RESOLUTION|>--- conflicted
+++ resolved
@@ -701,20 +701,8 @@
       return presentAlert({ title: loc.errors.error, message: 'Importing transaction in non-watchonly wallet (this should never happen)' });
     }
 
-<<<<<<< HEAD
-    requestCameraAuthorization().then(() => {
-      navigation.navigate('ScanQRCodeRoot', {
-        screen: 'ScanQRCode',
-        params: {
-          onBarScanned: importQrTransactionOnBarScanned,
-          showFileImportButton: false,
-        },
-      });
-    });
-=======
     const data = await scanQrHelper(route.name, true);
     importQrTransactionOnBarScanned(data);
->>>>>>> b4832de2
   };
 
   const importQrTransactionOnBarScanned = (ret: any) => {
