--- conflicted
+++ resolved
@@ -13,11 +13,8 @@
 import { isCameraAuthorizationStatusGranted } from '../../helpers/scan-qr';
 import loc from '../../loc';
 import { useSettings } from '../../hooks/context/useSettings';
-<<<<<<< HEAD
 import { useExtendedNavigation } from '../../hooks/useExtendedNavigation';
-=======
 import CameraScreen from '../../components/CameraScreen';
->>>>>>> 0ee3da9d
 
 let decoder = false;
 
@@ -62,11 +59,7 @@
   const previousRoute = navigationState.routes[navigationState.routes.length - 2];
   const defaultLaunchedBy = previousRoute ? previousRoute.name : undefined;
 
-<<<<<<< HEAD
-  const { launchedBy = defaultLaunchedBy, onDismiss, showFileImportButton } = route.params || {};
-=======
-  const { launchedBy = defaultLaunchedBy, onBarScanned, showFileImportButton } = route.params || {};
->>>>>>> 0ee3da9d
+  const { launchedBy = defaultLaunchedBy, showFileImportButton } = route.params || {};
   const scannedCache = {};
   const { colors } = useTheme();
   const isFocused = useIsFocused();
@@ -272,19 +265,7 @@
   };
 
   const dismiss = () => {
-<<<<<<< HEAD
-    if (launchedBy) {
-      const merge = true;
-      const popToAction = StackActions.popTo(launchedBy, {}, merge);
-
-      navigation.dispatch(popToAction);
-    } else {
-      navigation.goBack();
-    }
-    if (onDismiss) onDismiss();
-=======
     navigation.goBack();
->>>>>>> 0ee3da9d
   };
 
   const render = isLoading ? (
