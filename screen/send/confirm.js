--- conflicted
+++ resolved
@@ -118,46 +118,12 @@
       } else {
         const payJoinWallet = new PayjoinTransaction(psbt, txHex => broadcast(txHex), wallet);
         const paymentScript = getPaymentScript();
-<<<<<<< HEAD
         const payjoinClient = new PayjoinClient({
           paymentScript,
           payJoinWallet,
           payjoinUrl,
         });
 
-=======
-        let payjoinClient;
-        if (!isTorDisabled && payjoinUrl.includes('.onion')) {
-          console.warn('trying TOR....');
-          // working through TOR - crafting custom requester that will handle TOR http request
-          const customPayjoinRequester = {
-            requestPayjoin: async function (psbt2) {
-              console.warn('requesting payjoin with psbt:', psbt2.toBase64());
-              const api = new torrific.Torsbee();
-              const torResponse = await api.post(payjoinUrl, {
-                headers: {
-                  'Content-Type': 'text/plain',
-                },
-                body: psbt2.toBase64(),
-              });
-              console.warn('got torResponse.body');
-              if (!torResponse.body) throw new Error('TOR failure, got ' + JSON.stringify(torResponse));
-              return Psbt.fromBase64(torResponse.body);
-            },
-          };
-          payjoinClient = new PayjoinClient({
-            paymentScript,
-            wallet: payJoinWallet,
-            payjoinRequester: customPayjoinRequester,
-          });
-        } else {
-          payjoinClient = new PayjoinClient({
-            paymentScript,
-            wallet: payJoinWallet,
-            payjoinUrl,
-          });
-        }
->>>>>>> f8a28d60
         await payjoinClient.run();
         const payjoinPsbt = payJoinWallet.getPayjoinPsbt();
         if (payjoinPsbt) {
