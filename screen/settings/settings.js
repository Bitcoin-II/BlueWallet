--- conflicted
+++ resolved
@@ -12,11 +12,8 @@
 import AsyncStorage from '@react-native-community/async-storage';
 import PropTypes from 'prop-types';
 import { AppStorage } from '../../class';
-<<<<<<< HEAD
 import Biometric from '../../class/biometrics';
-=======
 const BlueApp = require('../../BlueApp');
->>>>>>> 85074da7
 let loc = require('../../loc');
 
 export default class Settings extends Component {
@@ -72,13 +69,9 @@
       <SafeBlueArea forceInset={{ horizontal: 'always' }} style={{ flex: 1 }}>
         <BlueHeaderDefaultSub leftText={loc.settings.header} rightComponent={null} />
         <ScrollView maxHeight={450}>
-<<<<<<< HEAD
-          <BlueListItem component={TouchableOpacity} onPress={() => this.props.navigation.navigate('DefaultView')} title="On Launch" />
-=======
           {BlueApp.getWallets().length > 1 && (
             <BlueListItem component={TouchableOpacity} onPress={() => this.props.navigation.navigate('DefaultView')} title="On Launch" />
           )}
->>>>>>> 85074da7
           <TouchableOpacity onPress={() => this.props.navigation.navigate('EncryptStorage')}>
             <BlueListItem title={loc.settings.encrypt_storage} />
           </TouchableOpacity>
