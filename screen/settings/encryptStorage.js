--- conflicted
+++ resolved
@@ -171,13 +171,8 @@
           Component={TouchableWithoutFeedback}
           switch={{ onValueChange: onEncryptStorageSwitch, value: storageIsEncrypted }}
         />
-<<<<<<< HEAD
         {getSystemName() === 'iOS' && (
-          <BlueListItemHooks
-=======
-        {Platform.OS === 'ios' && (
           <BlueListItem
->>>>>>> 5a28fc3f
             hideChevron
             title={loc.settings.encrypt_del_uninstall}
             Component={TouchableWithoutFeedback}
