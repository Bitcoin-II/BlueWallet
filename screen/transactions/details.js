--- conflicted
+++ resolved
@@ -1,10 +1,6 @@
 /* global alert */
 import React, { Component } from 'react';
-<<<<<<< HEAD
-import { View, ScrollView, TouchableOpacity, Linking, StyleSheet, StatusBar } from 'react-native';
-=======
-import { View, ScrollView, TouchableOpacity, Text, TextInput, Linking, StyleSheet } from 'react-native';
->>>>>>> f5bbd43d
+import { View, ScrollView, TouchableOpacity, Text, TextInput, Linking, StatusBar, StyleSheet } from 'react-native';
 import {
   SafeBlueArea,
   BlueCard,
