// ActionSheet.ts
<<<<<<< HEAD
import { Alert, InteractionManager, ToastAndroid } from 'react-native';
=======
import { Alert, InteractionManager } from 'react-native';

>>>>>>> e80ac9c5
import { ActionSheetOptions, CompletionCallback } from './ActionSheet.common';

export default class ActionSheet {
  static showActionSheetWithOptions(options: ActionSheetOptions, completion: CompletionCallback): void {
    InteractionManager.runAfterInteractions(() => {
      if (options.options.length <= 1 && options.message) {
        ToastAndroid.show(options.message, ToastAndroid.SHORT);
      } else {
        const alertOptions = options.options.map((option, index) => {
          let style: 'default' | 'cancel' | 'destructive' = 'default';
          if (index === options.destructiveButtonIndex) {
            style = 'destructive';
          } else if (index === options.cancelButtonIndex) {
            style = 'cancel';
          }

          return {
            text: option,
            onPress: () => completion(index),
            style,
          };
        });

        Alert.alert(options.title || '', options.message || '', alertOptions, { cancelable: !!options.cancelButtonIndex });
      }
    });
  }
}<|MERGE_RESOLUTION|>--- conflicted
+++ resolved
@@ -1,10 +1,6 @@
 // ActionSheet.ts
-<<<<<<< HEAD
-import { Alert, InteractionManager, ToastAndroid } from 'react-native';
-=======
 import { Alert, InteractionManager } from 'react-native';
 
->>>>>>> e80ac9c5
 import { ActionSheetOptions, CompletionCallback } from './ActionSheet.common';
 
 export default class ActionSheet {
