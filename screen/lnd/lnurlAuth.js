import { useLocale, useNavigation, useRoute } from '@react-navigation/native';
import React, { useCallback, useMemo, useState } from 'react';
import { ScrollView, StyleSheet, Text, TouchableOpacity, View } from 'react-native';
import { Icon } from '@rneui/themed';
import URL from 'url';
<<<<<<< HEAD
import { BlueCard, BlueLoading, BlueText } from '../../BlueComponents';
=======
import { BlueCard, BlueSpacing20, BlueSpacing40, BlueText } from '../../BlueComponents';
>>>>>>> 90666943
import Lnurl from '../../class/lnurl';
import Button from '../../components/Button';
import SafeArea from '../../components/SafeArea';
import { useTheme } from '../../components/themes';
import selectWallet from '../../helpers/select-wallet';
import loc from '../../loc';
import { Chain } from '../../models/bitcoinUnits';
import { SuccessView } from '../send/success';
import { useStorage } from '../../hooks/context/useStorage';
<<<<<<< HEAD
import { BlueSpacing20, BlueSpacing40 } from '../../components/BlueSpacing';
=======
import { BlueLoading } from '../../components/BlueLoading';
>>>>>>> 90666943

const AuthState = {
  USER_PROMPT: 0,
  IN_PROGRESS: 1,
  SUCCESS: 2,
  ERROR: 3,
};

const LnurlAuth = () => {
  const { wallets } = useStorage();
  const { name } = useRoute();
  const { direction } = useLocale();
  const { walletID, lnurl } = useRoute().params;
  const wallet = useMemo(() => wallets.find(w => w.getID() === walletID), [wallets, walletID]);
  const LN = useMemo(() => new Lnurl(lnurl), [lnurl]);
  const parsedLnurl = useMemo(
    () => (lnurl ? URL.parse(Lnurl.getUrlFromLnurl(lnurl), true) : {}), // eslint-disable-line n/no-deprecated-api
    [lnurl],
  );
  const [authState, setAuthState] = useState(AuthState.USER_PROMPT);
  const [errMsg, setErrMsg] = useState('');
  const { setParams, navigate } = useNavigation();
  const { colors } = useTheme();
  const stylesHook = StyleSheet.create({
    root: {
      backgroundColor: colors.background,
    },
    walletWrapLabel: {
      color: colors.buttonAlternativeTextColor,
    },
  });

  const showSelectWalletScreen = useCallback(() => {
    selectWallet(navigate, name, Chain.OFFCHAIN).then(w => setParams({ walletID: w.getID() }));
  }, [navigate, name, setParams]);

  const authenticate = useCallback(() => {
    wallet
      .authenticate(LN)
      .then(() => {
        setAuthState(AuthState.SUCCESS);
        setErrMsg('');
      })
      .catch(err => {
        setAuthState(AuthState.ERROR);
        setErrMsg(err);
      });
  }, [wallet, LN]);

  if (!parsedLnurl || !wallet || authState === AuthState.IN_PROGRESS)
    return (
      <View style={[styles.root, stylesHook.root]}>
        <BlueLoading />
      </View>
    );

  const renderWalletSelectionButton = authState === AuthState.USER_PROMPT && (
    <View style={styles.walletSelectRoot}>
      {authState !== AuthState.IN_PROGRESS && (
        <TouchableOpacity accessibilityRole="button" style={styles.walletSelectTouch} onPress={showSelectWalletScreen}>
          <Text style={styles.walletSelectText}>{loc.wallets.select_wallet.toLowerCase()}</Text>
          <Icon name={direction === 'rlt' ? 'angle-left' : 'angle-right'} size={18} type="font-awesome" color="#9aa0aa" />
        </TouchableOpacity>
      )}
      <View style={styles.walletWrap}>
        <TouchableOpacity accessibilityRole="button" style={styles.walletWrapTouch} onPress={showSelectWalletScreen}>
          <Text style={[styles.walletWrapLabel, stylesHook.walletWrapLabel]}>{wallet.getLabel()}</Text>
        </TouchableOpacity>
      </View>
    </View>
  );

  return (
    <SafeArea style={styles.root}>
      {authState === AuthState.USER_PROMPT && (
        <>
          <ScrollView>
            <BlueCard>
              <BlueText style={styles.alignSelfCenter}>{loc.lnurl_auth[`${parsedLnurl.query.action || 'auth'}_question_part_1`]}</BlueText>
              <BlueText style={styles.domainName}>{parsedLnurl.hostname}</BlueText>
              <BlueText style={styles.alignSelfCenter}>{loc.lnurl_auth[`${parsedLnurl.query.action || 'auth'}_question_part_2`]}</BlueText>
              <BlueSpacing40 />
              <Button title={loc.lnurl_auth.authenticate} onPress={authenticate} />
              <BlueSpacing40 />
            </BlueCard>
          </ScrollView>
          {renderWalletSelectionButton}
        </>
      )}

      {authState === AuthState.SUCCESS && (
        <>
          <SuccessView />
          <BlueSpacing20 />
          <BlueText style={styles.alignSelfCenter}>
            {loc.formatString(loc.lnurl_auth[`${parsedLnurl.query.action || 'auth'}_answer`], { hostname: parsedLnurl.hostname })}
          </BlueText>
          <BlueSpacing20 />
        </>
      )}

      {authState === AuthState.ERROR && (
        <BlueCard>
          <BlueSpacing20 />
          <BlueText style={styles.alignSelfCenter}>
            {loc.formatString(loc.lnurl_auth.could_not_auth, { hostname: parsedLnurl.hostname })}
          </BlueText>
          <BlueText style={styles.alignSelfCenter}>{errMsg}</BlueText>
          <BlueSpacing20 />
        </BlueCard>
      )}
    </SafeArea>
  );
};

export default LnurlAuth;

const styles = StyleSheet.create({
  alignSelfCenter: {
    alignSelf: 'center',
  },
  domainName: {
    alignSelf: 'center',
    fontWeight: 'bold',
    fontSize: 25,
    paddingVertical: 10,
  },
  root: {
    flex: 1,
    justifyContent: 'center',
  },
  walletSelectRoot: {
    alignItems: 'center',
    justifyContent: 'flex-end',
  },
  walletSelectTouch: {
    flexDirection: 'row',
    alignItems: 'center',
  },
  walletSelectText: {
    color: '#9aa0aa',
    fontSize: 14,
    marginRight: 8,
  },
  walletWrap: {
    flexDirection: 'row',
    alignItems: 'center',
    marginVertical: 4,
  },
  walletWrapTouch: {
    flexDirection: 'row',
    alignItems: 'center',
  },
  walletWrapLabel: {
    fontSize: 14,
  },
});<|MERGE_RESOLUTION|>--- conflicted
+++ resolved
@@ -3,11 +3,7 @@
 import { ScrollView, StyleSheet, Text, TouchableOpacity, View } from 'react-native';
 import { Icon } from '@rneui/themed';
 import URL from 'url';
-<<<<<<< HEAD
-import { BlueCard, BlueLoading, BlueText } from '../../BlueComponents';
-=======
-import { BlueCard, BlueSpacing20, BlueSpacing40, BlueText } from '../../BlueComponents';
->>>>>>> 90666943
+import { BlueCard, BlueText } from '../../BlueComponents';
 import Lnurl from '../../class/lnurl';
 import Button from '../../components/Button';
 import SafeArea from '../../components/SafeArea';
@@ -17,11 +13,8 @@
 import { Chain } from '../../models/bitcoinUnits';
 import { SuccessView } from '../send/success';
 import { useStorage } from '../../hooks/context/useStorage';
-<<<<<<< HEAD
 import { BlueSpacing20, BlueSpacing40 } from '../../components/BlueSpacing';
-=======
 import { BlueLoading } from '../../components/BlueLoading';
->>>>>>> 90666943
 
 const AuthState = {
   USER_PROMPT: 0,
