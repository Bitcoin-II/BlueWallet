--- conflicted
+++ resolved
@@ -22,8 +22,6 @@
 } from '../../BlueComponents';
 import { LightningCustodianWallet } from '../../class/wallets/lightning-custodian-wallet';
 import PropTypes from 'prop-types';
-import ImagePicker from 'react-native-image-picker';
-import Clipboard from '@react-native-community/clipboard';
 import bech32 from 'bech32';
 import { BitcoinUnit, Chain } from '../../models/bitcoinUnits';
 import * as NavigationService from '../../NavigationService';
@@ -31,23 +29,11 @@
 import { Icon } from 'react-native-elements';
 import loc, { formatBalanceWithoutSuffix, formatBalancePlain } from '../../loc';
 import { BlueCurrentTheme } from '../../components/themes';
-import ActionSheet from '../ActionSheet';
 import Lnurl from '../../class/lnurl';
-<<<<<<< HEAD
-import { getSystemName } from 'react-native-device-info';
-import ScanQRCode from '../send/ScanQRCode';
-const currency = require('../../blue_modules/currency');
-const BlueApp = require('../../BlueApp');
-const EV = require('../../blue_modules/events');
-const notifications = require('../../blue_modules/notifications');
-const LocalQRCode = require('@remobile/react-native-qrcode-local-image');
-const isDesktop = getSystemName() === 'Mac OS X';
-=======
 import { BlueStorageContext } from '../../blue_modules/storage-context';
 import Notifications from '../../blue_modules/notifications';
 const currency = require('../../blue_modules/currency');
 
->>>>>>> 3f262a3c
 const styles = StyleSheet.create({
   createButton: {
     marginHorizontal: 56,
@@ -289,21 +275,21 @@
         return this.props.navigation.goBack();
       }
 
+      // handling fallback lnurl
+      const ind = data.indexOf('lightning=');
+      if (ind !== -1) {
+        data = data.substring(ind + 10).split('&')[0];
+      }
+
+      data = data.replace('LIGHTNING:', '').replace('lightning:', '');
+      console.log(data);
+
+      // decoding the lnurl
+      const decoded = bech32.decode(data, 1500);
+      const url = Buffer.from(bech32.fromWords(decoded.words)).toString();
+
+      // calling the url
       try {
-        // handling fallback lnurl
-        const ind = data.indexOf('lightning=');
-        if (ind !== -1) {
-          data = data.substring(ind + 10).split('&')[0];
-        }
-
-        data = data.replace('LIGHTNING:', '').replace('lightning:', '');
-        console.log(data);
-
-        // decoding the lnurl
-        const decoded = bech32.decode(data, 1500);
-        const url = Buffer.from(bech32.fromWords(decoded.words)).toString();
-
-        // calling the url
         const resp = await fetch(url, { method: 'GET' });
         if (resp.status >= 300) {
           throw new Error('Bad response from server');
@@ -380,93 +366,19 @@
     );
   };
 
-  choosePhoto = () => {
-    ImagePicker.launchImageLibrary(
-      {
-        title: null,
-        mediaType: 'photo',
-        takePhotoButtonTitle: null,
-      },
-      response => {
-        if (response.uri) {
-          const uri = response.uri.toString().replace('file://', '');
-          LocalQRCode.decode(uri, (error, result) => {
-            if (!error) {
-              this.processLnurl(result);
-            } else {
-              alert(loc.send.qr_error_no_qrcode);
-            }
-          });
-        }
-      },
-    );
-  };
-
-  takePhoto = () => {
-    ImagePicker.launchCamera(
-      {
-        title: null,
-        mediaType: 'photo',
-        takePhotoButtonTitle: null,
-      },
-      response => {
-        if (response.uri) {
-          const uri = response.uri.toString().replace('file://', '');
-          LocalQRCode.decode(uri, (error, result) => {
-            if (!error) {
-              this.processLnurl(result);
-            } else {
-              alert(loc.send.qr_error_no_qrcode);
-            }
-          });
-        } else if (response.error) {
-          ScanQRCode.presentCameraNotAuthorizedAlert(response.error);
-        }
-      },
-    );
-  };
-
-  copyFromClipbard = async () => {
-    this.processLnurl(await Clipboard.getString());
-  };
-
-  showActionSheet = async () => {
-    const isClipboardEmpty = (await Clipboard.getString()).replace(' ', '').length === 0;
-    let copyFromClipboardIndex;
-    const options = [loc._.cancel, loc.wallets.list_long_choose, loc.wallets.take_photo];
-    if (!isClipboardEmpty) {
-      options.push(loc.wallets.list_long_clipboard);
-      copyFromClipboardIndex = options.length - 1;
-    }
-
-    ActionSheet.showActionSheetWithOptions({ options, cancelButtonIndex: 0 }, buttonIndex => {
-      if (buttonIndex === 1) {
-        this.choosePhoto();
-      } else if (buttonIndex === 2) {
-        this.takePhoto();
-      } else if (buttonIndex === copyFromClipboardIndex) {
-        this.copyFromClipbard();
-      }
-    });
-  };
-
   renderScanClickable = () => {
     return (
       <TouchableOpacity
         disabled={this.state.isLoading}
         onPress={() => {
+          NavigationService.navigate('ScanQRCodeRoot', {
+            screen: 'ScanQRCode',
+            params: {
+              onBarScanned: this.processLnurl,
+              launchedBy: this.props.route.name,
+            },
+          });
           Keyboard.dismiss();
-          if (isDesktop) {
-            this.showActionSheet();
-          } else {
-            NavigationService.navigate('ScanQRCodeRoot', {
-              screen: 'ScanQRCode',
-              params: {
-                onBarScanned: this.processLnurl,
-                launchedBy: this.props.route.name,
-              },
-            });
-          }
         }}
         style={styles.scanRoot}
       >
