--- conflicted
+++ resolved
@@ -356,13 +356,8 @@
       <View style={[styles.root, styleHooks.root]}>
         <StatusBar barStyle="light-content" />
         <View style={[styles.amount, styleHooks.amount]}>
-<<<<<<< HEAD
-          <KeyboardAvoidingView behavior="position">
+          <KeyboardAvoidingView enabled={!Platform.isPad} behavior="position">
             <AmountInput
-=======
-          <KeyboardAvoidingView enabled={!Platform.isPad} behavior="position">
-            <BlueBitcoinAmount
->>>>>>> d9e55837
               isLoading={isLoading}
               amount={amount}
               onAmountUnitChange={setUnit}
