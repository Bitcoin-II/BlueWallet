--- conflicted
+++ resolved
@@ -1,15 +1,11 @@
 import { AppStorage, LightningCustodianWallet } from './';
 import AsyncStorage from '@react-native-community/async-storage';
 import BitcoinBIP70TransactionDecode from '../bip70/bip70';
-<<<<<<< HEAD
 import RNFS from 'react-native-fs';
 import url from 'url';
-=======
 import { Chain } from '../models/bitcoinUnits';
->>>>>>> 301bf499
 const bitcoin = require('bitcoinjs-lib');
 const BlueApp: AppStorage = require('../BlueApp');
-const url = require('url');
 
 class DeeplinkSchemaMatch {
   static hasSchema(schemaString) {
@@ -168,14 +164,14 @@
     }
   }
 
-<<<<<<< HEAD
   static isTXNFile(filePath) {
     return filePath.toLowerCase().startsWith('file:') && filePath.toLowerCase().endsWith('.txn');
   }
 
   static isPossiblyPSBTFile(filePath) {
     return filePath.toLowerCase().startsWith('file:') && filePath.toLowerCase().endsWith('-signed.psbt');
-=======
+  }
+
   static isBothBitcoinAndLightningOnWalletSelect(wallet, uri) {
     if (wallet.chain === Chain.ONCHAIN) {
       return {
@@ -194,7 +190,6 @@
         },
       };
     }
->>>>>>> 301bf499
   }
 
   static isBitcoinAddress(address) {
