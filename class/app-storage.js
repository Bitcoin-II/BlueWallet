import AsyncStorage from '@react-native-community/async-storage';
import RNSecureKeyStore, { ACCESSIBLE } from 'react-native-secure-key-store';
import {
  HDLegacyBreadwalletWallet,
  HDSegwitP2SHWallet,
  HDLegacyP2PKHWallet,
  WatchOnlyWallet,
  LegacyWallet,
  SegwitP2SHWallet,
  SegwitBech32Wallet,
  HDSegwitBech32Wallet,
  PlaceholderWallet,
  LightningCustodianWallet,
} from './';
import WatchConnectivity from '../WatchConnectivity';
import DeviceQuickActions from './quickActions';
const encryption = require('../encryption');

export class AppStorage {
  static FLAG_ENCRYPTED = 'data_encrypted';
  static LANG = 'lang';
  static EXCHANGE_RATES = 'currency';
  static LNDHUB = 'lndhub';
  static ELECTRUM_HOST = 'electrum_host';
  static ELECTRUM_TCP_PORT = 'electrum_tcp_port';
  static PREFERRED_CURRENCY = 'preferredCurrency';
  static ADVANCED_MODE_ENABLED = 'advancedmodeenabled';
  static DELETEWALLETAFTERUNINSTALLKEY = 'deleteWalletAfterUninstall';
  constructor() {
    /** {Array.<AbstractWallet>} */
    this.wallets = [];
    this.tx_metadata = {};
    this.cachedPassword = false;
    this.settings = {
      brandingColor: '#ffffff',
      foregroundColor: '#0c2550',
      buttonBackgroundColor: '#ccddf9',
      buttonTextColor: '#0c2550',
      buttonAlternativeTextColor: '#2f5fb3',
      buttonDisabledBackgroundColor: '#eef0f4',
      buttonDisabledTextColor: '#9aa0aa',
      inputBorderColor: '#d2d2d2',
      inputBackgroundColor: '#f5f5f5',
      alternativeTextColor: '#9aa0aa',
      alternativeTextColor2: '#0f5cc0',
      buttonBlueBackgroundColor: '#ccddf9',
      incomingBackgroundColor: '#d2f8d6',
      incomingForegroundColor: '#37c0a1',
      outgoingBackgroundColor: '#f8d2d2',
      outgoingForegroundColor: '#d0021b',
      successColor: '#37c0a1',
      failedColor: '#ff0000',
      shadowColor: '#000000',
      inverseForegroundColor: '#ffffff',
      hdborderColor: '#68BBE1',
      hdbackgroundColor: '#ECF9FF',
      lnborderColor: '#F7C056',
      lnbackgroundColor: '#FFFAEF',
    };
  }

  /**
   * Wrapper for storage call. Secure store works only in RN environment. AsyncStorage is
   * used for cli/tests
   *
   * @param key
   * @param value
   * @returns {Promise<any>|Promise<any> | Promise<void> | * | Promise | void}
   */
  setItem(key, value) {
    if (typeof navigator !== 'undefined' && navigator.product === 'ReactNative') {
      return RNSecureKeyStore.set(key, value, { accessible: ACCESSIBLE.WHEN_UNLOCKED });
    } else {
      return AsyncStorage.setItem(key, value);
    }
  }

  /**
   * Wrapper for storage call. Secure store works only in RN environment. AsyncStorage is
   * used for cli/tests
   *
   * @param key
   * @returns {Promise<any>|*}
   */
  getItem(key) {
    if (typeof navigator !== 'undefined' && navigator.product === 'ReactNative') {
      return RNSecureKeyStore.get(key);
    } else {
      return AsyncStorage.getItem(key);
    }
  }

  async setResetOnAppUninstallTo(value) {
    await this.setItem('deleteWalletAfterUninstall', value === true ? '1' : '');
    await RNSecureKeyStore.setResetOnAppUninstallTo(value);
  }

  async storageIsEncrypted() {
    let data;
    try {
      data = await this.getItem(AppStorage.FLAG_ENCRYPTED);
    } catch (error) {
      return false;
    }

    return !!data;
  }

  async isPasswordInUse(password) {
    try {
      let data = await this.getItem('data');
      data = this.decryptData(data, password);
      if (data !== null && data !== undefined && data !== false) {
        return true;
      }
    } catch (_e) {
      return false;
    }
    return false;
  }

  /**
   * Iterates through all values of `data` trying to
   * decrypt each one, and returns first one successfully decrypted
   *
   * @param data String (serialized array)
   * @param password
   */
  decryptData(data, password) {
    data = JSON.parse(data);
    let decrypted;
    for (let value of data) {
      try {
        decrypted = encryption.decrypt(value, password);
      } catch (e) {
        console.log(e.message);
      }

      if (decrypted) {
        return decrypted;
      }
    }

    return false;
  }

  async decryptStorage(password) {
    if (password === this.cachedPassword) {
      this.cachedPassword = undefined;
      await this.setItem(AppStorage.FLAG_ENCRYPTED, '');
      await this.setItem('deleteWalletAfterUninstall', '1');
      await this.saveToDisk();
      this.wallets = [];
      this.tx_metadata = [];
      return this.loadFromDisk();
    } else {
      throw new Error('Wrong password. Please, try again.');
    }
  }

  async isDeleteWalletAfterUninstallEnabled() {
    let deleteWalletsAfterUninstall;
    try {
      deleteWalletsAfterUninstall = await this.getItem('deleteWalletAfterUninstall');
    } catch (_e) {
      deleteWalletsAfterUninstall = true;
    }
    return !!deleteWalletsAfterUninstall;
  }

  async encryptStorage(password) {
    // assuming the storage is not yet encrypted
    await this.saveToDisk();
    let data = await this.getItem('data');
    // TODO: refactor ^^^ (should not save & load to fetch data)

    let encrypted = encryption.encrypt(data, password);
    data = [];
    data.push(encrypted); // putting in array as we might have many buckets with storages
    data = JSON.stringify(data);
    this.cachedPassword = password;
    await this.setItem('data', data);
    await this.setItem(AppStorage.FLAG_ENCRYPTED, '1');
    DeviceQuickActions.clearShortcutItems();
    DeviceQuickActions.removeAllWallets();
  }

  /**
   * Cleans up all current application data (wallets, tx metadata etc)
   * Encrypts the bucket and saves it storage
   *
   * @returns {Promise.<boolean>} Success or failure
   */
  async createFakeStorage(fakePassword) {
    this.wallets = [];
    this.tx_metadata = {};

    let data = {
      wallets: [],
      tx_metadata: {},
    };

    let buckets = await this.getItem('data');
    buckets = JSON.parse(buckets);
    buckets.push(encryption.encrypt(JSON.stringify(data), fakePassword));
    this.cachedPassword = fakePassword;
    const bucketsString = JSON.stringify(buckets);
    await this.setItem('data', bucketsString);
    return (await this.getItem('data')) === bucketsString;
  }

  /**
   * Loads from storage all wallets and
   * maps them to `this.wallets`
   *
   * @param password If present means storage must be decrypted before usage
   * @returns {Promise.<boolean>}
   */
  async loadFromDisk(password) {
    try {
      let data = await this.getItem('data');
      if (password) {
        data = this.decryptData(data, password);
        if (data) {
          // password is good, cache it
          this.cachedPassword = password;
        }
      }
      if (data !== null) {
        data = JSON.parse(data);
        if (!data.wallets) return false;
        let wallets = data.wallets;
        for (let key of wallets) {
          // deciding which type is wallet and instatiating correct object
          let tempObj = JSON.parse(key);
          let unserializedWallet;
          switch (tempObj.type) {
            case PlaceholderWallet.type:
              continue;
            case SegwitBech32Wallet.type:
              unserializedWallet = SegwitBech32Wallet.fromJson(key);
              break;
            case SegwitP2SHWallet.type:
              unserializedWallet = SegwitP2SHWallet.fromJson(key);
              break;
            case WatchOnlyWallet.type:
              unserializedWallet = WatchOnlyWallet.fromJson(key);
              unserializedWallet.init();
              break;
            case HDLegacyP2PKHWallet.type:
              unserializedWallet = HDLegacyP2PKHWallet.fromJson(key);
              break;
            case HDSegwitP2SHWallet.type:
              unserializedWallet = HDSegwitP2SHWallet.fromJson(key);
              break;
            case HDSegwitBech32Wallet.type:
              unserializedWallet = HDSegwitBech32Wallet.fromJson(key);
              break;
            case HDLegacyBreadwalletWallet.type:
              unserializedWallet = HDLegacyBreadwalletWallet.fromJson(key);
              break;
            case LightningCustodianWallet.type:
              /** @type {LightningCustodianWallet} */
              unserializedWallet = LightningCustodianWallet.fromJson(key);
              let lndhub = false;
              try {
                lndhub = await AsyncStorage.getItem(AppStorage.LNDHUB);
              } catch (Error) {
                console.warn(Error);
              }

              if (unserializedWallet.baseURI) {
                unserializedWallet.setBaseURI(unserializedWallet.baseURI); // not really necessary, just for the sake of readability
                console.log('using saved uri for for ln wallet:', unserializedWallet.baseURI);
              } else if (lndhub) {
                console.log('using wallet-wide settings ', lndhub, 'for ln wallet');
                unserializedWallet.setBaseURI(lndhub);
              } else {
                console.log('using default', LightningCustodianWallet.defaultBaseUri, 'for ln wallet');
                unserializedWallet.setBaseURI(LightningCustodianWallet.defaultBaseUri);
              }
              unserializedWallet.init();
              break;
            case LegacyWallet.type:
            default:
              unserializedWallet = LegacyWallet.fromJson(key);
              break;
          }
          // done
          if (!this.wallets.some(wallet => wallet.getSecret() === unserializedWallet.secret)) {
            this.wallets.push(unserializedWallet);
            this.tx_metadata = data.tx_metadata;
          }
        }
        WatchConnectivity.shared.wallets = this.wallets;
        WatchConnectivity.shared.tx_metadata = this.tx_metadata;
        WatchConnectivity.shared.fetchTransactionsFunction = async () => {
          await this.fetchWalletTransactions();
          await this.saveToDisk();
        };
        await WatchConnectivity.shared.sendWalletsToWatch();
        DeviceQuickActions.setWallets(this.wallets);
        DeviceQuickActions.setQuickActions();
        return true;
      } else {
        return false; // failed loading data or loading/decryptin data
      }
    } catch (error) {
      console.warn(error.message);
      return false;
    }
  }

  /**
   * Lookup wallet in list by it's secret and
   * remove it from `this.wallets`
   *
   * @param wallet {AbstractWallet}
   */
  deleteWallet(wallet) {
    let secret = wallet.getSecret();
    let tempWallets = [];

    for (let value of this.wallets) {
      if (value.getSecret() === secret) {
        // the one we should delete
        // nop
      } else {
        // the one we must keep
        tempWallets.push(value);
      }
    }
    this.wallets = tempWallets;
  }

  /**
   * Serializes and saves to storage object data.
   * If cached password is saved - finds the correct bucket
   * to save to, encrypts and then saves.
   *
   * @returns {Promise} Result of storage save
   */
  async saveToDisk() {
    let walletsToSave = [];
    for (let key of this.wallets) {
<<<<<<< HEAD
      if (typeof key === 'boolean') continue;
      if (typeof key === 'string') key = JSON.parse(key);
=======
      if (typeof key === 'boolean' || key.type === PlaceholderWallet.type) continue;
>>>>>>> 4ed9d888
      if (key.prepareForSerialization) key.prepareForSerialization();
      walletsToSave.push(JSON.stringify({ ...key, type: key.type }));
    }

    let data = {
      wallets: walletsToSave,
      tx_metadata: this.tx_metadata,
    };

    if (this.cachedPassword) {
      // should find the correct bucket, encrypt and then save
      let buckets = await this.getItem('data');
      buckets = JSON.parse(buckets);
      let newData = [];
      for (let bucket of buckets) {
        let decrypted = encryption.decrypt(bucket, this.cachedPassword);
        if (!decrypted) {
          // no luck decrypting, its not our bucket
          newData.push(bucket);
        } else {
          // decrypted ok, this is our bucket
          // we serialize our object's data, encrypt it, and add it to buckets
          newData.push(encryption.encrypt(JSON.stringify(data), this.cachedPassword));
          await this.setItem(AppStorage.FLAG_ENCRYPTED, '1');
        }
      }
      data = newData;
    } else {
      await this.setItem(AppStorage.FLAG_ENCRYPTED, ''); // drop the flag
    }
    WatchConnectivity.shared.wallets = this.wallets;
    WatchConnectivity.shared.tx_metadata = this.tx_metadata;
    WatchConnectivity.shared.sendWalletsToWatch();
    DeviceQuickActions.setWallets(this.wallets);
    DeviceQuickActions.setQuickActions();
    return this.setItem('data', JSON.stringify(data));
  }

  /**
   * For each wallet, fetches balance from remote endpoint.
   * Use getter for a specific wallet to get actual balance.
   * Returns void.
   * If index is present then fetch only from this specific wallet
   *
   * @return {Promise.<void>}
   */
  async fetchWalletBalances(index) {
    console.log('fetchWalletBalances for wallet#', index);
    if (index || index === 0) {
      let c = 0;
      for (let wallet of this.wallets.filter(wallet => wallet.type !== PlaceholderWallet.type)) {
        if (c++ === index) {
          await wallet.fetchBalance();
        }
      }
    } else {
      for (let wallet of this.wallets.filter(wallet => wallet.type !== PlaceholderWallet.type)) {
        await wallet.fetchBalance();
      }
    }
  }

  /**
   * Fetches from remote endpoint all transactions for each wallet.
   * Returns void.
   * To access transactions - get them from each respective wallet.
   * If index is present then fetch only from this specific wallet.
   *
   * @param index {Integer} Index of the wallet in this.wallets array,
   *                        blank to fetch from all wallets
   * @return {Promise.<void>}
   */
  async fetchWalletTransactions(index) {
    console.log('fetchWalletTransactions for wallet#', index);
    if (index || index === 0) {
      let c = 0;
      for (let wallet of this.wallets.filter(wallet => wallet.type !== PlaceholderWallet.type)) {
        if (c++ === index) {
          await wallet.fetchTransactions();
          if (wallet.fetchPendingTransactions) {
            await wallet.fetchPendingTransactions();
          }
          if (wallet.fetchUserInvoices) {
            await wallet.fetchUserInvoices();
          }
        }
      }
    } else {
      for (let wallet of this.wallets) {
        await wallet.fetchTransactions();
        if (wallet.fetchPendingTransactions) {
          await wallet.fetchPendingTransactions();
        }
        if (wallet.fetchUserInvoices) {
          await wallet.fetchUserInvoices();
        }
      }
    }
  }

  /**
   *
   * @returns {Array.<AbstractWallet>}
   */
  getWallets() {
    return this.wallets;
  }

  /**
   * Getter for all transactions in all wallets.
   * But if index is provided - only for wallet with corresponding index
   *
   * @param index {Integer|null} Wallet index in this.wallets. Empty (or null) for all wallets.
   * @param limit {Integer} How many txs return, starting from the earliest. Default: all of them.
   * @return {Array}
   */
  getTransactions(index, limit = Infinity) {
    if (index || index === 0) {
      let txs = [];
      let c = 0;
      for (let wallet of this.wallets) {
        if (c++ === index) {
          txs = txs.concat(wallet.getTransactions());
        }
      }
      return txs;
    }

    let txs = [];
    for (let wallet of this.wallets) {
      let walletTransactions = wallet.getTransactions();
      for (let t of walletTransactions) {
        t.walletPreferredBalanceUnit = wallet.getPreferredBalanceUnit();
      }
      txs = txs.concat(walletTransactions);
    }

    for (let t of txs) {
      t.sort_ts = +new Date(t.received);
    }

    return txs
      .sort(function(a, b) {
        return b.sort_ts - a.sort_ts;
      })
      .slice(0, limit);
  }

  /**
   * Getter for a sum of all balances of all wallets
   *
   * @return {number}
   */
  getBalance() {
    let finalBalance = 0;
    for (let wal of this.wallets) {
      finalBalance += wal.getBalance();
    }
    return finalBalance;
  }

  /**
   * Simple async sleeper function
   *
   * @param ms {number} Milliseconds to sleep
   * @returns {Promise<Promise<*> | Promise<*>>}
   */
  async sleep(ms) {
    return new Promise(resolve => setTimeout(resolve, ms));
  }
}<|MERGE_RESOLUTION|>--- conflicted
+++ resolved
@@ -343,12 +343,9 @@
   async saveToDisk() {
     let walletsToSave = [];
     for (let key of this.wallets) {
-<<<<<<< HEAD
       if (typeof key === 'boolean') continue;
       if (typeof key === 'string') key = JSON.parse(key);
-=======
       if (typeof key === 'boolean' || key.type === PlaceholderWallet.type) continue;
->>>>>>> 4ed9d888
       if (key.prepareForSerialization) key.prepareForSerialization();
       walletsToSave.push(JSON.stringify({ ...key, type: key.type }));
     }
