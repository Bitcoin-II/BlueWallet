--- conflicted
+++ resolved
@@ -6,9 +6,5 @@
     android:updatePeriodMillis="0"
     android:widgetCategory="home_screen"
     android:previewImage="@drawable/widget_preview"
-<<<<<<< HEAD
     android:resizeMode="none"
-/>
-=======
-    android:resizeMode="none" />
->>>>>>> c6e43237
+/>