--- conflicted
+++ resolved
@@ -4,16 +4,9 @@
     ext {
         minSdkVersion = 24
         supportLibVersion = "28.0.0"
-<<<<<<< HEAD
-        maxSdkVersion = 27
-        buildToolsVersion = "30.0.3"
-        compileSdkVersion = 31
-        targetSdkVersion = 31
-=======
         buildToolsVersion = "33.0.0"
         compileSdkVersion = 33
         targetSdkVersion = 33
->>>>>>> c312aaba
         googlePlayServicesVersion = "16.+"
         googlePlayServicesIidVersion = "16.0.1"
         firebaseVersion = "17.3.4"
