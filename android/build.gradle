--- conflicted
+++ resolved
@@ -4,15 +4,12 @@
     ext {
         minSdkVersion = 18
         supportLibVersion = "28.0.0"
-<<<<<<< HEAD
         buildToolsVersion = "29.0.2"
         compileSdkVersion = 29
         targetSdkVersion = 29
-=======
         googlePlayServicesVersion = "16.+"
         firebaseVersion = "17.3.4"
         firebaseMessagingVersion = "20.2.1"
->>>>>>> f84346ae
     }
     repositories {
         google()
