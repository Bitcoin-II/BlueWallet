// Top-level build file where you can add configuration options common to all sub-projects/modules.

buildscript {
    ext {
        minSdkVersion = 24
        supportLibVersion = "28.0.0"
<<<<<<< HEAD
        buildToolsVersion = "29.0.3"
        compileSdkVersion = 29
        maxSdkVersion = 27
        targetSdkVersion = 29
        googlePlayServicesVersion = "16.2.0"
=======
        buildToolsVersion = "30.0.3"
        compileSdkVersion = 30
        targetSdkVersion = 30
        googlePlayServicesVersion = "16.+"
>>>>>>> a25d6532
        googlePlayServicesIidVersion = "16.0.1"
        firebaseVersion = "17.3.4"
        firebaseMessagingVersion = "20.2.1"
        ndkVersion = "20.1.5948944"
    }
    repositories {
        google()
        mavenCentral()
    }
    dependencies {
        classpath('com.android.tools.build:gradle:4.2.1')
        classpath 'com.google.gms:google-services:4.3.5'  // Google Services plugin


        // NOTE: Do not place your application dependencies here; they belong
        // in the individual module build.gradle files
    }
}

allprojects {
    repositories {
        jcenter() {
            content {
                includeModule("com.facebook.yoga", "proguard-annotations")
                includeModule("com.facebook.fbjni", "fbjni-java-only")
                includeModule("com.facebook.fresco", "fresco")
                includeModule("com.facebook.fresco", "stetho")
                includeModule("com.facebook.fresco", "fbcore")
                includeModule("com.facebook.fresco", "drawee")
                includeModule("com.facebook.fresco", "imagepipeline")
                includeModule("com.facebook.fresco", "imagepipeline-native")
                includeModule("com.facebook.fresco", "memory-type-native")
                includeModule("com.facebook.fresco", "memory-type-java")
                includeModule("com.facebook.fresco", "nativeimagefilters")
                includeModule("com.facebook.stetho", "stetho")
                includeModule("com.wei.android.lib", "fingerprintidentify")
                includeModule("com.eightbitlab", "blurview")
            }
        }
        mavenCentral()
        mavenLocal()
        maven {
            // All of React Native (JS, Obj-C sources, Android binaries) is installed from npm
            url("$rootDir/../node_modules/react-native/android")
        }
        maven {
            // Android JSC is installed from npm
            url("$rootDir/../node_modules/jsc-android/dist")
        }
        maven {
            // All of Detox' artifacts are provided via the npm module
            url "$rootDir/../node_modules/detox/Detox-android"
        }
        google()
                maven { url 'https://www.jitpack.io' }
    }
}

subprojects {
    afterEvaluate {project ->
        if (project.hasProperty("android")) {
            android {
                compileSdkVersion 30
                buildToolsVersion '30.0.3'
                compileSdkVersion 29
                 defaultConfig {
<<<<<<< HEAD
                    minSdkVersion 24
=======
                    minSdkVersion 28
>>>>>>> a25d6532
                }
            }
        }
    }
}<|MERGE_RESOLUTION|>--- conflicted
+++ resolved
@@ -4,18 +4,11 @@
     ext {
         minSdkVersion = 24
         supportLibVersion = "28.0.0"
-<<<<<<< HEAD
-        buildToolsVersion = "29.0.3"
-        compileSdkVersion = 29
         maxSdkVersion = 27
-        targetSdkVersion = 29
-        googlePlayServicesVersion = "16.2.0"
-=======
         buildToolsVersion = "30.0.3"
         compileSdkVersion = 30
         targetSdkVersion = 30
         googlePlayServicesVersion = "16.+"
->>>>>>> a25d6532
         googlePlayServicesIidVersion = "16.0.1"
         firebaseVersion = "17.3.4"
         firebaseMessagingVersion = "20.2.1"
@@ -82,11 +75,7 @@
                 buildToolsVersion '30.0.3'
                 compileSdkVersion 29
                  defaultConfig {
-<<<<<<< HEAD
                     minSdkVersion 24
-=======
-                    minSdkVersion 28
->>>>>>> a25d6532
                 }
             }
         }
