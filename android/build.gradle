--- conflicted
+++ resolved
@@ -15,18 +15,19 @@
         // We use NDK 23 which has both M1 support and is the side-by-side NDK version from AGP.
         ndkVersion = "23.1.7779620"
         kotlin_version = '1.9.25'
-        kotlinVersion = '1.9.25'
+        kotlinVersion = '1.9.23'
     }
     repositories {
         google()
         mavenCentral()
     }
     dependencies {
-        classpath("com.android.tools.build:gradle:8.2.1")
+        classpath("com.android.tools.build:gradle")
         classpath("com.bugsnag:bugsnag-android-gradle-plugin:5.+")
         classpath 'com.google.gms:google-services:4.4.2'  // Google Services plugin
-        classpath("com.facebook.react:react-native-gradle-plugin")
+    	classpath("com.facebook.react:react-native-gradle-plugin")
         classpath("org.jetbrains.kotlin:kotlin-gradle-plugin:$kotlin_version")
+
     }
 }
 
@@ -36,13 +37,13 @@
             url("$rootDir/../node_modules/detox/Detox-android")
         }
 
-        mavenCentral {
-            // We don't want to fetch react-native from Maven Central as there are
-            // older versions over there.
-            content {
-                excludeGroup "com.facebook.react"
-            }
-        }
+            mavenCentral {
+	            // We don't want to fetch react-native from Maven Central as there are
+	            // older versions over there.
+	            content {
+	                excludeGroup "com.facebook.react"
+	            }
+	        }
         mavenLocal()
         maven {
             // All of React Native (JS, Obj-C sources, Android binaries) is installed from npm
@@ -53,37 +54,17 @@
             url("$rootDir/../node_modules/jsc-android/dist")
         }
         google()
-        maven { url 'https://www.jitpack.io' }
+                maven { url 'https://www.jitpack.io' }
     }
 }
 
 subprojects {
-    afterEvaluate { project ->
-        if (project.plugins.hasPlugin("com.android.application") || project.plugins.hasPlugin("com.android.library")) {
-            project.android {
-                // Enable buildConfig feature
-                buildFeatures {
-                    buildConfig = true
-                }
-                // Set namespace if not already set
-                if (!namespace) {
-                    def manifestFile = android.sourceSets.main.manifest.srcFile
-                    if (manifestFile.exists()) {
-                        def manifestContent = new XmlParser().parse(manifestFile)
-                        def packageName = manifestContent.@package
-                        if (packageName) {
-                            namespace = packageName
-                        }
-                    }
-                }
+    afterEvaluate {project ->
+        if (project.hasProperty("android")) {
+            android {
                 buildToolsVersion "34.0.0"
-<<<<<<< HEAD
-                compileSdkVersion 34
-                defaultConfig {
-=======
                 compileSdkVersion 33
                  defaultConfig {
->>>>>>> d46d3d86
                     minSdkVersion 24
                 }
             }
@@ -95,5 +76,6 @@
                 kotlinOptions.jvmTarget = sourceCompatibility
             }
         }
+
     }
 }