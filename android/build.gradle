--- conflicted
+++ resolved
@@ -12,15 +12,9 @@
         firebaseMessagingVersion = "21.1.0"
 
         // We use NDK 23 which has both M1 support and is the side-by-side NDK version from AGP.
-<<<<<<< HEAD
         ndkVersion = "26.1.10909125"
-        kotlin_version = '1.9.22'
-        kotlinVersion = '1.9.22'
-=======
-        ndkVersion = "23.1.7779620"
         kotlin_version = '1.9.23'
         kotlinVersion = '1.9.23'
->>>>>>> 6ccb4452
     }
     repositories {
         google()
