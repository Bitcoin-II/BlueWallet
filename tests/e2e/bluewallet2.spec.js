import assert from 'assert';
import * as bitcoin from 'bitcoinjs-lib';

import { extractTextFromElementById, getSwitchValue, hashIt, helperImportWallet, sleep, sup, yo } from './helperz';

/**
 * in this suite each test requires that there is one specific wallet present, thus, we import it
 * before anything else.
 * we dont clean it up as we expect other test suites to do clean install of the app
 */
beforeAll(async () => {
  if (!process.env.HD_MNEMONIC_BIP84) {
    console.error('process.env.HD_MNEMONIC_BIP84 not set, skipped');
    return;
  }
  // reinstalling the app just for any case to clean up app's storage
  await device.launchApp({ delete: true });

  console.log('before all - importing bip48...');
  await helperImportWallet(process.env.HD_MNEMONIC_BIP84, 'HDsegwitBech32', 'Imported HD SegWit (BIP84 Bech32 Native)', '0.00105526');
  console.log('...imported!');
  await device.pressBack();
  await sleep(15000);
}, 1200_000);

describe('BlueWallet UI Tests - import BIP84 wallet', () => {
  it('can create a transaction; can scanQR with bip21; can switch units', async () => {
    const lockFile = '/tmp/travislock.' + hashIt('t21');
    if (process.env.TRAVIS) {
      if (require('fs').existsSync(lockFile)) return console.warn('skipping', JSON.stringify('t21'), 'as it previously passed on Travis');
    }
    if (!process.env.HD_MNEMONIC_BIP84) {
      console.error('process.env.HD_MNEMONIC_BIP84 not set, skipped');
      return;
    }

    await device.launchApp({ newInstance: true });

    // go inside the wallet
    await element(by.text('Imported HD SegWit (BIP84 Bech32 Native)')).tap();

    // lets create real transaction:
    await element(by.id('SendButton')).tap();
    await element(by.id('AddressInput')).replaceText('bc1q063ctu6jhe5k4v8ka99qac8rcm2tzjjnuktyrl');
    await element(by.id('BitcoinAmountInput')).typeText('0.0001\n');

    // setting fee rate:
    const feeRate = 2;
    await element(by.id('chooseFee')).tap();
    await element(by.id('feeCustom')).tap();
    await element(by.type('android.widget.EditText')).typeText(feeRate + '\n');
    await element(by.text('OK')).tap();

    if (process.env.TRAVIS) await sleep(5000);
    try {
      await element(by.id('CreateTransactionButton')).tap();
    } catch (_) {}

    // created. verifying:
    await yo('TransactionValue');
    await expect(element(by.id('TransactionValue'))).toHaveText('0.0001');
    const transactionFee = await extractTextFromElementById('TransactionFee');
    assert.ok(transactionFee.startsWith('Fee: 0.00000292 BTC'), 'Unexpected tx fee: ' + transactionFee);
    await element(by.id('TransactionDetailsButton')).tap();

    let txhex = await extractTextFromElementById('TxhexInput');

    let transaction = bitcoin.Transaction.fromHex(txhex);
    assert.ok(transaction.ins.length === 1 || transaction.ins.length === 2); // depending on current fees gona use either 1 or 2 inputs
    assert.strictEqual(transaction.outs.length, 2);
    assert.strictEqual(bitcoin.address.fromOutputScript(transaction.outs[0].script), 'bc1q063ctu6jhe5k4v8ka99qac8rcm2tzjjnuktyrl'); // to address
    assert.strictEqual(transaction.outs[0].value, 10000);

    // checking fee rate:
    const totalIns = 69909; // we hardcode it since we know it in advance
    const totalOuts = transaction.outs.map(el => el.value).reduce((a, b) => a + b, 0);
    const tx = bitcoin.Transaction.fromHex(txhex);
    assert.strictEqual(Math.round((totalIns - totalOuts) / tx.virtualSize()), feeRate);
    assert.strictEqual(transactionFee.split(' ')[1] * 100000000, totalIns - totalOuts);

    if (device.getPlatform() === 'ios') {
      console.warn('rest of the test is Android only, skipped');
      return;
    }

    // now, testing scanQR with bip21:

    await device.pressBack();
    await device.pressBack();
    await element(by.id('changeAmountUnitButton')).tap(); // switched to SATS
    await element(by.id('BlueAddressInputScanQrButton')).tap();

    // tapping 5 times invisible button is a backdoor:
    for (let c = 0; c <= 5; c++) {
      await element(by.id('ScanQrBackdoorButton')).tap();
      await sleep(1000);
    }

    const bip21 = 'bitcoin:bc1qnapskphjnwzw2w3dk4anpxntunc77v6qrua0f7?amount=0.00015&pj=https://btc.donate.kukks.org/BTC/pj';
    await element(by.id('scanQrBackdoorInput')).replaceText(bip21);
    await element(by.id('scanQrBackdoorOkButton')).tap();

    if (process.env.TRAVIS) await sleep(5000);
    try {
      await element(by.id('CreateTransactionButton')).tap();
    } catch (_) {}
    // created. verifying:
    await yo('TransactionValue');
    await yo('PayjoinSwitch');
    await element(by.id('TransactionDetailsButton')).tap();
    txhex = await extractTextFromElementById('TxhexInput');
    transaction = bitcoin.Transaction.fromHex(txhex);
    assert.strictEqual(bitcoin.address.fromOutputScript(transaction.outs[0].script), 'bc1qnapskphjnwzw2w3dk4anpxntunc77v6qrua0f7');
    assert.strictEqual(transaction.outs[0].value, 15000);

    // now, testing scanQR with just address after amount set to 1.1 USD. Denomination should not change after qrcode scan

    await device.pressBack();
    await device.pressBack();
    await element(by.id('changeAmountUnitButton')).tap(); // switched to SATS
    await element(by.id('changeAmountUnitButton')).tap(); // switched to FIAT
    await element(by.id('BitcoinAmountInput')).replaceText('1.1');
    await element(by.id('BlueAddressInputScanQrButton')).tap();

    // tapping 5 times invisible button is a backdoor:
    for (let c = 0; c <= 5; c++) {
      await element(by.id('ScanQrBackdoorButton')).tap();
      await sleep(1000);
    }

    await element(by.id('scanQrBackdoorInput')).replaceText('bc1qnapskphjnwzw2w3dk4anpxntunc77v6qrua0f7');
    await element(by.id('scanQrBackdoorOkButton')).tap();

    if (process.env.TRAVIS) await sleep(5000);
    try {
      await element(by.id('CreateTransactionButton')).tap();
    } catch (_) {}
    // created. verifying:
    await yo('TransactionValue');
    await yo('PayjoinSwitch');
    await element(by.id('TransactionDetailsButton')).tap();
    txhex = await extractTextFromElementById('TxhexInput');
    transaction = bitcoin.Transaction.fromHex(txhex);
    assert.strictEqual(bitcoin.address.fromOutputScript(transaction.outs[0].script), 'bc1qnapskphjnwzw2w3dk4anpxntunc77v6qrua0f7');
    assert.notEqual(transaction.outs[0].value, 110000000); // check that it is 1.1 USD, not 1 BTC
    assert.ok(transaction.outs[0].value < 10000); // 1.1 USD ~ 0,00001964 sats in march 2021

    // now, testing units switching, and then creating tx with SATS:

    await device.pressBack();
    await device.pressBack();
    await element(by.id('changeAmountUnitButton')).tap(); // switched to BTC
    await element(by.id('BitcoinAmountInput')).replaceText('0.00015');
    await element(by.id('changeAmountUnitButton')).tap(); // switched to sats
    assert.strictEqual(await extractTextFromElementById('BitcoinAmountInput'), '15000');
    await element(by.id('changeAmountUnitButton')).tap(); // switched to FIAT
    await element(by.id('changeAmountUnitButton')).tap(); // switched to BTC
    assert.strictEqual(await extractTextFromElementById('BitcoinAmountInput'), '0.00015');
    await element(by.id('changeAmountUnitButton')).tap(); // switched to sats
    await element(by.id('BitcoinAmountInput')).replaceText('50000');

    if (process.env.TRAVIS) await sleep(5000);
    try {
      await element(by.id('CreateTransactionButton')).tap();
    } catch (_) {}
    // created. verifying:
    await yo('TransactionValue');
    await element(by.id('TransactionDetailsButton')).tap();
    txhex = await extractTextFromElementById('TxhexInput');
    transaction = bitcoin.Transaction.fromHex(txhex);
    assert.strictEqual(transaction.outs.length, 2);
    assert.strictEqual(transaction.outs[0].value, 50000);

    process.env.TRAVIS && require('fs').writeFileSync(lockFile, '1');
  });

  it('can batch send', async () => {
    const lockFile = '/tmp/travislock.' + hashIt('t_batch_send');
    if (process.env.TRAVIS) {
      if (require('fs').existsSync(lockFile)) return console.warn('skipping as it previously passed on Travis');
    }
    if (!process.env.HD_MNEMONIC_BIP84) {
      console.error('process.env.HD_MNEMONIC_BIP84 not set, skipped');
      return;
    }

    await device.launchApp({ newInstance: true });

    // go inside the wallet
    await element(by.text('Imported HD SegWit (BIP84 Bech32 Native)')).tap();
    await element(by.id('SendButton')).tap();

    // lets create real transaction:
    await element(by.id('AddressInput')).replaceText('bc1qnapskphjnwzw2w3dk4anpxntunc77v6qrua0f7');
    await element(by.id('BitcoinAmountInput')).replaceText('0.0001\n');

    // setting fee rate:
    const feeRate = 2;
    await element(by.id('chooseFee')).tap();
    await element(by.id('feeCustom')).tap();
    await element(by.type('android.widget.EditText')).typeText(feeRate + '\n');
    await element(by.text('OK')).tap();

    // lest add another two outputs
    await element(by.id('advancedOptionsMenuButton')).tap();
    await element(by.text('Add Recipient')).tap();
    await yo('Transaction1'); // adding a recipient autoscrolls it to the last one
    await element(by.id('AddressInput').withAncestor(by.id('Transaction1'))).replaceText('bc1q063ctu6jhe5k4v8ka99qac8rcm2tzjjnuktyrl');
    await element(by.id('BitcoinAmountInput').withAncestor(by.id('Transaction1'))).replaceText('0.0002\n');

    await element(by.id('advancedOptionsMenuButton')).tap();
    await element(by.text('Add Recipient')).tap();
    await yo('Transaction2'); // adding a recipient autoscrolls it to the last one

    // remove last output, check if second output is shown
    await element(by.id('advancedOptionsMenuButton')).tap();
    await element(by.text('Remove Recipient')).tap();
    await yo('Transaction1');

    // adding it again
    await element(by.id('advancedOptionsMenuButton')).tap();
    await element(by.text('Add Recipient')).tap();
    await yo('Transaction2'); // adding a recipient autoscrolls it to the last one
    await element(by.id('AddressInput').withAncestor(by.id('Transaction2'))).replaceText('bc1qh6tf004ty7z7un2v5ntu4mkf630545gvhs45u7');
    await element(by.id('BitcoinAmountInput').withAncestor(by.id('Transaction2'))).replaceText('0.0003\n');

    // remove second output
    await element(by.id('Transaction2')).swipe('right', 'fast', NaN, 0.2);
    await sleep(5000);
    await element(by.id('advancedOptionsMenuButton')).tap();
    await element(by.text('Remove Recipient')).tap();

    // creating and verifying. tx should have 3 outputs
    if (process.env.TRAVIS) await sleep(5000);
    try {
      await element(by.id('CreateTransactionButton')).tap();
    } catch (_) {}

    await element(by.id('TransactionDetailsButton')).tap();
    const txhex = await extractTextFromElementById('TxhexInput');
    const transaction = bitcoin.Transaction.fromHex(txhex);
    assert.strictEqual(transaction.outs.length, 3);
    assert.strictEqual(bitcoin.address.fromOutputScript(transaction.outs[0].script), 'bc1qnapskphjnwzw2w3dk4anpxntunc77v6qrua0f7');
    assert.strictEqual(transaction.outs[0].value, 10000);
    assert.strictEqual(bitcoin.address.fromOutputScript(transaction.outs[1].script), 'bc1qh6tf004ty7z7un2v5ntu4mkf630545gvhs45u7');
    assert.strictEqual(transaction.outs[1].value, 30000, `got txhex ${txhex}`);

    process.env.TRAVIS && require('fs').writeFileSync(lockFile, '1');
  });

  it('can sendMAX', async () => {
    const lockFile = '/tmp/travislock.' + hashIt('t_sendMAX');
    if (process.env.TRAVIS) {
      if (require('fs').existsSync(lockFile)) return console.warn('skipping as it previously passed on Travis');
    }
    if (!process.env.HD_MNEMONIC_BIP84) {
      console.error('process.env.HD_MNEMONIC_BIP84 not set, skipped');
      return;
    }

    await device.launchApp({ newInstance: true });

    // go inside the wallet
    await element(by.text('Imported HD SegWit (BIP84 Bech32 Native)')).tap();

    await element(by.id('SendButton')).tap();

    // set fee rate
    const feeRate = 2;
    await element(by.id('chooseFee')).tap();
    await element(by.id('feeCustom')).tap();
    await element(by.type('android.widget.EditText')).typeText(feeRate + '\n');
    await element(by.text('OK')).tap();

    // first send MAX output
    await element(by.id('AddressInput')).replaceText('bc1qnapskphjnwzw2w3dk4anpxntunc77v6qrua0f7');
    await element(by.id('BitcoinAmountInput')).typeText('0.0001\n');
    await element(by.id('advancedOptionsMenuButton')).tap();
    await element(by.text('Use Full Balance')).tap();
    await element(by.text('OK')).tap();

    if (process.env.TRAVIS) await sleep(5000);
    try {
      await element(by.id('CreateTransactionButton')).tap();
    } catch (_) {}
    // created. verifying:
    await yo('TransactionDetailsButton');
    await element(by.id('TransactionDetailsButton')).tap();
    let txhex = await extractTextFromElementById('TxhexInput');
    let transaction = bitcoin.Transaction.fromHex(txhex);
    assert.strictEqual(transaction.outs.length, 1, 'should be single output, no change');
    assert.ok(transaction.outs[0].value > 100000);

    // add second output with amount
    await device.pressBack();
    await device.pressBack();
    await element(by.id('advancedOptionsMenuButton')).tap();
    await element(by.text('Add Recipient')).tap();
    await yo('Transaction1');
    await element(by.id('AddressInput').withAncestor(by.id('Transaction1'))).replaceText('bc1q063ctu6jhe5k4v8ka99qac8rcm2tzjjnuktyrl');
    await element(by.id('BitcoinAmountInput').withAncestor(by.id('Transaction1'))).typeText('0.0001\n');

    if (process.env.TRAVIS) await sleep(5000);
    try {
      await element(by.id('CreateTransactionButton')).tap();
    } catch (_) {}
    // created. verifying:
    await yo('TransactionDetailsButton');
    await element(by.id('TransactionDetailsButton')).tap();
    txhex = await extractTextFromElementById('TxhexInput');
    transaction = bitcoin.Transaction.fromHex(txhex);
    assert.strictEqual(transaction.outs.length, 2, 'should be single output, no change');
    assert.strictEqual(bitcoin.address.fromOutputScript(transaction.outs[0].script), 'bc1qnapskphjnwzw2w3dk4anpxntunc77v6qrua0f7');
    assert.ok(transaction.outs[0].value > 50000);
    assert.strictEqual(bitcoin.address.fromOutputScript(transaction.outs[1].script), 'bc1q063ctu6jhe5k4v8ka99qac8rcm2tzjjnuktyrl');
    assert.strictEqual(transaction.outs[1].value, 10000);

    process.env.TRAVIS && require('fs').writeFileSync(lockFile, '1');
  });

  it('can cosign psbt', async () => {
    const lockFile = '/tmp/travislock.' + hashIt('t_cosign');
    if (process.env.TRAVIS) {
      if (require('fs').existsSync(lockFile)) return console.warn('skipping as it previously passed on Travis');
    }
    if (!process.env.HD_MNEMONIC_BIP84) {
      console.error('process.env.HD_MNEMONIC_BIP84 not set, skipped');
      return;
    }

    await device.launchApp({ newInstance: true });

    // go inside the wallet
    await element(by.text('Imported HD SegWit (BIP84 Bech32 Native)')).tap();
    await element(by.id('SendButton')).tap();

    await element(by.id('advancedOptionsMenuButton')).tap();
    await element(by.text('Sign a transaction')).tap();

    // tapping 5 times invisible button is a backdoor:
    for (let c = 0; c <= 5; c++) {
      await element(by.id('ScanQrBackdoorButton')).tap();
      await sleep(1000);
    }
    // 1 input, 2 outputs. wallet can fully sign this tx
    const psbt =
      'cHNidP8BAFICAAAAAXYa7FEQBAQ2X0B48aHHKKgzkVuHfQ2yCOi3v9RR0IqlAQAAAAAAAACAAegDAAAAAAAAFgAUSnH40G+jiJfreeRb36cs641KFm8AAAAAAAEBH5YVAAAAAAAAFgAUTKHjDm4OJQSbvy9uzyLYi5i5XIoiBgMQcGrP5TIMrdvb73yB4WnZvkPzKr1EzJXJYBHWmlPJZRgAAAAAVAAAgAAAAIAAAACAAQAAAD4AAAAAAA==';
    await element(by.id('scanQrBackdoorInput')).replaceText(psbt);
    await element(by.id('scanQrBackdoorOkButton')).tap();

    // this is fully-signed tx, "this is tx hex" help text should appear
    await yo('DynamicCode');

    const txhex = await extractTextFromElementById('TxhexInput');
    console.warn(txhex);
    const transaction = bitcoin.Transaction.fromHex(txhex);
    assert.strictEqual(transaction.ins.length, 1);
    assert.strictEqual(transaction.outs.length, 1);
    assert.strictEqual(bitcoin.address.fromOutputScript(transaction.outs[0].script), 'bc1qffcl35r05wyf06meu3dalfevawx559n0ufrxcw'); // to address
    assert.strictEqual(transaction.outs[0].value, 1000);

    process.env.TRAVIS && require('fs').writeFileSync(lockFile, '1');
  });

  it('payment codes & manage contacts', async () => {
    const lockFile = '/tmp/travislock.' + hashIt('t_manage_contacts');
    if (process.env.TRAVIS) {
      if (require('fs').existsSync(lockFile)) return console.warn('skipping as it previously passed on Travis');
    }
    if (!process.env.HD_MNEMONIC_BIP84) {
      console.error('process.env.HD_MNEMONIC_BIP84 not set, skipped');
      return;
    }

    await device.launchApp({ newInstance: true });

    // go inside the wallet
    await element(by.text('Imported HD SegWit (BIP84 Bech32 Native)')).tap();
    await element(by.id('WalletDetails')).tap();

    // switch on BIP47 slider if its not switched
    if (!(await getSwitchValue('BIP47Switch'))) {
      await expect(element(by.text('Contacts'))).not.toBeVisible();
      await element(by.id('BIP47Switch')).tap();
      await element(by.id('WalletDetailsScroll')).swipe('up', 'fast', 1);
      await expect(element(by.text('Contacts'))).toBeVisible();
      await device.pressBack();
    } else {
      await device.pressBack();
    }

    // go to receive screen and check that payment code is there

    await element(by.id('ReceiveButton')).tap();

    try {
      await element(by.text('ASK ME LATER.')).tap();
    } catch (_) {}

    await element(by.text('Payment Code')).tap();
    await element(by.id('ReceiveDetailsScrollView')).swipe('up', 'fast', 1); // in case emu screen is small and it doesnt fit

    await expect(
      element(
        by.text('PM8TJbcHbQFgBL5mAYUCxJEhsz8F66abWAnVqiq6Pa8Rav8qG6XjaJQmSzNqgc1k63ipiEnobNpAoxNJVzRkdoUEANj9KyBEjLt4hL99RMoa8iJXwwwM'),
      ),
    ).toBeVisible();

    // now, testing contacts list
    await device.pressBack();
    await device.pressBack();
    await element(by.text('Imported HD SegWit (BIP84 Bech32 Native)')).tap();
    await element(by.id('WalletDetails')).tap();
    await element(by.id('WalletDetailsScroll')).swipe('up', 'fast', 1); // in case emu screen is small and it doesnt fit
    await element(by.text('Contacts')).tap();

    await expect(element(by.text('Add Contact'))).toBeVisible();
    await expect(element(by.id('ContactListItem0'))).not.toBeVisible();
    await element(by.text('Add Contact')).tap();
    await element(by.type('android.widget.EditText')).replaceText('13HaCAB4jf7FYSZexJxoczyDDnutzZigjS');
    await sleep(1000);
    await element(by.text('OK')).tap();
    await element(by.text('Add Contact')).tap();
    await element(by.type('android.widget.EditText')).replaceText(
      'sp1qqgste7k9hx0qftg6qmwlkqtwuy6cycyavzmzj85c6qdfhjdpdjtdgqjuexzk6murw56suy3e0rd2cgqvycxttddwsvgxe2usfpxumr70xc9pkqwv',
    );
    await element(by.text('OK')).tap();

    await expect(element(by.id('ContactListItem0'))).toBeVisible();
    await expect(element(by.id('ContactListItem1'))).toBeVisible();

    await element(by.text('Add Contact')).tap();
    await element(by.type('android.widget.EditText')).replaceText(
      'PM8TJS2JxQ5ztXUpBBRnpTbcUXbUHy2T1abfrb3KkAAtMEGNbey4oumH7Hc578WgQJhPjBxteQ5GHHToTYHE3A1w6p7tU6KSoFmWBVbFGjKPisZDbP97',
    );
    await element(by.text('OK')).tap();

    await sup('On-chain transaction needed');
    await element(by.text('Cancel')).tap();

    // testing renaming contact:
    await element(by.id('ContactListItem0')).tap();
    await element(by.text('Rename contact')).tap();
    await element(by.type('android.widget.EditText')).replaceText('c0ntact');
    await element(by.text('OK')).tap();
    await expect(element(by.text('c0ntact'))).toBeVisible();

    // now, doing a real transaction with our contacts

    await device.pressBack();
    await device.pressBack();
    await device.pressBack();
    await element(by.text('Imported HD SegWit (BIP84 Bech32 Native)')).tap();
    await element(by.id('SendButton')).tap();
    await element(by.id('advancedOptionsMenuButton')).tap();
    await element(by.text('Insert Contact')).tap();
    await element(by.id('ContactListItem0')).tap();
    await element(by.id('BitcoinAmountInput')).typeText('0.0001\n');

    await element(by.id('advancedOptionsMenuButton')).tap();
    await element(by.text('Add Recipient')).tap();
    await element(by.id('advancedOptionsMenuButton')).tap();
    await element(by.text('Insert Contact')).tap();
    await element(by.id('ContactListItem1')).tap();
    await element(by.id('BitcoinAmountInput')).atIndex(1).typeText('0.0002\n');
    await sleep(1000);
    // setting fee rate:
    await element(by.id('chooseFee')).tap();
    await element(by.id('feeCustom')).tap();
    await element(by.type('android.widget.EditText')).typeText('1\n');
    await element(by.text('OK')).tap();
    await sleep(1000);

    await element(by.id('CreateTransactionButton')).tap();
    await element(by.id('TransactionDetailsButton')).tap();

    const txhex1 = await extractTextFromElementById('TxhexInput');
    const tx1 = bitcoin.Transaction.fromHex(txhex1);
    assert.strictEqual(tx1.outs.length, 3);
    assert.strictEqual(tx1.outs[0].script.toString('hex'), '76a91419129d53e6319baf19dba059bead166df90ab8f588ac');
    assert.strictEqual(tx1.outs[0].value, 10000);
    assert.strictEqual(tx1.outs[1].script.toString('hex'), '5120b81959cd9a4954cd525916cd636b4ffe9466600412ccd162653a0f464489f1a8');
    assert.strictEqual(tx1.outs[1].value, 20000);

    process.env.TRAVIS && require('fs').writeFileSync(lockFile, '1');
  });

  it('can do basic wallet-details operations', async () => {
    const lockFile = '/tmp/travislock.' + hashIt('t_walletdetails');
    if (process.env.TRAVIS) {
      if (require('fs').existsSync(lockFile)) return console.warn('skipping as it previously passed on Travis');
    }
    if (!process.env.HD_MNEMONIC_BIP84) {
      console.error('process.env.HD_MNEMONIC_BIP84 not set, skipped');
      return;
    }

    await device.launchApp({ newInstance: true });

    // go inside the wallet
    await element(by.text('Imported HD SegWit (BIP84 Bech32 Native)')).tap();

    // let's test wallet details screens
    await element(by.id('WalletDetails')).tap();

    // rename test
<<<<<<< HEAD
    await element(by.id('WalletNameInput')).replaceText('testname\n');
    await element(by.id('Save')).tap();
    // await sup('OK');
    // await element(by.text('OK')).tap();
=======
    await element(by.id('WalletNameInput')).replaceText('testname');
    await device.pressBack();
    await sup('testname');
>>>>>>> dd08d54b
    await expect(element(by.id('WalletLabel'))).toHaveText('testname');
    await element(by.id('WalletDetails')).tap();

    // rename back
<<<<<<< HEAD
    await element(by.id('WalletNameInput')).replaceText('Imported HD SegWit (BIP84 Bech32 Native)\n');
    await element(by.id('Save')).tap();
    // await sup('OK');
    // await element(by.text('OK')).tap();
=======
    await element(by.id('WalletNameInput')).replaceText('Imported HD SegWit (BIP84 Bech32 Native)');
    await device.pressBack();
    await sup('Imported HD SegWit (BIP84 Bech32 Native)');
>>>>>>> dd08d54b
    await expect(element(by.id('WalletLabel'))).toHaveText('Imported HD SegWit (BIP84 Bech32 Native)');
    await element(by.id('WalletDetails')).tap();

    // wallet export
    await element(by.id('WalletDetailsScroll')).swipe('up', 'fast', 1);
    await element(by.id('WalletExport')).tap();
    await element(by.id('WalletExportScroll')).swipe('up', 'fast', 1);
    await expect(element(by.id('Secret'))).toHaveText(process.env.HD_MNEMONIC_BIP84);
    await device.pressBack();

    // XPUB
    await element(by.id('WalletDetailsScroll')).swipe('up', 'fast', 1);
    await element(by.id('XPub')).tap();
    await expect(element(by.id('CopyTextToClipboard'))).toBeVisible();
    await device.pressBack();

    process.env.TRAVIS && require('fs').writeFileSync(lockFile, '1');
  });

  it('should handle URL successfully', async () => {
    const lockFile = '/tmp/travislock.' + hashIt('t22');
    if (process.env.TRAVIS) {
      if (require('fs').existsSync(lockFile)) return console.warn('skipping', JSON.stringify('t22'), 'as it previously passed on Travis');
    }
    if (!process.env.HD_MNEMONIC_BIP84) {
      console.error('process.env.HD_MNEMONIC_BIP84 not set, skipped');
      return;
    }

    await device.launchApp({ newInstance: true });

    await device.launchApp({
      newInstance: true,
      url: 'bitcoin:BC1QH6TF004TY7Z7UN2V5NTU4MKF630545GVHS45U7?amount=0.0001&label=Yo',
    });

    // setting fee rate:
    const feeRate = 2;
    await element(by.id('chooseFee')).tap();
    await element(by.id('feeCustom')).tap();
    await element(by.type('android.widget.EditText')).typeText(feeRate + '\n');
    await element(by.text('OK')).tap();

    if (process.env.TRAVIS) await sleep(5000);
    try {
      await element(by.id('CreateTransactionButton')).tap();
    } catch (_) {}

    // created. verifying:
    await yo('TransactionValue');
    await expect(element(by.id('TransactionValue'))).toHaveText('0.0001');
    await expect(element(by.id('TransactionAddress'))).toHaveText('BC1QH6TF004TY7Z7UN2V5NTU4MKF630545GVHS45U7');

    process.env.TRAVIS && require('fs').writeFileSync(lockFile, '1');
  });

  it('can manage UTXO', async () => {
    const lockFile = '/tmp/travislock.' + hashIt('t23');
    if (process.env.TRAVIS) {
      if (require('fs').existsSync(lockFile)) return console.warn('skipping', JSON.stringify('t23'), 'as it previously passed on Travis');
    }
    if (!process.env.HD_MNEMONIC_BIP84) {
      console.error('process.env.HD_MNEMONIC_BIP84 not set, skipped');
      return;
    }

    await device.launchApp({ newInstance: true });
    // go inside the wallet
    await element(by.text('Imported HD SegWit (BIP84 Bech32 Native)')).tap();

    await waitFor(element(by.id('NoTxBuyBitcoin')))
      .not.toExist()
      .withTimeout(300 * 1000);

    // change note of 0.00069909 tx output
    await element(by.text('0.00069909')).atIndex(0).tap();
    await element(by.text('Details')).tap();
    await expect(element(by.text('8b0ab2c7196312e021e0d3dc73f801693826428782970763df6134457bd2ec20'))).toBeVisible();
    await element(by.type('android.widget.EditText')).typeText('test1');
    await element(by.text('Save')).tap();
    await element(by.text('OK')).tap();

    // Terminate and reopen the app to confirm the note is persisted
    await device.launchApp({ newInstance: true });
    await yo('WalletsList');
    await element(by.text('Imported HD SegWit (BIP84 Bech32 Native)')).tap();
    await element(by.id('SendButton')).tap();
    await element(by.id('advancedOptionsMenuButton')).tap();
    await element(by.text('Coin Control')).tap();
    await waitFor(element(by.id('Loading'))) // wait for outputs to be loaded
      .not.toExist()
      .withTimeout(300 * 1000);
    await expect(element(by.text('test1')).atIndex(0)).toBeVisible();

    // change output note and freeze it
    await element(by.text('test1')).atIndex(0).tap();
    await element(by.id('OutputMemo')).replaceText('test2');
    await element(by.type('android.widget.CompoundButton')).tap(); // freeze switch
    await element(by.id('ModalDoneButton')).tap();
    await expect(element(by.text('test2')).atIndex(0)).toBeVisible();
    await expect(element(by.text('Freeze')).atIndex(0)).toBeVisible();

    // use frozen output to create tx using "Use coin" feature
    await element(by.text('test2')).atIndex(0).tap();
    await element(by.id('UseCoin')).tap();
    await element(by.id('AddressInput')).replaceText('bc1q063ctu6jhe5k4v8ka99qac8rcm2tzjjnuktyrl');
    await element(by.id('advancedOptionsMenuButton')).tap();
    await element(by.text('Use Full Balance')).tap();
    await element(by.text('OK')).tap();
    // setting fee rate:
    await element(by.id('chooseFee')).tap();
    await element(by.id('feeCustom')).tap();
    await element(by.type('android.widget.EditText')).typeText('1\n');
    await element(by.text('OK')).tap();
    if (process.env.TRAVIS) await sleep(5000);
    await element(by.id('CreateTransactionButton')).tap();
    await element(by.id('TransactionDetailsButton')).tap();

    const txhex1 = await extractTextFromElementById('TxhexInput');
    const tx1 = bitcoin.Transaction.fromHex(txhex1);
    assert.strictEqual(tx1.outs.length, 1);
    assert.strictEqual(tx1.outs[0].script.toString('hex'), '00147ea385f352be696ab0f6e94a0ee0e3c6d4b14a53');
    assert.strictEqual(tx1.outs[0].value, 69797);
    assert.strictEqual(tx1.ins.length, 1);
    assert.strictEqual(tx1.ins[0].hash.toString('hex'), '20ecd27b453461df63079782874226386901f873dcd3e021e0126319c7b20a8b');
    assert.strictEqual(tx1.ins[0].index, 0);

    // back to wallet screen
    await device.pressBack();
    await device.pressBack();
    await device.pressBack();

    // create tx with unfrozen input
    await element(by.id('SendButton')).tap();
    await element(by.id('AddressInput')).replaceText('bc1q063ctu6jhe5k4v8ka99qac8rcm2tzjjnuktyrl');
    await element(by.id('advancedOptionsMenuButton')).tap();
    await element(by.text('Use Full Balance')).tap();
    await element(by.text('OK')).tap();
    // setting fee rate:
    await element(by.id('chooseFee')).tap();
    await element(by.id('feeCustom')).tap();
    await element(by.type('android.widget.EditText')).typeText('1\n');
    await element(by.text('OK')).tap();
    if (process.env.TRAVIS) await sleep(5000);
    await element(by.id('CreateTransactionButton')).tap();
    await element(by.id('TransactionDetailsButton')).tap();

    const txhex2 = await extractTextFromElementById('TxhexInput');
    const tx2 = bitcoin.Transaction.fromHex(txhex2);

    assert.strictEqual(tx2.outs.length, 1);
    assert.strictEqual(tx2.outs[0].script.toString('hex'), '00147ea385f352be696ab0f6e94a0ee0e3c6d4b14a53');
    assert.strictEqual(tx2.outs[0].value, 35369);
    assert.strictEqual(tx2.ins.length, 3);
    assert.strictEqual(tx2.ins[0].hash.toString('hex'), 'd479264875a0f7c4a84e47141be005404531a8655f2388ae21e89a9701f14c10');
    assert.strictEqual(tx2.ins[0].index, 0);

    process.env.TRAVIS && require('fs').writeFileSync(lockFile, '1');
  });
});<|MERGE_RESOLUTION|>--- conflicted
+++ resolved
@@ -504,30 +504,16 @@
     await element(by.id('WalletDetails')).tap();
 
     // rename test
-<<<<<<< HEAD
-    await element(by.id('WalletNameInput')).replaceText('testname\n');
-    await element(by.id('Save')).tap();
-    // await sup('OK');
-    // await element(by.text('OK')).tap();
-=======
     await element(by.id('WalletNameInput')).replaceText('testname');
     await device.pressBack();
     await sup('testname');
->>>>>>> dd08d54b
     await expect(element(by.id('WalletLabel'))).toHaveText('testname');
     await element(by.id('WalletDetails')).tap();
 
     // rename back
-<<<<<<< HEAD
-    await element(by.id('WalletNameInput')).replaceText('Imported HD SegWit (BIP84 Bech32 Native)\n');
-    await element(by.id('Save')).tap();
-    // await sup('OK');
-    // await element(by.text('OK')).tap();
-=======
     await element(by.id('WalletNameInput')).replaceText('Imported HD SegWit (BIP84 Bech32 Native)');
     await device.pressBack();
     await sup('Imported HD SegWit (BIP84 Bech32 Native)');
->>>>>>> dd08d54b
     await expect(element(by.id('WalletLabel'))).toHaveText('Imported HD SegWit (BIP84 Bech32 Native)');
     await element(by.id('WalletDetails')).tap();
 
