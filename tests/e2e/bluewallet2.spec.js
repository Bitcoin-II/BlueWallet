import assert from 'assert';
import * as bitcoin from 'bitcoinjs-lib';

import { extractTextFromElementById, getSwitchValue, hashIt, helperImportWallet, sleep, sup, yo } from './helperz';

/**
 * in this suite each test requires that there is one specific wallet present, thus, we import it
 * before anything else.
 * we dont clean it up as we expect other test suites to do clean install of the app
 */
beforeAll(async () => {
  if (!process.env.HD_MNEMONIC_BIP84) {
    console.error('process.env.HD_MNEMONIC_BIP84 not set, skipped');
    return;
  }
  // reinstalling the app just for any case to clean up app's storage
  await device.launchApp({ delete: true });

  console.log('before all - importing bip48...');
  await helperImportWallet(process.env.HD_MNEMONIC_BIP84, 'HDsegwitBech32', 'Imported HD SegWit (BIP84 Bech32 Native)', '0.00105526');
  console.log('...imported!');
  await device.pressBack();
  await sleep(15000);
}, 1200_000);

describe('BlueWallet UI Tests - import BIP84 wallet', () => {
  it('can create a transaction; can scanQR with bip21; can switch units', async () => {
    const lockFile = '/tmp/travislock.' + hashIt('t21');
    if (process.env.TRAVIS) {
      if (require('fs').existsSync(lockFile)) return console.warn('skipping', JSON.stringify('t21'), 'as it previously passed on Travis');
    }
    if (!process.env.HD_MNEMONIC_BIP84) {
      console.error('process.env.HD_MNEMONIC_BIP84 not set, skipped');
      return;
    }

    await device.launchApp({ newInstance: true });

    // go inside the wallet
    await element(by.text('Imported HD SegWit (BIP84 Bech32 Native)')).tap();

    // lets create real transaction:
    await yo('SendButton');
    await element(by.id('SendButton')).tap();
    await element(by.id('AddressInput')).replaceText('bc1q063ctu6jhe5k4v8ka99qac8rcm2tzjjnuktyrl');
    await element(by.id('BitcoinAmountInput')).typeText('0.0001\n');

    // setting fee rate:
    const feeRate = 2;
    await element(by.id('chooseFee')).tap();
    await element(by.id('feeCustom')).tap();
    await element(by.type('android.widget.EditText')).typeText(feeRate + '\n');
    await element(by.text('OK')).tap();

    if (process.env.TRAVIS) await sleep(5000);
    try {
      await element(by.id('CreateTransactionButton')).tap();
    } catch (_) {}

    // created. verifying:
    await yo('TransactionValue');
    await expect(element(by.id('TransactionValue'))).toHaveText('0.0001');
    const transactionFee = await extractTextFromElementById('TransactionFee');
    assert.ok(transactionFee.startsWith('Fee: 0.00000292 BTC'), 'Unexpected tx fee: ' + transactionFee);
    await element(by.id('TransactionDetailsButton')).tap();

    let txhex = await extractTextFromElementById('TxhexInput');

    let transaction = bitcoin.Transaction.fromHex(txhex);
    assert.ok(transaction.ins.length === 1 || transaction.ins.length === 2); // depending on current fees gona use either 1 or 2 inputs
    assert.strictEqual(transaction.outs.length, 2);
    assert.strictEqual(bitcoin.address.fromOutputScript(transaction.outs[0].script), 'bc1q063ctu6jhe5k4v8ka99qac8rcm2tzjjnuktyrl'); // to address
    assert.strictEqual(transaction.outs[0].value, 10000);

    // checking fee rate:
    const totalIns = 69909; // we hardcode it since we know it in advance
    const totalOuts = transaction.outs.map(el => el.value).reduce((a, b) => a + b, 0);
    const tx = bitcoin.Transaction.fromHex(txhex);
    assert.strictEqual(Math.round((totalIns - totalOuts) / tx.virtualSize()), feeRate);
    assert.strictEqual(transactionFee.split(' ')[1] * 100000000, totalIns - totalOuts);

    if (device.getPlatform() === 'ios') {
      console.warn('rest of the test is Android only, skipped');
      return;
    }

    // now, testing scanQR with bip21:

    await device.pressBack();
    await device.pressBack();
    await element(by.id('changeAmountUnitButton')).tap(); // switched to SATS
    await element(by.id('BlueAddressInputScanQrButton')).tap();

    // tapping 5 times invisible button is a backdoor:
    for (let c = 0; c <= 5; c++) {
      await element(by.id('ScanQrBackdoorButton')).tap();
      await sleep(1000);
    }

    const bip21 = 'bitcoin:bc1qnapskphjnwzw2w3dk4anpxntunc77v6qrua0f7?amount=0.00015&pj=https://btc.donate.kukks.org/BTC/pj';
    await element(by.id('scanQrBackdoorInput')).replaceText(bip21);
    await element(by.id('scanQrBackdoorOkButton')).tap();

    if (process.env.TRAVIS) await sleep(5000);
    try {
      await element(by.id('CreateTransactionButton')).tap();
    } catch (_) {}
    // created. verifying:
    await yo('TransactionValue');
    await yo('PayjoinSwitch');
    await element(by.id('TransactionDetailsButton')).tap();
    txhex = await extractTextFromElementById('TxhexInput');
    transaction = bitcoin.Transaction.fromHex(txhex);
    assert.strictEqual(bitcoin.address.fromOutputScript(transaction.outs[0].script), 'bc1qnapskphjnwzw2w3dk4anpxntunc77v6qrua0f7');
    assert.strictEqual(transaction.outs[0].value, 15000);

    // now, testing scanQR with just address after amount set to 1.1 USD. Denomination should not change after qrcode scan

    await device.pressBack();
    await device.pressBack();
    await element(by.id('changeAmountUnitButton')).tap(); // switched to SATS
    await element(by.id('changeAmountUnitButton')).tap(); // switched to FIAT
    await element(by.id('BitcoinAmountInput')).replaceText('1.1');
    await element(by.id('BlueAddressInputScanQrButton')).tap();

    // tapping 5 times invisible button is a backdoor:
    for (let c = 0; c <= 5; c++) {
      await element(by.id('ScanQrBackdoorButton')).tap();
      await sleep(1000);
    }

    await element(by.id('scanQrBackdoorInput')).replaceText('bc1qnapskphjnwzw2w3dk4anpxntunc77v6qrua0f7');
    await element(by.id('scanQrBackdoorOkButton')).tap();

    if (process.env.TRAVIS) await sleep(5000);
    try {
      await element(by.id('CreateTransactionButton')).tap();
    } catch (_) {}
    // created. verifying:
    await yo('TransactionValue');
    await yo('PayjoinSwitch');
    await element(by.id('TransactionDetailsButton')).tap();
    txhex = await extractTextFromElementById('TxhexInput');
    transaction = bitcoin.Transaction.fromHex(txhex);
    assert.strictEqual(bitcoin.address.fromOutputScript(transaction.outs[0].script), 'bc1qnapskphjnwzw2w3dk4anpxntunc77v6qrua0f7');
    assert.notEqual(transaction.outs[0].value, 110000000); // check that it is 1.1 USD, not 1 BTC
    assert.ok(transaction.outs[0].value < 10000); // 1.1 USD ~ 0,00001964 sats in march 2021

    // now, testing units switching, and then creating tx with SATS:

    await device.pressBack();
    await device.pressBack();
    await element(by.id('changeAmountUnitButton')).tap(); // switched to BTC
    await element(by.id('BitcoinAmountInput')).replaceText('0.00015');
    await element(by.id('changeAmountUnitButton')).tap(); // switched to sats
    assert.strictEqual(await extractTextFromElementById('BitcoinAmountInput'), '15000');
    await element(by.id('changeAmountUnitButton')).tap(); // switched to FIAT
    await element(by.id('changeAmountUnitButton')).tap(); // switched to BTC
    assert.strictEqual(await extractTextFromElementById('BitcoinAmountInput'), '0.00015');
    await element(by.id('changeAmountUnitButton')).tap(); // switched to sats
    await element(by.id('BitcoinAmountInput')).replaceText('50000');

    if (process.env.TRAVIS) await sleep(5000);
    try {
      await element(by.id('CreateTransactionButton')).tap();
    } catch (_) {}
    // created. verifying:
    await yo('TransactionValue');
    await element(by.id('TransactionDetailsButton')).tap();
    txhex = await extractTextFromElementById('TxhexInput');
    transaction = bitcoin.Transaction.fromHex(txhex);
    assert.strictEqual(transaction.outs.length, 2);
    assert.strictEqual(transaction.outs[0].value, 50000);

    process.env.TRAVIS && require('fs').writeFileSync(lockFile, '1');
  });

  it('can batch send', async () => {
    const lockFile = '/tmp/travislock.' + hashIt('t_batch_send');
    if (process.env.TRAVIS) {
      if (require('fs').existsSync(lockFile)) return console.warn('skipping as it previously passed on Travis');
    }
    if (!process.env.HD_MNEMONIC_BIP84) {
      console.error('process.env.HD_MNEMONIC_BIP84 not set, skipped');
      return;
    }

    await device.launchApp({ newInstance: true });

    // Go inside the wallet
    await element(by.text('Imported HD SegWit (BIP84 Bech32 Native)')).tap();
    await yo('SendButton');
    await element(by.id('SendButton')).tap();

    // Add a few recipients initially
    await element(by.id('AddressInput')).replaceText('bc1qnapskphjnwzw2w3dk4anpxntunc77v6qrua0f7');
    await element(by.id('BitcoinAmountInput')).replaceText('0.0001\n');

    await element(by.id('HeaderMenuButton')).tap();
    await element(by.text('Add Recipient')).tap();
    await yo('Transaction1');
    await element(by.id('AddressInput').withAncestor(by.id('Transaction1'))).replaceText('bc1q063ctu6jhe5k4v8ka99qac8rcm2tzjjnuktyrl');
    await element(by.id('BitcoinAmountInput').withAncestor(by.id('Transaction1'))).replaceText('0.0002\n');

    // Now remove all recipients before proceeding
    await element(by.id('HeaderMenuButton')).tap();
    await element(by.text('Remove All Recipients')).tap();
    await element(by.text('OK')).tap();

    // Now, let's proceed with the batch send process again
    // Let's create a real transaction again:
    await element(by.id('AddressInput')).replaceText('bc1qnapskphjnwzw2w3dk4anpxntunc77v6qrua0f7');
    await element(by.id('BitcoinAmountInput')).replaceText('0.0001\n');

    // Setting fee rate:
    const feeRate = 2;
    await element(by.id('chooseFee')).tap();
    await element(by.id('feeCustom')).tap();
    await element(by.type('android.widget.EditText')).typeText(feeRate + '\n');
    await element(by.text('OK')).tap();

    // Let's add another two outputs
    await element(by.id('HeaderMenuButton')).tap();
    await element(by.text('Add Recipient')).tap();
    await yo('Transaction1'); // Adding a recipient autoscrolls it to the last one
    await element(by.id('AddressInput').withAncestor(by.id('Transaction1'))).replaceText('bc1q063ctu6jhe5k4v8ka99qac8rcm2tzjjnuktyrl');
    await element(by.id('BitcoinAmountInput').withAncestor(by.id('Transaction1'))).replaceText('0.0002\n');

    await element(by.id('HeaderMenuButton')).tap();
    await element(by.text('Add Recipient')).tap();
    await yo('Transaction2'); // Adding a recipient autoscrolls it to the last one
    await element(by.id('AddressInput').withAncestor(by.id('Transaction2'))).replaceText('bc1qh6tf004ty7z7un2v5ntu4mkf630545gvhs45u7');
    await element(by.id('BitcoinAmountInput').withAncestor(by.id('Transaction2'))).replaceText('0.0003\n');

    // Remove last output, check if second output is shown
    await element(by.id('HeaderMenuButton')).tap();
    await element(by.text('Remove Recipient')).tap();
    await yo('Transaction1');

    // Add it again
    await element(by.id('HeaderMenuButton')).tap();
    await element(by.text('Add Recipient')).tap();
    await yo('Transaction2'); // Adding a recipient autoscrolls it to the last one
    await element(by.id('AddressInput').withAncestor(by.id('Transaction2'))).replaceText('bc1qh6tf004ty7z7un2v5ntu4mkf630545gvhs45u7');
    await element(by.id('BitcoinAmountInput').withAncestor(by.id('Transaction2'))).replaceText('0.0003\n');

    // Remove second output
    await element(by.id('Transaction2')).swipe('right', 'fast', NaN, 0.2);
    await sleep(5000);
    await element(by.id('HeaderMenuButton')).tap();
    await element(by.text('Remove Recipient')).tap();

    // Creating and verifying. tx should have 3 outputs
    if (process.env.TRAVIS) await sleep(5000);
    try {
      await element(by.id('CreateTransactionButton')).tap();
    } catch (_) {}

    await element(by.id('TransactionDetailsButton')).tap();
    const txhex = await extractTextFromElementById('TxhexInput');
    const transaction = bitcoin.Transaction.fromHex(txhex);
    assert.strictEqual(transaction.outs.length, 3);
    assert.strictEqual(bitcoin.address.fromOutputScript(transaction.outs[0].script), 'bc1qnapskphjnwzw2w3dk4anpxntunc77v6qrua0f7');
    assert.strictEqual(transaction.outs[0].value, 10000);
    assert.strictEqual(bitcoin.address.fromOutputScript(transaction.outs[1].script), 'bc1qh6tf004ty7z7un2v5ntu4mkf630545gvhs45u7');
    assert.strictEqual(transaction.outs[1].value, 30000, `got txhex ${txhex}`);

    process.env.TRAVIS && require('fs').writeFileSync(lockFile, '1');
  });

  it('can sendMAX', async () => {
    const lockFile = '/tmp/travislock.' + hashIt('t_sendMAX');
    if (process.env.TRAVIS) {
      if (require('fs').existsSync(lockFile)) return console.warn('skipping as it previously passed on Travis');
    }
    if (!process.env.HD_MNEMONIC_BIP84) {
      console.error('process.env.HD_MNEMONIC_BIP84 not set, skipped');
      return;
    }

    await device.launchApp({ newInstance: true });

    // go inside the wallet
    await element(by.text('Imported HD SegWit (BIP84 Bech32 Native)')).tap();
    await yo('SendButton');
    await element(by.id('SendButton')).tap();

    // set fee rate
    const feeRate = 2;
    await element(by.id('chooseFee')).tap();
    await element(by.id('feeCustom')).tap();
    await element(by.type('android.widget.EditText')).typeText(feeRate + '\n');
    await element(by.text('OK')).tap();

    // first send MAX output
    await element(by.id('AddressInput')).replaceText('bc1qnapskphjnwzw2w3dk4anpxntunc77v6qrua0f7');
    await element(by.id('BitcoinAmountInput')).typeText('0.0001\n');
    await element(by.id('HeaderMenuButton')).tap();
    await element(by.text('Use Full Balance')).tap();
    await element(by.text('OK')).tap();

    if (process.env.TRAVIS) await sleep(5000);
    try {
      await element(by.id('CreateTransactionButton')).tap();
    } catch (_) {}
    // created. verifying:
    await yo('TransactionDetailsButton');
    await element(by.id('TransactionDetailsButton')).tap();
    let txhex = await extractTextFromElementById('TxhexInput');
    let transaction = bitcoin.Transaction.fromHex(txhex);
    assert.strictEqual(transaction.outs.length, 1, 'should be single output, no change');
    assert.ok(transaction.outs[0].value > 100000);

    // add second output with amount
    await device.pressBack();
    await device.pressBack();
    await element(by.id('HeaderMenuButton')).tap();
    await element(by.text('Add Recipient')).tap();
    await yo('Transaction1');
    await element(by.id('AddressInput').withAncestor(by.id('Transaction1'))).replaceText('bc1q063ctu6jhe5k4v8ka99qac8rcm2tzjjnuktyrl');
    await element(by.id('BitcoinAmountInput').withAncestor(by.id('Transaction1'))).typeText('0.0001\n');

    if (process.env.TRAVIS) await sleep(5000);
    try {
      await element(by.id('CreateTransactionButton')).tap();
    } catch (_) {}
    // created. verifying:
    await yo('TransactionDetailsButton');
    await element(by.id('TransactionDetailsButton')).tap();
    txhex = await extractTextFromElementById('TxhexInput');
    transaction = bitcoin.Transaction.fromHex(txhex);
    assert.strictEqual(transaction.outs.length, 2, 'should be single output, no change');
    assert.strictEqual(bitcoin.address.fromOutputScript(transaction.outs[0].script), 'bc1qnapskphjnwzw2w3dk4anpxntunc77v6qrua0f7');
    assert.ok(transaction.outs[0].value > 50000);
    assert.strictEqual(bitcoin.address.fromOutputScript(transaction.outs[1].script), 'bc1q063ctu6jhe5k4v8ka99qac8rcm2tzjjnuktyrl');
    assert.strictEqual(transaction.outs[1].value, 10000);

    process.env.TRAVIS && require('fs').writeFileSync(lockFile, '1');
  });

  it('can cosign psbt', async () => {
    const lockFile = '/tmp/travislock.' + hashIt('t_cosign');
    if (process.env.TRAVIS) {
      if (require('fs').existsSync(lockFile)) return console.warn('skipping as it previously passed on Travis');
    }
    if (!process.env.HD_MNEMONIC_BIP84) {
      console.error('process.env.HD_MNEMONIC_BIP84 not set, skipped');
      return;
    }

    await device.launchApp({ newInstance: true });

    // go inside the wallet
    await element(by.text('Imported HD SegWit (BIP84 Bech32 Native)')).tap();
    await yo('SendButton');
    await element(by.id('SendButton')).tap();

    await element(by.id('HeaderMenuButton')).tap();
    await element(by.text('Sign a transaction')).tap();

    // tapping 5 times invisible button is a backdoor:
    for (let c = 0; c <= 5; c++) {
      await element(by.id('ScanQrBackdoorButton')).tap();
      await sleep(1000);
    }
    // 1 input, 2 outputs. wallet can fully sign this tx
    const psbt =
      'cHNidP8BAFICAAAAAXYa7FEQBAQ2X0B48aHHKKgzkVuHfQ2yCOi3v9RR0IqlAQAAAAAAAACAAegDAAAAAAAAFgAUSnH40G+jiJfreeRb36cs641KFm8AAAAAAAEBH5YVAAAAAAAAFgAUTKHjDm4OJQSbvy9uzyLYi5i5XIoiBgMQcGrP5TIMrdvb73yB4WnZvkPzKr1EzJXJYBHWmlPJZRgAAAAAVAAAgAAAAIAAAACAAQAAAD4AAAAAAA==';
    await element(by.id('scanQrBackdoorInput')).replaceText(psbt);
    await element(by.id('scanQrBackdoorOkButton')).tap();

    // this is fully-signed tx, "this is tx hex" help text should appear
    await yo('DynamicCode');

    const txhex = await extractTextFromElementById('TxhexInput');
    console.warn(txhex);
    const transaction = bitcoin.Transaction.fromHex(txhex);
    assert.strictEqual(transaction.ins.length, 1);
    assert.strictEqual(transaction.outs.length, 1);
    assert.strictEqual(bitcoin.address.fromOutputScript(transaction.outs[0].script), 'bc1qffcl35r05wyf06meu3dalfevawx559n0ufrxcw'); // to address
    assert.strictEqual(transaction.outs[0].value, 1000);

    process.env.TRAVIS && require('fs').writeFileSync(lockFile, '1');
  });

  it('payment codes & manage contacts', async () => {
    const lockFile = '/tmp/travislock.' + hashIt('t_manage_contacts');
    if (process.env.TRAVIS) {
      if (require('fs').existsSync(lockFile)) return console.warn('skipping as it previously passed on Travis');
    }
    if (!process.env.HD_MNEMONIC_BIP84) {
      console.error('process.env.HD_MNEMONIC_BIP84 not set, skipped');
      return;
    }

    await device.launchApp({ newInstance: true });

    // go inside the wallet
    await element(by.text('Imported HD SegWit (BIP84 Bech32 Native)')).tap();
    await element(by.id('WalletDetails')).tap();

    // switch on BIP47 slider if its not switched
    if (!(await getSwitchValue('BIP47Switch'))) {
      await expect(element(by.text('Contacts'))).not.toBeVisible();
      await element(by.id('BIP47Switch')).tap();
      await element(by.id('WalletDetailsScroll')).swipe('up', 'fast', 1);
      await expect(element(by.text('Contacts'))).toBeVisible();
      await device.pressBack();
    } else {
      await device.pressBack();
    }

    // go to receive screen and check that payment code is there

    await yo('ReceiveButton');
    await element(by.id('ReceiveButton')).tap();

    try {
      await element(by.text('ASK ME LATER.')).tap();
    } catch (_) {}

    await element(by.text('Payment Code')).tap();
    await element(by.id('ReceiveDetailsScrollView')).swipe('up', 'fast', 1); // in case emu screen is small and it doesnt fit

    await expect(
      element(
        by.text('PM8TJbcHbQFgBL5mAYUCxJEhsz8F66abWAnVqiq6Pa8Rav8qG6XjaJQmSzNqgc1k63ipiEnobNpAoxNJVzRkdoUEANj9KyBEjLt4hL99RMoa8iJXwwwM'),
      ),
    ).toBeVisible();

    // now, testing contacts list
    await device.pressBack();
    await device.pressBack();
    await element(by.text('Imported HD SegWit (BIP84 Bech32 Native)')).tap();
    await element(by.id('WalletDetails')).tap();
    await element(by.id('WalletDetailsScroll')).swipe('up', 'fast', 1); // in case emu screen is small and it doesnt fit
    await element(by.text('Contacts')).tap();

    await expect(element(by.text('Add Contact'))).toBeVisible();
    await expect(element(by.id('ContactListItem0'))).not.toBeVisible();
    await element(by.text('Add Contact')).tap();
    await element(by.type('android.widget.EditText')).replaceText('13HaCAB4jf7FYSZexJxoczyDDnutzZigjS');
    await sleep(1000);
    await element(by.text('OK')).tap();
    await element(by.text('Add Contact')).tap();
    await element(by.type('android.widget.EditText')).replaceText(
      'sp1qqgste7k9hx0qftg6qmwlkqtwuy6cycyavzmzj85c6qdfhjdpdjtdgqjuexzk6murw56suy3e0rd2cgqvycxttddwsvgxe2usfpxumr70xc9pkqwv',
    );
    await element(by.text('OK')).tap();

    await expect(element(by.id('ContactListItem0'))).toBeVisible();
    await expect(element(by.id('ContactListItem1'))).toBeVisible();

    await element(by.text('Add Contact')).tap();
    await element(by.type('android.widget.EditText')).replaceText(
      'PM8TJS2JxQ5ztXUpBBRnpTbcUXbUHy2T1abfrb3KkAAtMEGNbey4oumH7Hc578WgQJhPjBxteQ5GHHToTYHE3A1w6p7tU6KSoFmWBVbFGjKPisZDbP97',
    );
    await element(by.text('OK')).tap();

    await sup('On-chain transaction needed');
    await element(by.text('Cancel')).tap();

    // testing renaming contact:
    await element(by.id('ContactListItem0')).tap();
    await element(by.text('Rename contact')).tap();
    await element(by.type('android.widget.EditText')).replaceText('c0ntact');
    await element(by.text('OK')).tap();
    await expect(element(by.text('c0ntact'))).toBeVisible();

    // now, doing a real transaction with our contacts

    await device.pressBack();
    await device.pressBack();
    await device.pressBack();
    await element(by.text('Imported HD SegWit (BIP84 Bech32 Native)')).tap();
    await yo('SendButton');

    await element(by.id('SendButton')).tap();
    await element(by.id('HeaderMenuButton')).tap();
    await element(by.text('Insert Contact')).tap();
    await element(by.id('ContactListItem0')).tap();
    await element(by.id('BitcoinAmountInput')).typeText('0.0001\n');

    await element(by.id('HeaderMenuButton')).tap();
    await element(by.text('Add Recipient')).tap();
    await element(by.id('HeaderMenuButton')).tap();
    await element(by.text('Insert Contact')).tap();
    await element(by.id('ContactListItem1')).tap();
    await element(by.id('BitcoinAmountInput')).atIndex(1).typeText('0.0002\n');
    await sleep(1000);
    // setting fee rate:
    await element(by.id('chooseFee')).tap();
    await element(by.id('feeCustom')).tap();
    await element(by.type('android.widget.EditText')).typeText('1\n');
    await element(by.text('OK')).tap();
    await sleep(1000);

    await element(by.id('CreateTransactionButton')).tap();
    await element(by.id('TransactionDetailsButton')).tap();

    const txhex1 = await extractTextFromElementById('TxhexInput');
    const tx1 = bitcoin.Transaction.fromHex(txhex1);
    assert.strictEqual(tx1.outs.length, 3);
    assert.strictEqual(tx1.outs[0].script.toString('hex'), '76a91419129d53e6319baf19dba059bead166df90ab8f588ac');
    assert.strictEqual(tx1.outs[0].value, 10000);
    assert.strictEqual(tx1.outs[1].script.toString('hex'), '5120b81959cd9a4954cd525916cd636b4ffe9466600412ccd162653a0f464489f1a8');
    assert.strictEqual(tx1.outs[1].value, 20000);

    process.env.TRAVIS && require('fs').writeFileSync(lockFile, '1');
  });

  it('can do basic wallet-details operations', async () => {
    const lockFile = '/tmp/travislock.' + hashIt('t_walletdetails');
    if (process.env.TRAVIS) {
      if (require('fs').existsSync(lockFile)) return console.warn('skipping as it previously passed on Travis');
    }
    if (!process.env.HD_MNEMONIC_BIP84) {
      console.error('process.env.HD_MNEMONIC_BIP84 not set, skipped');
      return;
    }

    await device.launchApp({ newInstance: true });

    // go inside the wallet
    await element(by.text('Imported HD SegWit (BIP84 Bech32 Native)')).tap();

    // let's test wallet details screens
    await element(by.id('WalletDetails')).tap();

    // rename test
    await element(by.id('WalletNameInput')).replaceText('testname');
    await device.pressBack();
    await sup('testname');
    await expect(element(by.id('WalletLabel'))).toHaveText('testname');
    await element(by.id('WalletDetails')).tap();

    // rename back
    await element(by.id('WalletNameInput')).replaceText('Imported HD SegWit (BIP84 Bech32 Native)');
    await device.pressBack();
    await sup('Imported HD SegWit (BIP84 Bech32 Native)');
    await expect(element(by.id('WalletLabel'))).toHaveText('Imported HD SegWit (BIP84 Bech32 Native)');
    await element(by.id('WalletDetails')).tap();

    // wallet export
    await element(by.id('WalletDetailsScroll')).swipe('up', 'fast', 1);
    await element(by.id('WalletExport')).tap();
    await element(by.id('WalletExportScroll')).swipe('up', 'fast', 1);
    await expect(element(by.id('Secret'))).toHaveText(process.env.HD_MNEMONIC_BIP84);
    await device.pressBack();

    // XPUB
    await element(by.id('WalletDetailsScroll')).swipe('up', 'fast', 1);
    await element(by.id('XPub')).tap();
    await expect(element(by.id('CopyTextToClipboard'))).toBeVisible();
    await device.pressBack();

    process.env.TRAVIS && require('fs').writeFileSync(lockFile, '1');
  });

  it('should handle URL successfully', async () => {
    const lockFile = '/tmp/travislock.' + hashIt('t22');
    if (process.env.TRAVIS) {
      if (require('fs').existsSync(lockFile)) return console.warn('skipping', JSON.stringify('t22'), 'as it previously passed on Travis');
    }
    if (!process.env.HD_MNEMONIC_BIP84) {
      console.error('process.env.HD_MNEMONIC_BIP84 not set, skipped');
      return;
    }

    await device.launchApp({ newInstance: true });

    await device.launchApp({
      newInstance: true,
      url: 'bitcoin:BC1QH6TF004TY7Z7UN2V5NTU4MKF630545GVHS45U7?amount=0.0001&label=Yo',
    });

    // setting fee rate:
    const feeRate = 2;
    await element(by.id('chooseFee')).tap();
    await element(by.id('feeCustom')).tap();
    await element(by.type('android.widget.EditText')).typeText(feeRate + '\n');
    await element(by.text('OK')).tap();

    if (process.env.TRAVIS) await sleep(5000);
    try {
      await element(by.id('CreateTransactionButton')).tap();
    } catch (_) {}

    // created. verifying:
    await yo('TransactionValue');
    await expect(element(by.id('TransactionValue'))).toHaveText('0.0001');
    await expect(element(by.id('TransactionAddress'))).toHaveText('BC1QH6TF004TY7Z7UN2V5NTU4MKF630545GVHS45U7');

    process.env.TRAVIS && require('fs').writeFileSync(lockFile, '1');
  });

  it('can manage UTXO', async () => {
    const lockFile = '/tmp/travislock.' + hashIt('t23');
    if (process.env.TRAVIS) {
      if (require('fs').existsSync(lockFile)) return console.warn('skipping', JSON.stringify('t23'), 'as it previously passed on Travis');
    }
    if (!process.env.HD_MNEMONIC_BIP84) {
      console.error('process.env.HD_MNEMONIC_BIP84 not set, skipped');
      return;
    }

    await device.launchApp({ newInstance: true });
    // go inside the wallet
    await element(by.text('Imported HD SegWit (BIP84 Bech32 Native)')).tap();

    await waitFor(element(by.id('NoTxBuyBitcoin')))
      .not.toExist()
      .withTimeout(300 * 1000);

    // change note of 0.00069909 tx output
    await element(by.text('0.00069909')).atIndex(0).tap();
    await element(by.text('Details')).tap();
    await expect(element(by.text('8b0ab2c7196312e021e0d3dc73f801693826428782970763df6134457bd2ec20'))).toBeVisible();
<<<<<<< HEAD
    await element(by.id('TransactionDetailsMemoInput')).typeText('test1');
    await element(by.id('TransactionDetailsMemoInput')).tapReturnKey();
=======
    await element(by.type('android.widget.EditText')).typeText('test1');
    await element(by.type('android.widget.EditText')).tapReturnKey();
>>>>>>> 76c4bb47

    // Terminate and reopen the app to confirm the note is persisted
    await device.launchApp({ newInstance: true });
    await yo('WalletsList');
    await element(by.text('Imported HD SegWit (BIP84 Bech32 Native)')).tap();
    await yo('SendButton');
    await element(by.id('SendButton')).tap();
    await element(by.id('HeaderMenuButton')).tap();
    await element(by.text('Coin Control')).tap();
    await waitFor(element(by.id('Loading'))) // wait for outputs to be loaded
      .not.toExist()
      .withTimeout(300 * 1000);
    await expect(element(by.text('test1')).atIndex(0)).toBeVisible();

    // change output note and freeze it
    await element(by.text('test1')).atIndex(0).tap();
    await element(by.id('OutputMemo')).replaceText('test2');
    await element(by.type('android.widget.CompoundButton')).tap(); // freeze switch
    await element(by.id('ModalDoneButton')).tap();
    await expect(element(by.text('test2')).atIndex(0)).toBeVisible();
    await expect(element(by.text('Freeze')).atIndex(0)).toBeVisible();

    // use frozen output to create tx using "Use coin" feature
    await element(by.text('test2')).atIndex(0).tap();
    await element(by.id('UseCoin')).tap();
    await element(by.id('AddressInput')).replaceText('bc1q063ctu6jhe5k4v8ka99qac8rcm2tzjjnuktyrl');
    await element(by.id('HeaderMenuButton')).tap();
    await element(by.text('Use Full Balance')).tap();
    await element(by.text('OK')).tap();
    // setting fee rate:
    await element(by.id('chooseFee')).tap();
    await element(by.id('feeCustom')).tap();
    await element(by.type('android.widget.EditText')).typeText('1\n');
    await element(by.text('OK')).tap();
    if (process.env.TRAVIS) await sleep(5000);
    await element(by.id('CreateTransactionButton')).tap();
    await element(by.id('TransactionDetailsButton')).tap();

    const txhex1 = await extractTextFromElementById('TxhexInput');
    const tx1 = bitcoin.Transaction.fromHex(txhex1);
    assert.strictEqual(tx1.outs.length, 1);
    assert.strictEqual(tx1.outs[0].script.toString('hex'), '00147ea385f352be696ab0f6e94a0ee0e3c6d4b14a53');
    assert.strictEqual(tx1.outs[0].value, 69797);
    assert.strictEqual(tx1.ins.length, 1);
    assert.strictEqual(tx1.ins[0].hash.toString('hex'), '20ecd27b453461df63079782874226386901f873dcd3e021e0126319c7b20a8b');
    assert.strictEqual(tx1.ins[0].index, 0);

    // back to wallet screen
    await device.pressBack();
    await device.pressBack();
    await device.pressBack();

    // create tx with unfrozen input
    await yo('SendButton');
    await element(by.id('SendButton')).tap();
    await element(by.id('AddressInput')).replaceText('bc1q063ctu6jhe5k4v8ka99qac8rcm2tzjjnuktyrl');
    await element(by.id('HeaderMenuButton')).tap();
    await element(by.text('Use Full Balance')).tap();
    await element(by.text('OK')).tap();
    // setting fee rate:
    await element(by.id('chooseFee')).tap();
    await element(by.id('feeCustom')).tap();
    await element(by.type('android.widget.EditText')).typeText('1\n');
    await element(by.text('OK')).tap();
    if (process.env.TRAVIS) await sleep(5000);
    await element(by.id('CreateTransactionButton')).tap();
    await element(by.id('TransactionDetailsButton')).tap();

    const txhex2 = await extractTextFromElementById('TxhexInput');
    const tx2 = bitcoin.Transaction.fromHex(txhex2);

    assert.strictEqual(tx2.outs.length, 1);
    assert.strictEqual(tx2.outs[0].script.toString('hex'), '00147ea385f352be696ab0f6e94a0ee0e3c6d4b14a53');
    assert.strictEqual(tx2.outs[0].value, 35369);
    assert.strictEqual(tx2.ins.length, 3);
    assert.strictEqual(tx2.ins[0].hash.toString('hex'), 'd479264875a0f7c4a84e47141be005404531a8655f2388ae21e89a9701f14c10');
    assert.strictEqual(tx2.ins[0].index, 0);

    process.env.TRAVIS && require('fs').writeFileSync(lockFile, '1');
  });
});<|MERGE_RESOLUTION|>--- conflicted
+++ resolved
@@ -616,13 +616,8 @@
     await element(by.text('0.00069909')).atIndex(0).tap();
     await element(by.text('Details')).tap();
     await expect(element(by.text('8b0ab2c7196312e021e0d3dc73f801693826428782970763df6134457bd2ec20'))).toBeVisible();
-<<<<<<< HEAD
-    await element(by.id('TransactionDetailsMemoInput')).typeText('test1');
-    await element(by.id('TransactionDetailsMemoInput')).tapReturnKey();
-=======
     await element(by.type('android.widget.EditText')).typeText('test1');
     await element(by.type('android.widget.EditText')).tapReturnKey();
->>>>>>> 76c4bb47
 
     // Terminate and reopen the app to confirm the note is persisted
     await device.launchApp({ newInstance: true });
