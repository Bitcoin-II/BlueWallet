import 'react-native-gesture-handler'; // should be on top
import React from 'react';
import { Linking, Appearance, DeviceEventEmitter, AppState, StyleSheet, KeyboardAvoidingView, Platform, View } from 'react-native';
import Clipboard from '@react-native-community/clipboard';
import Modal from 'react-native-modal';
import { NavigationContainer, CommonActions } from '@react-navigation/native';
import { SafeAreaProvider } from 'react-native-safe-area-context';
import Navigation from './Navigation';
import { navigationRef } from './NavigationService';
import * as NavigationService from './NavigationService';
import { BlueTextCentered, BlueButton, SecondButton } from './BlueComponents';
import ReactNativeHapticFeedback from 'react-native-haptic-feedback';
import { Chain } from './models/bitcoinUnits';
import QuickActions from 'react-native-quick-actions';
import * as Sentry from '@sentry/react-native';
import OnAppLaunch from './class/on-app-launch';
import DeeplinkSchemaMatch from './class/deeplink-schema-match';
<<<<<<< HEAD
import { BlueDefaultTheme, BlueDarkTheme } from './components/themes';
import { BlueCurrentTheme } from './components/themes';

const A = require('./analytics');
=======
const A = require('./blue_modules/analytics');
>>>>>>> d27768c6

if (process.env.NODE_ENV !== 'development') {
  Sentry.init({
    dsn: 'https://23377936131848ca8003448a893cb622@sentry.io/1295736',
  });
}

const bitcoinModalString = 'Bitcoin address';
const lightningModalString = 'Lightning Invoice';
const loc = require('./loc');
const BlueApp = require('./BlueApp');
const EV = require('./blue_modules/events');

export default class App extends React.Component {
  state = {
    appState: AppState.currentState,
    isClipboardContentModalVisible: false,
    clipboardContentModalAddressType: bitcoinModalString,
    clipboardContent: '',
    theme: Appearance.getColorScheme(),
  };

  componentDidMount() {
    EV(EV.enum.WALLETS_INITIALIZED, this.addListeners);
    Appearance.addChangeListener(this.appearanceChanged);
  }

  appearanceChanged = () => {
    const appearance = Appearance.getColorScheme();
    if (appearance) {
      this.setState({ theme: appearance });
    }
  };

  addListeners = () => {
    Linking.addEventListener('url', this.handleOpenURL);
    AppState.addEventListener('change', this._handleAppStateChange);
    DeviceEventEmitter.addListener('quickActionShortcut', this.walletQuickActions);
    QuickActions.popInitialAction().then(this.popInitialAction);
    this._handleAppStateChange(undefined);
  };

  popInitialAction = async data => {
    if (data) {
      const wallet = BlueApp.getWallets().find(wallet => wallet.getID() === data.userInfo.url.split('wallet/')[1]);
      NavigationService.dispatch(
        CommonActions.navigate({
          name: 'WalletTransactions',
          key: `WalletTransactions-${wallet.getID()}`,
          params: {
            wallet,
          },
        }),
      );
    } else {
      const url = await Linking.getInitialURL();
      if (url) {
        if (DeeplinkSchemaMatch.hasSchema(url)) {
          this.handleOpenURL({ url });
        }
      } else {
        const isViewAllWalletsEnabled = await OnAppLaunch.isViewAllWalletsEnabled();
        if (!isViewAllWalletsEnabled) {
          const selectedDefaultWallet = await OnAppLaunch.getSelectedDefaultWallet();
          const wallet = BlueApp.getWallets().find(wallet => wallet.getID() === selectedDefaultWallet.getID());
          if (wallet) {
            NavigationService.dispatch(
              CommonActions.navigate({
                name: 'WalletTransactions',
                key: `WalletTransactions-${wallet.getID()}`,
                params: {
                  wallet,
                },
              }),
            );
          }
        }
      }
    }
  };

  walletQuickActions = data => {
    const wallet = BlueApp.getWallets().find(wallet => wallet.getID() === data.userInfo.url.split('wallet/')[1]);
    NavigationService.dispatch(
      CommonActions.navigate({
        name: 'WalletTransactions',
        key: `WalletTransactions-${wallet.getID()}`,
        params: {
          wallet,
        },
      }),
    );
  };

  componentWillUnmount() {
    Linking.removeEventListener('url', this.handleOpenURL);
    AppState.removeEventListener('change', this._handleAppStateChange);
    Appearance.removeChangeListener(this.appearanceChanged);
  }

  _handleAppStateChange = async nextAppState => {
    if (BlueApp.getWallets().length > 0) {
      if ((this.state.appState.match(/background/) && nextAppState) === 'active' || nextAppState === undefined) {
        setTimeout(() => A(A.ENUM.APP_UNSUSPENDED), 2000);
        const clipboard = await Clipboard.getString();
        const isAddressFromStoredWallet = BlueApp.getWallets().some(wallet => {
          if (wallet.chain === Chain.ONCHAIN) {
            // checking address validity is faster than unwrapping hierarchy only to compare it to garbage
            return wallet.isAddressValid && wallet.isAddressValid(clipboard) && wallet.weOwnAddress(clipboard);
          } else {
            return wallet.isInvoiceGeneratedByWallet(clipboard) || wallet.weOwnAddress(clipboard);
          }
        });
        const isBitcoinAddress = DeeplinkSchemaMatch.isBitcoinAddress(clipboard);
        const isLightningInvoice = DeeplinkSchemaMatch.isLightningInvoice(clipboard);
        const isLNURL = DeeplinkSchemaMatch.isLnUrl(clipboard);
        const isBothBitcoinAndLightning = DeeplinkSchemaMatch.isBothBitcoinAndLightning(clipboard);
        if (
          !isAddressFromStoredWallet &&
          this.state.clipboardContent !== clipboard &&
          (isBitcoinAddress || isLightningInvoice || isLNURL || isBothBitcoinAndLightning)
        ) {
          if (isBitcoinAddress) {
            this.setState({ clipboardContentModalAddressType: bitcoinModalString });
          } else if (isLightningInvoice || isLNURL) {
            this.setState({ clipboardContentModalAddressType: lightningModalString });
          } else if (isBothBitcoinAndLightning) {
            this.setState({ clipboardContentModalAddressType: bitcoinModalString });
          }
          this.setState({ isClipboardContentModalVisible: true });
        }
        this.setState({ clipboardContent: clipboard });
      }
      if (nextAppState) {
        this.setState({ appState: nextAppState });
      }
    }
  };

  isBothBitcoinAndLightningWalletSelect = wallet => {
    const clipboardContent = this.state.clipboardContent;
    if (wallet.chain === Chain.ONCHAIN) {
      this.navigation &&
        NavigationService.dispatch(
          CommonActions.navigate({
            name: 'SendDetails',
            params: {
              uri: clipboardContent.bitcoin,
              fromWallet: wallet,
            },
          }),
        );
    } else if (wallet.chain === Chain.OFFCHAIN) {
      this.navigation &&
        NavigationService.dispatch(
          CommonActions.navigate({
            name: 'ScanLndInvoice',
            params: {
              uri: clipboardContent.lndInvoice,
              fromSecret: wallet.getSecret(),
            },
          }),
        );
    }
  };

  handleOpenURL = event => {
    DeeplinkSchemaMatch.navigationRouteFor(event, value => NavigationService.navigate(...value));
  };

  renderClipboardContentModal = () => {
    return (
      <Modal
        onModalShow={() => ReactNativeHapticFeedback.trigger('impactLight', { ignoreAndroidSystemSettings: false })}
        isVisible={this.state.isClipboardContentModalVisible}
        style={styles.bottomModal}
        onBackdropPress={() => {
          this.setState({ isClipboardContentModalVisible: false });
        }}
      >
        <KeyboardAvoidingView behavior={Platform.OS === 'ios' ? 'position' : null}>
          <View style={styles.modalContent}>
            <BlueTextCentered>
              You have a {this.state.clipboardContentModalAddressType} on your clipboard. Would you like to use it for a transaction?
            </BlueTextCentered>
            <View style={styles.modelContentButtonLayout}>
              <SecondButton
                noMinWidth
                title={loc.send.details.cancel}
                onPress={() => this.setState({ isClipboardContentModalVisible: false })}
              />
              <View style={styles.space} />
              <BlueButton
                noMinWidth
                title="OK"
                onPress={() => {
                  this.setState({ isClipboardContentModalVisible: false }, async () => {
                    const clipboard = await Clipboard.getString();
                    setTimeout(() => this.handleOpenURL({ url: clipboard }), 100);
                  });
                }}
              />
            </View>
          </View>
        </KeyboardAvoidingView>
      </Modal>
    );
  };

  render() {
    return (
      <SafeAreaProvider>
        <View style={styles.root}>
          <NavigationContainer ref={navigationRef} theme={this.state.theme === 'dark' ? BlueDarkTheme : BlueDefaultTheme}>
            <Navigation />
          </NavigationContainer>
          {this.renderClipboardContentModal()}
        </View>
      </SafeAreaProvider>
    );
  }
}

const styles = StyleSheet.create({
  root: {
    flex: 1,
  },
  space: {
    marginHorizontal: 8,
  },
  modalContent: {
    backgroundColor: BlueCurrentTheme.colors.elevated,
    padding: 22,
    justifyContent: 'center',
    alignItems: 'center',
    borderTopLeftRadius: 16,
    borderTopRightRadius: 16,
    borderColor: 'rgba(0, 0, 0, 0.1)',
    minHeight: 200,
    height: 200,
  },
  bottomModal: {
    justifyContent: 'flex-end',
    margin: 0,
  },
  modelContentButtonLayout: {
    flexDirection: 'row',
    margin: 16,
    justifyContent: 'space-between',
    alignItems: 'flex-end',
  },
});<|MERGE_RESOLUTION|>--- conflicted
+++ resolved
@@ -15,14 +15,10 @@
 import * as Sentry from '@sentry/react-native';
 import OnAppLaunch from './class/on-app-launch';
 import DeeplinkSchemaMatch from './class/deeplink-schema-match';
-<<<<<<< HEAD
 import { BlueDefaultTheme, BlueDarkTheme } from './components/themes';
 import { BlueCurrentTheme } from './components/themes';
 
-const A = require('./analytics');
-=======
 const A = require('./blue_modules/analytics');
->>>>>>> d27768c6
 
 if (process.env.NODE_ENV !== 'development') {
   Sentry.init({
