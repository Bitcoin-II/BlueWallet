// import { createAppContainer } from '@react-navigation/native';
import React from 'react';
import { createStackNavigator, TransitionPresets } from '@react-navigation/stack';
import { createDrawerNavigator } from '@react-navigation/drawer';
import { Platform, useWindowDimensions, Dimensions } from 'react-native';

import Settings from './screen/settings/settings';
import About from './screen/settings/about';
import ReleaseNotes from './screen/settings/releasenotes';
import Licensing from './screen/settings/licensing';
import Selftest from './screen/selftest';
import Language from './screen/settings/language';
import Currency from './screen/settings/currency';
import EncryptStorage from './screen/settings/encryptStorage';
import PlausibleDeniability from './screen/plausibledeniability';
import LightningSettings from './screen/settings/lightningSettings';
import ElectrumSettings from './screen/settings/electrumSettings';
import GeneralSettings from './screen/settings/GeneralSettings';
import NetworkSettings from './screen/settings/NetworkSettings';
import NotificationSettings from './screen/settings/notificationSettings';
import DefaultView from './screen/settings/defaultView';

import WalletsList from './screen/wallets/list';
import WalletTransactions from './screen/wallets/transactions';
import AddWallet from './screen/wallets/add';
import PleaseBackup from './screen/wallets/pleaseBackup';
import PleaseBackupLNDHub from './screen/wallets/pleaseBackupLNDHub';
import ImportWallet from './screen/wallets/import';
import WalletDetails from './screen/wallets/details';
import WalletExport from './screen/wallets/export';
import WalletXpub from './screen/wallets/xpub';
import BuyBitcoin from './screen/wallets/buyBitcoin';
import HodlHodl from './screen/wallets/hodlHodl';
import HodlHodlViewOffer from './screen/wallets/hodlHodlViewOffer';
import HodlHodlLogin from './screen/wallets/hodlHodlLogin';
import HodlHodlWebview from './screen/wallets/hodlHodlWebview';
import HodlHodlMyContracts from './screen/wallets/hodlHodlMyContracts';
import Marketplace from './screen/wallets/marketplace';
import ReorderWallets from './screen/wallets/reorderWallets';
import SelectWallet from './screen/wallets/selectWallet';
import ProvideEntropy from './screen/wallets/provideEntropy';

import TransactionDetails from './screen/transactions/details';
import TransactionStatus from './screen/transactions/transactionStatus';
import CPFP from './screen/transactions/CPFP';
import RBFBumpFee from './screen/transactions/RBFBumpFee';
import RBFCancel from './screen/transactions/RBFCancel';

import ReceiveDetails from './screen/receive/details';
import AztecoRedeem from './screen/receive/aztecoRedeem';

import SendDetails from './screen/send/details';
import ScanQRCode from './screen/send/ScanQRCode';
import SendCreate from './screen/send/create';
import Confirm from './screen/send/confirm';
import PsbtWithHardwareWallet from './screen/send/psbtWithHardwareWallet';
import Success from './screen/send/success';
import Broadcast from './screen/send/broadcast';

import ScanLndInvoice from './screen/lnd/scanLndInvoice';
import LappBrowser from './screen/lnd/browser';
import LNDCreateInvoice from './screen/lnd/lndCreateInvoice';
import LNDViewInvoice from './screen/lnd/lndViewInvoice';
import LNDViewAdditionalInvoiceInformation from './screen/lnd/lndViewAdditionalInvoiceInformation';
import LnurlPay from './screen/lnd/lnurlPay';
import LnurlPaySuccess from './screen/lnd/lnurlPaySuccess';
import LoadingScreen from './LoadingScreen';
import UnlockWith from './UnlockWith';
import { BlueNavigationStyle } from './BlueComponents';
import DrawerList from './screen/wallets/drawerList';
import { isTablet } from 'react-native-device-info';

const defaultScreenOptions =
  Platform.OS === 'ios'
    ? ({ route, navigation }) => ({
        gestureEnabled: true,
        cardOverlayEnabled: true,
        cardStyle: { backgroundColor: '#FFFFFF' },
        headerStatusBarHeight: navigation.dangerouslyGetState().routes.indexOf(route) > 0 ? 10 : undefined,
        ...TransitionPresets.ModalPresentationIOS,
        gestureResponseDistance: { vertical: Dimensions.get('window').height, horizontal: 50 },
      })
    : undefined;
const defaultStackScreenOptions =
  Platform.OS === 'ios'
    ? {
        gestureEnabled: true,
        cardOverlayEnabled: true,
        cardStyle: { backgroundColor: '#FFFFFF' },
        headerStatusBarHeight: 10,
      }
    : undefined;

const WalletsStack = createStackNavigator();
const WalletsRoot = () => (
  <WalletsStack.Navigator>
    <WalletsStack.Screen name="WalletsList" component={WalletsList} options={WalletsList.navigationOptions} />
    <WalletsStack.Screen name="WalletTransactions" component={WalletTransactions} options={WalletTransactions.navigationOptions} />
    <WalletsStack.Screen name="WalletDetails" component={WalletDetails} options={WalletDetails.navigationOptions} />
    <WalletsStack.Screen name="TransactionDetails" component={TransactionDetails} options={TransactionDetails.navigationOptions} />
    <WalletsStack.Screen name="TransactionStatus" component={TransactionStatus} options={TransactionStatus.navigationOptions} />
    <WalletsStack.Screen name="HodlHodl" component={HodlHodl} options={HodlHodl.navigationOptions} />
    <WalletsStack.Screen name="CPFP" component={CPFP} options={CPFP.navigationOptions} />
    <WalletsStack.Screen name="RBFBumpFee" component={RBFBumpFee} options={RBFBumpFee.navigationOptions} />
    <WalletsStack.Screen name="RBFCancel" component={RBFCancel} options={RBFCancel.navigationOptions} />
    <WalletsStack.Screen
      name="Settings"
      component={Settings}
      options={{
        ...BlueNavigationStyle(),

        headerTitle: '',
      }}
    />
    <WalletsStack.Screen name="SelectWallet" component={SelectWallet} options={SelectWallet.navigationOptions} />
    <WalletsStack.Screen name="Currency" component={Currency} options={Currency.navigationOptions} />
    <WalletsStack.Screen name="About" component={About} options={About.navigationOptions} />
    <WalletsStack.Screen name="ReleaseNotes" component={ReleaseNotes} options={ReleaseNotes.navigationOptions} />
    <WalletsStack.Screen name="Selftest" component={Selftest} options={Selftest.navigationOptions} />
    <WalletsStack.Screen name="Licensing" component={Licensing} options={Licensing.navigationOptions} />
    <WalletsStack.Screen name="DefaultView" component={DefaultView} options={DefaultView.navigationOptions} />
    <WalletsStack.Screen name="Language" component={Language} options={Language.navigationOptions} />
    <WalletsStack.Screen name="EncryptStorage" component={EncryptStorage} options={EncryptStorage.navigationOptions} />
    <WalletsStack.Screen name="GeneralSettings" component={GeneralSettings} options={GeneralSettings.navigationOptions} />
    <WalletsStack.Screen name="NetworkSettings" component={NetworkSettings} options={NetworkSettings.navigationOptions} />
    <WalletsStack.Screen name="NotificationSettings" component={NotificationSettings} options={NotificationSettings.navigationOptions} />
    <WalletsStack.Screen name="PlausibleDeniability" component={PlausibleDeniability} options={PlausibleDeniability.navigationOptions} />
    <WalletsStack.Screen name="LightningSettings" component={LightningSettings} options={LightningSettings.navigationOptions} />
    <WalletsStack.Screen name="ElectrumSettings" component={ElectrumSettings} options={ElectrumSettings.navigationOptions} />
    <WalletsStack.Screen
      name="LNDViewInvoice"
      component={LNDViewInvoice}
      options={LNDViewInvoice.navigationOptions}
      swipeEnabled={false}
      gesturesEnabled={false}
    />
    <WalletsStack.Screen
      name="LNDViewAdditionalInvoiceInformation"
      component={LNDViewAdditionalInvoiceInformation}
      options={LNDViewAdditionalInvoiceInformation.navigationOptions}
    />
    <WalletsStack.Screen name="HodlHodlViewOffer" component={HodlHodlViewOffer} options={HodlHodlViewOffer.navigationOptions} />
    <WalletsStack.Screen name="Broadcast" component={Broadcast} options={Broadcast.navigationOptions} />
    <WalletsStack.Screen name="LnurlPay" component={LnurlPay} options={LnurlPay.navigationOptions} />
    <WalletsStack.Screen name="LnurlPaySuccess" component={LnurlPaySuccess} options={LnurlPaySuccess.navigationOptions} />
  </WalletsStack.Navigator>
);

const AddWalletStack = createStackNavigator();
const AddWalletRoot = () => (
  <AddWalletStack.Navigator screenOptions={defaultStackScreenOptions}>
    <AddWalletStack.Screen name="AddWallet" component={AddWallet} options={AddWallet.navigationOptions} />
    <AddWalletStack.Screen name="ImportWallet" component={ImportWallet} options={ImportWallet.navigationOptions} />
    <AddWalletStack.Screen name="PleaseBackup" component={PleaseBackup} options={PleaseBackup.navigationOptions} />
    <AddWalletStack.Screen name="PleaseBackupLNDHub" component={PleaseBackupLNDHub} options={PleaseBackupLNDHub.navigationOptions} />
    <AddWalletStack.Screen name="ProvideEntropy" component={ProvideEntropy} options={ProvideEntropy.navigationOptions} />
  </AddWalletStack.Navigator>
);

// CreateTransactionStackNavigator === SendDetailsStack
const SendDetailsStack = createStackNavigator();
const SendDetailsRoot = () => (
  <SendDetailsStack.Navigator screenOptions={defaultStackScreenOptions}>
    <SendDetailsStack.Screen name="SendDetails" component={SendDetails} options={SendDetails.navigationOptions} />
    <SendDetailsStack.Screen name="Confirm" component={Confirm} options={Confirm.navigationOptions} />
    <SendDetailsStack.Screen
      name="PsbtWithHardwareWallet"
      component={PsbtWithHardwareWallet}
      options={PsbtWithHardwareWallet.navigationOptions}
    />
    <SendDetailsStack.Screen
      name="CreateTransaction"
      component={SendCreate}
      options={{
        headerStyle: {
          backgroundColor: '#FFFFFF',
          borderBottomWidth: 0,
        },
        headerTintColor: '#0c2550',
      }}
    />
    <SendDetailsStack.Screen name="Success" component={Success} options={Success.navigationOptions} />
    <SendDetailsStack.Screen name="SelectWallet" component={SelectWallet} options={SelectWallet.navigationOptions} />
  </SendDetailsStack.Navigator>
);

const LNDCreateInvoiceStack = createStackNavigator();
const LNDCreateInvoiceRoot = () => (
  <LNDCreateInvoiceStack.Navigator screenOptions={defaultStackScreenOptions}>
    <LNDCreateInvoiceStack.Screen name="LNDCreateInvoice" component={LNDCreateInvoice} options={LNDCreateInvoice.navigationOptions} />
    <LNDCreateInvoiceStack.Screen name="SelectWallet" component={SelectWallet} options={SelectWallet.navigationOptions} />
    <LNDCreateInvoiceStack.Screen
      name="LNDViewInvoice"
      component={LNDViewInvoice}
      options={LNDViewInvoice.navigationOptions}
      swipeEnabled={false}
      gesturesEnabled={false}
    />
    <LNDCreateInvoiceStack.Screen
      name="LNDViewAdditionalInvoiceInformation"
      component={LNDViewAdditionalInvoiceInformation}
      options={LNDViewAdditionalInvoiceInformation.navigationOptions}
    />
  </LNDCreateInvoiceStack.Navigator>
);

// LightningScanInvoiceStackNavigator === ScanLndInvoiceStack
const ScanLndInvoiceStack = createStackNavigator();
const ScanLndInvoiceRoot = () => (
  <ScanLndInvoiceStack.Navigator screenOptions={defaultStackScreenOptions}>
    <ScanLndInvoiceStack.Screen name="ScanLndInvoice" component={ScanLndInvoice} options={ScanLndInvoice.navigationOptions} />
    <ScanLndInvoiceStack.Screen name="SelectWallet" component={SelectWallet} options={SelectWallet.navigationOptions} />
    <ScanLndInvoiceStack.Screen name="Success" component={Success} options={Success.navigationOptions} />
    <ScanLndInvoiceStack.Screen name="LnurlPay" component={LnurlPay} options={LnurlPay.navigationOptions} />
    <ScanLndInvoiceStack.Screen name="LnurlPaySuccess" component={LnurlPaySuccess} options={LnurlPaySuccess.navigationOptions} />
  </ScanLndInvoiceStack.Navigator>
);

const AztecoRedeemStack = createStackNavigator();
const AztecoRedeemRoot = () => (
  <AztecoRedeemStack.Navigator screenOptions={defaultStackScreenOptions}>
    <AztecoRedeemStack.Screen name="AztecoRedeem" component={AztecoRedeem} options={AztecoRedeem.navigationOptions} />
    <AztecoRedeemStack.Screen name="SelectWallet" component={SelectWallet} options={{ headerLeft: null }} />
  </AztecoRedeemStack.Navigator>
);

const ScanQRCodeStack = createStackNavigator();
const ScanQRCodeRoot = () => (
  <ScanQRCodeStack.Navigator mode="modal" screenOptions={{ headerShown: false }}>
    <RootStack.Screen name="ScanQRCode" component={ScanQRCode} />
  </ScanQRCodeStack.Navigator>
);

const LoadingScreenStack = createStackNavigator();
const LoadingScreenRoot = () => (
  <LoadingScreenStack.Navigator name="LoadingScreenRoot" mode="modal" screenOptions={{ headerShown: false }}>
    <LoadingScreenStack.Screen name="LoadingScreen" component={LoadingScreen} />
  </LoadingScreenStack.Navigator>
);

const UnlockWithScreenStack = createStackNavigator();
const UnlockWithScreenRoot = () => (
  <UnlockWithScreenStack.Navigator name="UnlockWithScreenRoot" screenOptions={{ headerShown: false }}>
    <UnlockWithScreenStack.Screen name="UnlockWithScreen" component={UnlockWith} initialParams={{ unlockOnComponentMount: true }} />
  </UnlockWithScreenStack.Navigator>
);

const HodlHodlLoginStack = createStackNavigator();
const HodlHodlLoginRoot = () => (
  <HodlHodlLoginStack.Navigator name="HodlHodlLoginRoot" screenOptions={defaultStackScreenOptions}>
    <HodlHodlLoginStack.Screen name="HodlHodlLogin" component={HodlHodlLogin} options={HodlHodlLogin.navigationOptions} />
  </HodlHodlLoginStack.Navigator>
);

const Drawer = createDrawerNavigator();
function DrawerRoot() {
  const dimensions = useWindowDimensions();
<<<<<<< HEAD
  const isLargeScreen = Platform.OS === 'android' ? isTablet() : dimensions.width >= Dimensions.get('screen').width / 3;
=======
  const isLargeScreen = Platform.OS === 'android' ? isTablet() : dimensions.width >= Dimensions.get('screen').width / 3 && isTablet();
>>>>>>> 0b38692a
  const drawerStyle = { width: '0%' };
  return (
    <Drawer.Navigator
      drawerStyle={isLargeScreen ? null : drawerStyle}
      drawerType={isLargeScreen ? 'permanent' : null}
      drawerContent={props => <DrawerList {...props} />}
    >
      <Drawer.Screen name="Navigation" component={Navigation} options={{ headerShown: false, gestureEnabled: false }} />
    </Drawer.Navigator>
  );
}

const InitStack = createStackNavigator();
const InitRoot = () => (
  <InitStack.Navigator screenOptions={defaultScreenOptions} initialRouteName="LoadingScreenRoot">
    <InitStack.Screen name="LoadingScreenRoot" component={LoadingScreenRoot} options={{ headerShown: false, animationEnabled: false }} />
    <InitStack.Screen
      name="UnlockWithScreenRoot"
      component={UnlockWithScreenRoot}
      options={{ headerShown: false, animationEnabled: false }}
    />
    <InitStack.Screen
      name="ScanQRCodeRoot"
      component={ScanQRCodeRoot}
      options={{
        ...TransitionPresets.ModalTransition,
        headerShown: false,
        gestureResponseDistance: { vertical: Dimensions.get('window').height, horizontal: 50 },
      }}
    />
    <InitStack.Screen name="ReorderWallets" component={ReorderWallets} options={ReorderWallets.navigationOptions} />
    <InitStack.Screen name="DrawerRoot" component={DrawerRoot} options={{ headerShown: false, animationEnabled: false }} />
  </InitStack.Navigator>
);

const RootStack = createStackNavigator();
const Navigation = () => (
  <RootStack.Navigator mode="modal" screenOptions={defaultScreenOptions} initialRouteName="LoadingScreenRoot">
    {/* stacks */}
<<<<<<< HEAD
    <RootStack.Screen name="WalletsRoot" component={WalletsRoot} options={{ headerShown: false, animationEnabled: false }} />
=======
    <RootStack.Screen name="WalletsRoot" component={WalletsRoot} options={{ headerShown: false }} />
>>>>>>> 0b38692a
    <RootStack.Screen name="AddWalletRoot" component={AddWalletRoot} options={{ headerShown: false, gestureEnabled: false }} />
    <RootStack.Screen name="SendDetailsRoot" component={SendDetailsRoot} options={{ headerShown: false }} />
    <RootStack.Screen name="LNDCreateInvoiceRoot" component={LNDCreateInvoiceRoot} options={{ headerShown: false }} />
    <RootStack.Screen name="ScanLndInvoiceRoot" component={ScanLndInvoiceRoot} options={{ headerShown: false }} />
    <RootStack.Screen name="AztecoRedeemRoot" component={AztecoRedeemRoot} options={{ headerShown: false }} />
    <RootStack.Screen name="HodlHodlLoginRoot" component={HodlHodlLoginRoot} options={{ headerShown: false }} />
    <RootStack.Screen name="HodlHodlMyContracts" component={HodlHodlMyContracts} options={HodlHodlMyContracts.navigationOptions} />
    <RootStack.Screen name="HodlHodlWebview" component={HodlHodlWebview} options={HodlHodlWebview.navigationOptions} />

    {/* screens */}
    <RootStack.Screen name="WalletExport" component={WalletExport} options={WalletExport.navigationOptions} />
    <RootStack.Screen name="WalletXpub" component={WalletXpub} options={WalletXpub.navigationOptions} />
    <RootStack.Screen name="BuyBitcoin" component={BuyBitcoin} options={BuyBitcoin.navigationOptions} />
    <RootStack.Screen name="Marketplace" component={Marketplace} options={Marketplace.navigationOptions} />
    <RootStack.Screen name="SelectWallet" component={SelectWallet} options={{ headerLeft: null }} />
    <RootStack.Screen name="ReceiveDetails" component={ReceiveDetails} options={ReceiveDetails.navigationOptions} />
    <RootStack.Screen name="LappBrowser" component={LappBrowser} options={LappBrowser.navigationOptions} />
  </RootStack.Navigator>
);

export default InitRoot;<|MERGE_RESOLUTION|>--- conflicted
+++ resolved
@@ -255,11 +255,7 @@
 const Drawer = createDrawerNavigator();
 function DrawerRoot() {
   const dimensions = useWindowDimensions();
-<<<<<<< HEAD
-  const isLargeScreen = Platform.OS === 'android' ? isTablet() : dimensions.width >= Dimensions.get('screen').width / 3;
-=======
   const isLargeScreen = Platform.OS === 'android' ? isTablet() : dimensions.width >= Dimensions.get('screen').width / 3 && isTablet();
->>>>>>> 0b38692a
   const drawerStyle = { width: '0%' };
   return (
     <Drawer.Navigator
@@ -299,11 +295,7 @@
 const Navigation = () => (
   <RootStack.Navigator mode="modal" screenOptions={defaultScreenOptions} initialRouteName="LoadingScreenRoot">
     {/* stacks */}
-<<<<<<< HEAD
-    <RootStack.Screen name="WalletsRoot" component={WalletsRoot} options={{ headerShown: false, animationEnabled: false }} />
-=======
     <RootStack.Screen name="WalletsRoot" component={WalletsRoot} options={{ headerShown: false }} />
->>>>>>> 0b38692a
     <RootStack.Screen name="AddWalletRoot" component={AddWalletRoot} options={{ headerShown: false, gestureEnabled: false }} />
     <RootStack.Screen name="SendDetailsRoot" component={SendDetailsRoot} options={{ headerShown: false }} />
     <RootStack.Screen name="LNDCreateInvoiceRoot" component={LNDCreateInvoiceRoot} options={{ headerShown: false }} />
