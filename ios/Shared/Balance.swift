import Foundation

class Balance {
<<<<<<< HEAD
    static func formatBalance(_ balance: Decimal, toUnit: BalanceUnit, withFormatting: Bool = false) -> String {
        switch toUnit {
        case .btc:
            let value = balance / Decimal(100_000_000)
            return "\(removeTrailingZeros(value)) BTC" // Localize unit names as needed.
        case .sats:
            if withFormatting {
                return NumberFormatter.localizedString(from: balance as NSNumber, number: .decimal) + " SATS"
            } else {
                return "\(balance) SATS"
            }
        case .localCurrency:
            return fetchLocalCurrencyEquivalent(satoshi: balance)
        default:
            let value = balance / Decimal(100_000_000)
            return "\(removeTrailingZeros(value)) BTC" // Localize unit names as needed.
=======
    static func formatBalance(_ balance: Decimal, toUnit: BitcoinUnit, withFormatting: Bool = false, completion: @escaping (String) -> Void) {
      switch toUnit {
      case .sats:
        if withFormatting {
          completion(NumberFormatter.localizedString(from: balance as NSNumber, number: .decimal) + " SATS")
        } else {
          completion("\(balance) SATS")
>>>>>>> 17f0b80a
        }
      case .localCurrency:
        fetchLocalCurrencyEquivalent(satoshi: balance, completion: completion)
        
      default:
        let value = balance / Decimal(100_000_000)
        completion("\(value) BTC") // Localize unit names as needed.
      }
    }

    private static func fetchLocalCurrencyEquivalent(satoshi: Decimal) -> String {
        let currency = Currency.getUserPreferredCurrency() // Ensure this method retrieves the correct currency code.
        var result = "0 \(currency)"
        MarketAPI.fetchPrice(currency: currency) { dataStore, error in
            DispatchQueue.main.async {
                guard let dataStore = dataStore, error == nil else {
                    result = "Error: \(error?.localizedDescription ?? "Unknown error")"
                    return
                }
                let rate = Decimal(string: dataStore.rate) ?? Decimal(0)
                let convertedAmount = (satoshi / Decimal(100_000_000)) * rate
                result = "\(convertedAmount) \(currency)"
            }
        }
        return result
    }

    private static func removeTrailingZeros(_ value: Decimal) -> String {
        var stringValue = "\(value)"
        while stringValue.last == "0" || stringValue.last == "." {
            stringValue.removeLast()
        }
        return stringValue
    }
}

extension Decimal {
  func formatted(as unit: BitcoinUnit, withFormatting: Bool = false) -> String {
        switch unit {
        case .sats:
            return withFormatting ? NumberFormatter.localizedString(from: self as NSNumber, number: .decimal) + " SATS" : "\(self) SATS"
        case .localCurrency:
            let userDefaults = UserDefaults(suiteName: UserDefaultsGroupKey.GroupName.rawValue)
            if let widgetData = userDefaults?.object(forKey: MarketData.string) as? Data,
               let marketData = try? JSONDecoder().decode(MarketData.self, from: widgetData) {
                let rate = Decimal(marketData.rate)
                let convertedAmount = (self / Decimal(100_000_000)) * rate
                return "\(convertedAmount) \(Currency.getUserPreferredCurrency())"
            } else {
                return "N/A"
            }
        default:
            let value = self / Decimal(100_000_000)
            return "\(value) BTC"
        }
    }
}<|MERGE_RESOLUTION|>--- conflicted
+++ resolved
@@ -1,7 +1,6 @@
 import Foundation
 
 class Balance {
-<<<<<<< HEAD
     static func formatBalance(_ balance: Decimal, toUnit: BalanceUnit, withFormatting: Bool = false) -> String {
         switch toUnit {
         case .btc:
@@ -18,15 +17,6 @@
         default:
             let value = balance / Decimal(100_000_000)
             return "\(removeTrailingZeros(value)) BTC" // Localize unit names as needed.
-=======
-    static func formatBalance(_ balance: Decimal, toUnit: BitcoinUnit, withFormatting: Bool = false, completion: @escaping (String) -> Void) {
-      switch toUnit {
-      case .sats:
-        if withFormatting {
-          completion(NumberFormatter.localizedString(from: balance as NSNumber, number: .decimal) + " SATS")
-        } else {
-          completion("\(balance) SATS")
->>>>>>> 17f0b80a
         }
       case .localCurrency:
         fetchLocalCurrencyEquivalent(satoshi: balance, completion: completion)
