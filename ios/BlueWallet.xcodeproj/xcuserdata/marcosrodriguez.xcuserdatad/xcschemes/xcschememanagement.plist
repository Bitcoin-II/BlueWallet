--- conflicted
+++ resolved
@@ -47,11 +47,7 @@
 		<key>WidgetsExtension.xcscheme_^#shared#^_</key>
 		<dict>
 			<key>orderHint</key>
-<<<<<<< HEAD
-			<integer>199</integer>s
-=======
 			<integer>247</integer>
->>>>>>> 917f13bc
 		</dict>
 	</dict>
 	<key>SuppressBuildableAutocreation</key>
