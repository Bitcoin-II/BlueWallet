// !$*UTF8*$!
{
	archiveVersion = 1;
	classes = {
	};
	objectVersion = 52;
	objects = {

/* Begin PBXBuildFile section */
		13B07FBC1A68108700A75B9A /* AppDelegate.m in Sources */ = {isa = PBXBuildFile; fileRef = 13B07FB01A68108700A75B9A /* AppDelegate.m */; };
		13B07FBF1A68108700A75B9A /* Images.xcassets in Resources */ = {isa = PBXBuildFile; fileRef = 13B07FB51A68108700A75B9A /* Images.xcassets */; };
		13B07FC11A68108700A75B9A /* main.m in Sources */ = {isa = PBXBuildFile; fileRef = 13B07FB71A68108700A75B9A /* main.m */; };
		32002D9D236FAA9F00B93396 /* TodayDataStore.swift in Sources */ = {isa = PBXBuildFile; fileRef = 32002D9C236FAA9F00B93396 /* TodayDataStore.swift */; };
		3271B0AB236E2E0700DA766F /* NotificationCenter.framework in Frameworks */ = {isa = PBXBuildFile; fileRef = 3271B0AA236E2E0700DA766F /* NotificationCenter.framework */; platformFilter = ios; };
		3271B0AE236E2E0700DA766F /* TodayViewController.swift in Sources */ = {isa = PBXBuildFile; fileRef = 3271B0AD236E2E0700DA766F /* TodayViewController.swift */; };
		3271B0B1236E2E0700DA766F /* MainInterface.storyboard in Resources */ = {isa = PBXBuildFile; fileRef = 3271B0AF236E2E0700DA766F /* MainInterface.storyboard */; };
		3271B0B5236E2E0700DA766F /* BlueWallet - Bitcoin Price.appex in Embed App Extensions */ = {isa = PBXBuildFile; fileRef = 3271B0A9236E2E0700DA766F /* BlueWallet - Bitcoin Price.appex */; platformFilter = ios; settings = {ATTRIBUTES = (RemoveHeadersOnCopy, ); }; };
		3271B0BB236E329400DA766F /* TodayAPI.swift in Sources */ = {isa = PBXBuildFile; fileRef = 3271B0BA236E329400DA766F /* TodayAPI.swift */; };
		32B5A32A2334450100F8D608 /* Bridge.swift in Sources */ = {isa = PBXBuildFile; fileRef = 32B5A3292334450100F8D608 /* Bridge.swift */; };
		32F0A29A2311DBB20095C559 /* ComplicationController.swift in Sources */ = {isa = PBXBuildFile; fileRef = 32F0A2992311DBB20095C559 /* ComplicationController.swift */; };
<<<<<<< HEAD
=======
		5875B7B2D85DC56E00F292FF /* libPods-WalletInformationWidgetExtension.a in Frameworks */ = {isa = PBXBuildFile; fileRef = 0CC8A6C610EAE90F810EADCC /* libPods-WalletInformationWidgetExtension.a */; };
		590C62D2ED8BF487C33945B0 /* libPods-WalletInformationAndMarketWidgetExtension.a in Frameworks */ = {isa = PBXBuildFile; fileRef = 98455D960744E4E5DD50BA87 /* libPods-WalletInformationAndMarketWidgetExtension.a */; };
		6D641F18255226DA003792DF /* MarketView.swift in Sources */ = {isa = PBXBuildFile; fileRef = 6D641F17255226DA003792DF /* MarketView.swift */; };
		6D641F19255226DA003792DF /* MarketView.swift in Sources */ = {isa = PBXBuildFile; fileRef = 6D641F17255226DA003792DF /* MarketView.swift */; };
		6D641F2325525054003792DF /* WalletInformationView.swift in Sources */ = {isa = PBXBuildFile; fileRef = 6D641F2225525053003792DF /* WalletInformationView.swift */; };
		6D641F2425525054003792DF /* WalletInformationView.swift in Sources */ = {isa = PBXBuildFile; fileRef = 6D641F2225525053003792DF /* WalletInformationView.swift */; };
		6D641F3525526311003792DF /* SendReceiveButtons.swift in Sources */ = {isa = PBXBuildFile; fileRef = 6D641F3425526311003792DF /* SendReceiveButtons.swift */; };
		6D641F3625526311003792DF /* SendReceiveButtons.swift in Sources */ = {isa = PBXBuildFile; fileRef = 6D641F3425526311003792DF /* SendReceiveButtons.swift */; };
		6D6CA4B9255872E3009312A5 /* WidgetKit.framework in Frameworks */ = {isa = PBXBuildFile; fileRef = 6D333B3A252FE1A3004D72DF /* WidgetKit.framework */; };
		6D6CA4BA255872E3009312A5 /* SwiftUI.framework in Frameworks */ = {isa = PBXBuildFile; fileRef = 6D333B3C252FE1A3004D72DF /* SwiftUI.framework */; };
		6D6CA4BD255872E3009312A5 /* PriceWidget.swift in Sources */ = {isa = PBXBuildFile; fileRef = 6D6CA4BC255872E3009312A5 /* PriceWidget.swift */; };
		6D6CA4C3255872E7009312A5 /* PriceWidgetExtension.appex in Embed App Extensions */ = {isa = PBXBuildFile; fileRef = 6D6CA4B8255872E3009312A5 /* PriceWidgetExtension.appex */; settings = {ATTRIBUTES = (RemoveHeadersOnCopy, ); }; };
		6D6CA4D725587397009312A5 /* Assets.xcassets in Resources */ = {isa = PBXBuildFile; fileRef = 6D9A2E08254BA348007B5B82 /* Assets.xcassets */; };
		6D6CA4E0255873BC009312A5 /* UserDefaultsGroup.swift in Sources */ = {isa = PBXBuildFile; fileRef = 6DA7047D254E24D5005FE5E2 /* UserDefaultsGroup.swift */; };
		6D6CA5152558EBA4009312A5 /* WidgetAPI+Electrum.swift in Sources */ = {isa = PBXBuildFile; fileRef = 6D6CA5142558EBA3009312A5 /* WidgetAPI+Electrum.swift */; };
		6D6CA5162558EBA4009312A5 /* WidgetAPI+Electrum.swift in Sources */ = {isa = PBXBuildFile; fileRef = 6D6CA5142558EBA3009312A5 /* WidgetAPI+Electrum.swift */; };
		6D6CA5282558EC52009312A5 /* PriceView.swift in Sources */ = {isa = PBXBuildFile; fileRef = 6D6CA5272558EC52009312A5 /* PriceView.swift */; };
		6D6CA5292558EC52009312A5 /* PriceView.swift in Sources */ = {isa = PBXBuildFile; fileRef = 6D6CA5272558EC52009312A5 /* PriceView.swift */; };
		6D6CA5322558ED4D009312A5 /* Colors.swift in Sources */ = {isa = PBXBuildFile; fileRef = 6DEB4C3A254FBF4800E9F9AA /* Colors.swift */; };
		6D6CA5332558ED54009312A5 /* Models.swift in Sources */ = {isa = PBXBuildFile; fileRef = 6DEB4BFA254FBA0E00E9F9AA /* Models.swift */; };
		6D6CA53C2558F316009312A5 /* WidgetAPI.swift in Sources */ = {isa = PBXBuildFile; fileRef = 6D9A2E6A254BAB1B007B5B82 /* WidgetAPI.swift */; };
		6D6CA5452558F365009312A5 /* WidgetDataStore.swift in Sources */ = {isa = PBXBuildFile; fileRef = 6D9A2E6B254BAB1B007B5B82 /* WidgetDataStore.swift */; };
		6D6CA54E2558F497009312A5 /* WidgetAPI+Electrum.swift in Sources */ = {isa = PBXBuildFile; fileRef = 6D6CA5142558EBA3009312A5 /* WidgetAPI+Electrum.swift */; };
		6D99465F2555A660000E52E8 /* WidgetKit.framework in Frameworks */ = {isa = PBXBuildFile; fileRef = 6D333B3A252FE1A3004D72DF /* WidgetKit.framework */; };
		6D9946602555A660000E52E8 /* SwiftUI.framework in Frameworks */ = {isa = PBXBuildFile; fileRef = 6D333B3C252FE1A3004D72DF /* SwiftUI.framework */; };
		6D9946632555A660000E52E8 /* MarketWidget.swift in Sources */ = {isa = PBXBuildFile; fileRef = 6D9946622555A660000E52E8 /* MarketWidget.swift */; };
		6D9946692555A661000E52E8 /* MarketWidgetExtension.appex in Embed App Extensions */ = {isa = PBXBuildFile; fileRef = 6D99465E2555A660000E52E8 /* MarketWidgetExtension.appex */; settings = {ATTRIBUTES = (RemoveHeadersOnCopy, ); }; };
		6D99467B2555A68A000E52E8 /* MarketView.swift in Sources */ = {isa = PBXBuildFile; fileRef = 6D641F17255226DA003792DF /* MarketView.swift */; };
		6D9946832555A695000E52E8 /* Assets.xcassets in Resources */ = {isa = PBXBuildFile; fileRef = 6D9A2E08254BA348007B5B82 /* Assets.xcassets */; };
		6D9946842555A695000E52E8 /* Models.swift in Sources */ = {isa = PBXBuildFile; fileRef = 6DEB4BFA254FBA0E00E9F9AA /* Models.swift */; };
		6D9946852555A695000E52E8 /* Colors.swift in Sources */ = {isa = PBXBuildFile; fileRef = 6DEB4C3A254FBF4800E9F9AA /* Colors.swift */; };
		6D9946862555A695000E52E8 /* WidgetAPI.swift in Sources */ = {isa = PBXBuildFile; fileRef = 6D9A2E6A254BAB1B007B5B82 /* WidgetAPI.swift */; };
		6D9946872555A695000E52E8 /* UserDefaultsGroup.swift in Sources */ = {isa = PBXBuildFile; fileRef = 6DA7047D254E24D5005FE5E2 /* UserDefaultsGroup.swift */; };
		6D9946882555A695000E52E8 /* SendReceiveButtons.swift in Sources */ = {isa = PBXBuildFile; fileRef = 6D641F3425526311003792DF /* SendReceiveButtons.swift */; };
		6D9946892555A695000E52E8 /* WalletInformationView.swift in Sources */ = {isa = PBXBuildFile; fileRef = 6D641F2225525053003792DF /* WalletInformationView.swift */; };
		6D99468A2555A695000E52E8 /* WidgetDataStore.swift in Sources */ = {isa = PBXBuildFile; fileRef = 6D9A2E6B254BAB1B007B5B82 /* WidgetDataStore.swift */; };
		6D9A2E03254BA347007B5B82 /* WidgetKit.framework in Frameworks */ = {isa = PBXBuildFile; fileRef = 6D333B3A252FE1A3004D72DF /* WidgetKit.framework */; };
		6D9A2E04254BA347007B5B82 /* SwiftUI.framework in Frameworks */ = {isa = PBXBuildFile; fileRef = 6D333B3C252FE1A3004D72DF /* SwiftUI.framework */; };
		6D9A2E07254BA347007B5B82 /* WalletInformationAndMarketWidget.swift in Sources */ = {isa = PBXBuildFile; fileRef = 6D9A2E06254BA347007B5B82 /* WalletInformationAndMarketWidget.swift */; };
		6D9A2E09254BA348007B5B82 /* Assets.xcassets in Resources */ = {isa = PBXBuildFile; fileRef = 6D9A2E08254BA348007B5B82 /* Assets.xcassets */; };
		6D9A2E0D254BA348007B5B82 /* WalletInformationAndMarketWidgetExtension.appex in Embed App Extensions */ = {isa = PBXBuildFile; fileRef = 6D9A2E02254BA347007B5B82 /* WalletInformationAndMarketWidgetExtension.appex */; settings = {ATTRIBUTES = (RemoveHeadersOnCopy, ); }; };
		6D9A2E6D254BAB1B007B5B82 /* WidgetAPI.swift in Sources */ = {isa = PBXBuildFile; fileRef = 6D9A2E6A254BAB1B007B5B82 /* WidgetAPI.swift */; };
		6D9A2E6F254BAB1B007B5B82 /* WidgetDataStore.swift in Sources */ = {isa = PBXBuildFile; fileRef = 6D9A2E6B254BAB1B007B5B82 /* WidgetDataStore.swift */; };
		6DA7047E254E24D5005FE5E2 /* UserDefaultsGroup.swift in Sources */ = {isa = PBXBuildFile; fileRef = 6DA7047D254E24D5005FE5E2 /* UserDefaultsGroup.swift */; };
		6DEB4AAE254FB59C00E9F9AA /* WidgetKit.framework in Frameworks */ = {isa = PBXBuildFile; fileRef = 6D333B3A252FE1A3004D72DF /* WidgetKit.framework */; };
		6DEB4AAF254FB59C00E9F9AA /* SwiftUI.framework in Frameworks */ = {isa = PBXBuildFile; fileRef = 6D333B3C252FE1A3004D72DF /* SwiftUI.framework */; };
		6DEB4AB2254FB59C00E9F9AA /* WalletInformationWidget.swift in Sources */ = {isa = PBXBuildFile; fileRef = 6DEB4AB1254FB59C00E9F9AA /* WalletInformationWidget.swift */; };
		6DEB4AB8254FB59E00E9F9AA /* WalletInformationWidgetExtension.appex in Embed App Extensions */ = {isa = PBXBuildFile; fileRef = 6DEB4AAD254FB59B00E9F9AA /* WalletInformationWidgetExtension.appex */; settings = {ATTRIBUTES = (RemoveHeadersOnCopy, ); }; };
		6DEB4B05254FB79100E9F9AA /* Assets.xcassets in Resources */ = {isa = PBXBuildFile; fileRef = 6D9A2E08254BA348007B5B82 /* Assets.xcassets */; };
		6DEB4BD9254FB98E00E9F9AA /* WidgetDataStore.swift in Sources */ = {isa = PBXBuildFile; fileRef = 6D9A2E6B254BAB1B007B5B82 /* WidgetDataStore.swift */; };
		6DEB4BDA254FB98E00E9F9AA /* WidgetAPI.swift in Sources */ = {isa = PBXBuildFile; fileRef = 6D9A2E6A254BAB1B007B5B82 /* WidgetAPI.swift */; };
		6DEB4BDB254FB98E00E9F9AA /* UserDefaultsGroup.swift in Sources */ = {isa = PBXBuildFile; fileRef = 6DA7047D254E24D5005FE5E2 /* UserDefaultsGroup.swift */; };
		6DEB4BFB254FBA0E00E9F9AA /* Models.swift in Sources */ = {isa = PBXBuildFile; fileRef = 6DEB4BFA254FBA0E00E9F9AA /* Models.swift */; };
		6DEB4BFC254FBA0E00E9F9AA /* Models.swift in Sources */ = {isa = PBXBuildFile; fileRef = 6DEB4BFA254FBA0E00E9F9AA /* Models.swift */; };
		6DEB4C3B254FBF4800E9F9AA /* Colors.swift in Sources */ = {isa = PBXBuildFile; fileRef = 6DEB4C3A254FBF4800E9F9AA /* Colors.swift */; };
		6DEB4C3C254FBF4800E9F9AA /* Colors.swift in Sources */ = {isa = PBXBuildFile; fileRef = 6DEB4C3A254FBF4800E9F9AA /* Colors.swift */; };
>>>>>>> cfec0516
		6DF25A9F249DB97E001D06F5 /* LaunchScreen.storyboard in Resources */ = {isa = PBXBuildFile; fileRef = 6DF25A9E249DB97E001D06F5 /* LaunchScreen.storyboard */; };
		6DFC807024EA0B6C007B8700 /* EFQRCode in Frameworks */ = {isa = PBXBuildFile; productRef = 6DFC806F24EA0B6C007B8700 /* EFQRCode */; };
		6DFC807224EA2FA9007B8700 /* ViewQRCodefaceController.swift in Sources */ = {isa = PBXBuildFile; fileRef = 6DFC807124EA2FA9007B8700 /* ViewQRCodefaceController.swift */; };
		764B49B1420D4AEB8109BF62 /* libsqlite3.0.tbd in Frameworks */ = {isa = PBXBuildFile; fileRef = 7B468CC34D5B41F3950078EF /* libsqlite3.0.tbd */; };
		782F075B5DD048449E2DECE9 /* libz.tbd in Frameworks */ = {isa = PBXBuildFile; fileRef = B9D9B3A7B2CB4255876B67AF /* libz.tbd */; };
		906451CAD44154C2950030EC /* libPods-BlueWallet.a in Frameworks */ = {isa = PBXBuildFile; fileRef = 731973BA0AC6EA78962CE5B6 /* libPods-BlueWallet.a */; };
		B40D4E34225841EC00428FCC /* Interface.storyboard in Resources */ = {isa = PBXBuildFile; fileRef = B40D4E32225841EC00428FCC /* Interface.storyboard */; };
		B40D4E36225841ED00428FCC /* Assets.xcassets in Resources */ = {isa = PBXBuildFile; fileRef = B40D4E35225841ED00428FCC /* Assets.xcassets */; };
		B40D4E3D225841ED00428FCC /* BlueWalletWatch Extension.appex in Embed App Extensions */ = {isa = PBXBuildFile; fileRef = B40D4E3C225841ED00428FCC /* BlueWalletWatch Extension.appex */; settings = {ATTRIBUTES = (RemoveHeadersOnCopy, ); }; };
		B40D4E44225841ED00428FCC /* ExtensionDelegate.swift in Sources */ = {isa = PBXBuildFile; fileRef = B40D4E43225841ED00428FCC /* ExtensionDelegate.swift */; };
		B40D4E46225841ED00428FCC /* NotificationController.swift in Sources */ = {isa = PBXBuildFile; fileRef = B40D4E45225841ED00428FCC /* NotificationController.swift */; };
		B40D4E4D225841ED00428FCC /* BlueWalletWatch.app in Embed Watch Content */ = {isa = PBXBuildFile; fileRef = B40D4E30225841EC00428FCC /* BlueWalletWatch.app */; platformFilter = ios; };
		B40D4E5D2258425500428FCC /* InterfaceController.swift in Sources */ = {isa = PBXBuildFile; fileRef = B40D4E552258425400428FCC /* InterfaceController.swift */; };
		B40D4E5E2258425500428FCC /* NumericKeypadInterfaceController.swift in Sources */ = {isa = PBXBuildFile; fileRef = B40D4E562258425400428FCC /* NumericKeypadInterfaceController.swift */; };
		B40D4E602258425500428FCC /* SpecifyInterfaceController.swift in Sources */ = {isa = PBXBuildFile; fileRef = B40D4E582258425400428FCC /* SpecifyInterfaceController.swift */; };
		B40D4E632258425500428FCC /* ReceiveInterfaceController.swift in Sources */ = {isa = PBXBuildFile; fileRef = B40D4E5B2258425500428FCC /* ReceiveInterfaceController.swift */; };
		B40D4E642258425500428FCC /* WalletDetailsInterfaceController.swift in Sources */ = {isa = PBXBuildFile; fileRef = B40D4E5C2258425500428FCC /* WalletDetailsInterfaceController.swift */; };
		B40D4E682258426B00428FCC /* KeychainSwiftDistrib.swift in Sources */ = {isa = PBXBuildFile; fileRef = B40D4E672258426B00428FCC /* KeychainSwiftDistrib.swift */; };
		B43D0378225847C500FBAA95 /* WalletGradient.swift in Sources */ = {isa = PBXBuildFile; fileRef = B43D0372225847C500FBAA95 /* WalletGradient.swift */; };
		B43D0379225847C500FBAA95 /* WatchDataSource.swift in Sources */ = {isa = PBXBuildFile; fileRef = B43D0373225847C500FBAA95 /* WatchDataSource.swift */; };
		B43D037A225847C500FBAA95 /* Transaction.swift in Sources */ = {isa = PBXBuildFile; fileRef = B43D0374225847C500FBAA95 /* Transaction.swift */; };
		B43D037B225847C500FBAA95 /* TransactionTableRow.swift in Sources */ = {isa = PBXBuildFile; fileRef = B43D0375225847C500FBAA95 /* TransactionTableRow.swift */; };
		B43D037C225847C500FBAA95 /* Wallet.swift in Sources */ = {isa = PBXBuildFile; fileRef = B43D0376225847C500FBAA95 /* Wallet.swift */; };
		B43D037D225847C500FBAA95 /* WalletInformation.swift in Sources */ = {isa = PBXBuildFile; fileRef = B43D0377225847C500FBAA95 /* WalletInformation.swift */; };
		B4EE583C226703320003363C /* Assets.xcassets in Resources */ = {isa = PBXBuildFile; fileRef = B40D4E35225841ED00428FCC /* Assets.xcassets */; };
/* End PBXBuildFile section */

/* Begin PBXContainerItemProxy section */
		3271B0B3236E2E0700DA766F /* PBXContainerItemProxy */ = {
			isa = PBXContainerItemProxy;
			containerPortal = 83CBB9F71A601CBA00E9B192 /* Project object */;
			proxyType = 1;
			remoteGlobalIDString = 3271B0A8236E2E0700DA766F;
			remoteInfo = TodayExtension;
		};
<<<<<<< HEAD
=======
		6D6CA4C1255872E7009312A5 /* PBXContainerItemProxy */ = {
			isa = PBXContainerItemProxy;
			containerPortal = 83CBB9F71A601CBA00E9B192 /* Project object */;
			proxyType = 1;
			remoteGlobalIDString = 6D6CA4B7255872E3009312A5;
			remoteInfo = PriceWidgetExtension;
		};
		6D9946442555A583000E52E8 /* PBXContainerItemProxy */ = {
			isa = PBXContainerItemProxy;
			containerPortal = 83CBB9F71A601CBA00E9B192 /* Project object */;
			proxyType = 1;
			remoteGlobalIDString = 6D99465D2555A660000E52E8;
			remoteInfo = MarketWidgetExtension;
		};
		6D9946672555A661000E52E8 /* PBXContainerItemProxy */ = {
			isa = PBXContainerItemProxy;
			containerPortal = 83CBB9F71A601CBA00E9B192 /* Project object */;
			proxyType = 1;
			remoteGlobalIDString = 6D99465D2555A660000E52E8;
			remoteInfo = MarketWidgetExtension;
		};
		6D9A2E0B254BA348007B5B82 /* PBXContainerItemProxy */ = {
			isa = PBXContainerItemProxy;
			containerPortal = 83CBB9F71A601CBA00E9B192 /* Project object */;
			proxyType = 1;
			remoteGlobalIDString = 6D9A2E01254BA347007B5B82;
			remoteInfo = MarketWidgetExtension;
		};
		6DEB4AB6254FB59E00E9F9AA /* PBXContainerItemProxy */ = {
			isa = PBXContainerItemProxy;
			containerPortal = 83CBB9F71A601CBA00E9B192 /* Project object */;
			proxyType = 1;
			remoteGlobalIDString = 6DEB4AAC254FB59B00E9F9AA;
			remoteInfo = WalletInformationWidgetExtension;
		};
>>>>>>> cfec0516
		B40D4E3E225841ED00428FCC /* PBXContainerItemProxy */ = {
			isa = PBXContainerItemProxy;
			containerPortal = 83CBB9F71A601CBA00E9B192 /* Project object */;
			proxyType = 1;
			remoteGlobalIDString = B40D4E3B225841ED00428FCC;
			remoteInfo = "BlueWalletWatch Extension";
		};
		B40D4E4B225841ED00428FCC /* PBXContainerItemProxy */ = {
			isa = PBXContainerItemProxy;
			containerPortal = 83CBB9F71A601CBA00E9B192 /* Project object */;
			proxyType = 1;
			remoteGlobalIDString = B40D4E2F225841EC00428FCC;
			remoteInfo = BlueWalletWatch;
		};
/* End PBXContainerItemProxy section */

/* Begin PBXCopyFilesBuildPhase section */
		3271B0B6236E2E0700DA766F /* Embed App Extensions */ = {
			isa = PBXCopyFilesBuildPhase;
			buildActionMask = 2147483647;
			dstPath = "";
			dstSubfolderSpec = 13;
			files = (
<<<<<<< HEAD
=======
				6D9946692555A661000E52E8 /* MarketWidgetExtension.appex in Embed App Extensions */,
				6D6CA4C3255872E7009312A5 /* PriceWidgetExtension.appex in Embed App Extensions */,
				6D9A2E0D254BA348007B5B82 /* WalletInformationAndMarketWidgetExtension.appex in Embed App Extensions */,
				6DEB4AB8254FB59E00E9F9AA /* WalletInformationWidgetExtension.appex in Embed App Extensions */,
>>>>>>> cfec0516
				3271B0B5236E2E0700DA766F /* BlueWallet - Bitcoin Price.appex in Embed App Extensions */,
			);
			name = "Embed App Extensions";
			runOnlyForDeploymentPostprocessing = 0;
		};
		B40D4E2D225841C300428FCC /* Embed Watch Content */ = {
			isa = PBXCopyFilesBuildPhase;
			buildActionMask = 2147483647;
			dstPath = "$(CONTENTS_FOLDER_PATH)/Watch";
			dstSubfolderSpec = 16;
			files = (
				B40D4E4D225841ED00428FCC /* BlueWalletWatch.app in Embed Watch Content */,
			);
			name = "Embed Watch Content";
			runOnlyForDeploymentPostprocessing = 0;
		};
		B40D4E51225841ED00428FCC /* Embed App Extensions */ = {
			isa = PBXCopyFilesBuildPhase;
			buildActionMask = 2147483647;
			dstPath = "";
			dstSubfolderSpec = 13;
			files = (
				B40D4E3D225841ED00428FCC /* BlueWalletWatch Extension.appex in Embed App Extensions */,
			);
			name = "Embed App Extensions";
			runOnlyForDeploymentPostprocessing = 0;
		};
/* End PBXCopyFilesBuildPhase section */

/* Begin PBXFileReference section */
		008F07F21AC5B25A0029DE68 /* main.jsbundle */ = {isa = PBXFileReference; fileEncoding = 4; lastKnownFileType = text; path = main.jsbundle; sourceTree = "<group>"; };
		00E356F11AD99517003FC87E /* Info.plist */ = {isa = PBXFileReference; lastKnownFileType = text.plist.xml; path = Info.plist; sourceTree = "<group>"; };
		00E356F21AD99517003FC87E /* BlueWalletTests.m */ = {isa = PBXFileReference; lastKnownFileType = sourcecode.c.objc; path = BlueWalletTests.m; sourceTree = "<group>"; };
		04466491BA2D4876A71222FC /* Foundation.ttf */ = {isa = PBXFileReference; explicitFileType = undefined; fileEncoding = 9; includeInIndex = 0; lastKnownFileType = unknown; name = Foundation.ttf; path = "../node_modules/react-native-vector-icons/Fonts/Foundation.ttf"; sourceTree = "<group>"; };
		0CC8A6C610EAE90F810EADCC /* libPods-WalletInformationWidgetExtension.a */ = {isa = PBXFileReference; explicitFileType = archive.ar; includeInIndex = 0; path = "libPods-WalletInformationWidgetExtension.a"; sourceTree = BUILT_PRODUCTS_DIR; };
		13B07F961A680F5B00A75B9A /* BlueWallet.app */ = {isa = PBXFileReference; explicitFileType = wrapper.application; includeInIndex = 0; path = BlueWallet.app; sourceTree = BUILT_PRODUCTS_DIR; };
		13B07FAF1A68108700A75B9A /* AppDelegate.h */ = {isa = PBXFileReference; fileEncoding = 4; lastKnownFileType = sourcecode.c.h; name = AppDelegate.h; path = BlueWallet/AppDelegate.h; sourceTree = "<group>"; };
		13B07FB01A68108700A75B9A /* AppDelegate.m */ = {isa = PBXFileReference; fileEncoding = 4; lastKnownFileType = sourcecode.c.objc; name = AppDelegate.m; path = BlueWallet/AppDelegate.m; sourceTree = "<group>"; };
		13B07FB51A68108700A75B9A /* Images.xcassets */ = {isa = PBXFileReference; lastKnownFileType = folder.assetcatalog; name = Images.xcassets; path = BlueWallet/Images.xcassets; sourceTree = "<group>"; };
		13B07FB61A68108700A75B9A /* Info.plist */ = {isa = PBXFileReference; fileEncoding = 4; lastKnownFileType = text.plist.xml; name = Info.plist; path = BlueWallet/Info.plist; sourceTree = "<group>"; };
		13B07FB71A68108700A75B9A /* main.m */ = {isa = PBXFileReference; fileEncoding = 4; lastKnownFileType = sourcecode.c.objc; name = main.m; path = BlueWallet/main.m; sourceTree = "<group>"; };
		1DD63E4B5C8344BB9880C9EC /* libReactNativePermissions.a */ = {isa = PBXFileReference; explicitFileType = undefined; fileEncoding = 9; includeInIndex = 0; lastKnownFileType = archive.ar; path = libReactNativePermissions.a; sourceTree = "<group>"; };
		253243E162CE4822BF3A3B7D /* libRNRandomBytes-tvOS.a */ = {isa = PBXFileReference; explicitFileType = undefined; fileEncoding = 9; includeInIndex = 0; lastKnownFileType = archive.ar; path = "libRNRandomBytes-tvOS.a"; sourceTree = "<group>"; };
		2654894D4DE44A4C8F71773D /* CoreData.framework */ = {isa = PBXFileReference; explicitFileType = undefined; fileEncoding = 9; includeInIndex = 0; lastKnownFileType = wrapper.framework; name = CoreData.framework; path = System/Library/Frameworks/CoreData.framework; sourceTree = SDKROOT; };
		2D16E6891FA4F8E400B85C8A /* libReact.a */ = {isa = PBXFileReference; explicitFileType = archive.ar; path = libReact.a; sourceTree = BUILT_PRODUCTS_DIR; };
		2FCC2CD6FF4448229D0CE0F3 /* MaterialCommunityIcons.ttf */ = {isa = PBXFileReference; explicitFileType = undefined; fileEncoding = 9; includeInIndex = 0; lastKnownFileType = unknown; name = MaterialCommunityIcons.ttf; path = "../node_modules/react-native-vector-icons/Fonts/MaterialCommunityIcons.ttf"; sourceTree = "<group>"; };
		32002D9C236FAA9F00B93396 /* TodayDataStore.swift */ = {isa = PBXFileReference; lastKnownFileType = sourcecode.swift; path = TodayDataStore.swift; sourceTree = "<group>"; };
		32475F792370F6D30070E6CF /* BlueWallet - Bitcoin Price.entitlements */ = {isa = PBXFileReference; lastKnownFileType = text.plist.entitlements; path = "BlueWallet - Bitcoin Price.entitlements"; sourceTree = "<group>"; };
		3271B0A9236E2E0700DA766F /* BlueWallet - Bitcoin Price.appex */ = {isa = PBXFileReference; explicitFileType = "wrapper.app-extension"; includeInIndex = 0; path = "BlueWallet - Bitcoin Price.appex"; sourceTree = BUILT_PRODUCTS_DIR; };
		3271B0AA236E2E0700DA766F /* NotificationCenter.framework */ = {isa = PBXFileReference; lastKnownFileType = wrapper.framework; name = NotificationCenter.framework; path = System/Library/Frameworks/NotificationCenter.framework; sourceTree = SDKROOT; };
		3271B0AD236E2E0700DA766F /* TodayViewController.swift */ = {isa = PBXFileReference; lastKnownFileType = sourcecode.swift; path = TodayViewController.swift; sourceTree = "<group>"; };
		3271B0B0236E2E0700DA766F /* Base */ = {isa = PBXFileReference; lastKnownFileType = file.storyboard; name = Base; path = Base.lproj/MainInterface.storyboard; sourceTree = "<group>"; };
		3271B0B2236E2E0700DA766F /* Info.plist */ = {isa = PBXFileReference; lastKnownFileType = text.plist.xml; path = Info.plist; sourceTree = "<group>"; };
		3271B0BA236E329400DA766F /* TodayAPI.swift */ = {isa = PBXFileReference; lastKnownFileType = sourcecode.swift; path = TodayAPI.swift; sourceTree = "<group>"; };
		32B5A3282334450100F8D608 /* BlueWallet-Bridging-Header.h */ = {isa = PBXFileReference; lastKnownFileType = sourcecode.c.h; path = "BlueWallet-Bridging-Header.h"; sourceTree = "<group>"; };
		32B5A3292334450100F8D608 /* Bridge.swift */ = {isa = PBXFileReference; lastKnownFileType = sourcecode.swift; path = Bridge.swift; sourceTree = "<group>"; };
		32C7944323B8879D00BE2AFA /* BlueWalletRelease.entitlements */ = {isa = PBXFileReference; lastKnownFileType = text.plist.entitlements; name = BlueWalletRelease.entitlements; path = BlueWallet/BlueWalletRelease.entitlements; sourceTree = "<group>"; };
		32F0A24F2310B0700095C559 /* BlueWalletWatch Extension.entitlements */ = {isa = PBXFileReference; lastKnownFileType = text.plist.entitlements; path = "BlueWalletWatch Extension.entitlements"; sourceTree = "<group>"; };
		32F0A2502310B0910095C559 /* BlueWallet.entitlements */ = {isa = PBXFileReference; lastKnownFileType = text.plist.entitlements; name = BlueWallet.entitlements; path = BlueWallet/BlueWallet.entitlements; sourceTree = "<group>"; };
		32F0A2992311DBB20095C559 /* ComplicationController.swift */ = {isa = PBXFileReference; fileEncoding = 4; lastKnownFileType = sourcecode.swift; path = ComplicationController.swift; sourceTree = "<group>"; };
		334051161886419EA186F4BA /* FontAwesome.ttf */ = {isa = PBXFileReference; explicitFileType = undefined; fileEncoding = 9; includeInIndex = 0; lastKnownFileType = unknown; name = FontAwesome.ttf; path = "../node_modules/react-native-vector-icons/Fonts/FontAwesome.ttf"; sourceTree = "<group>"; };
		367FA8CEB35BC9431019D98A /* Pods-MarketWidgetExtension.debug.xcconfig */ = {isa = PBXFileReference; includeInIndex = 1; lastKnownFileType = text.xcconfig; name = "Pods-MarketWidgetExtension.debug.xcconfig"; path = "Pods/Target Support Files/Pods-MarketWidgetExtension/Pods-MarketWidgetExtension.debug.xcconfig"; sourceTree = "<group>"; };
		3703B10AAB374CF896CCC2EA /* libBVLinearGradient.a */ = {isa = PBXFileReference; explicitFileType = undefined; fileEncoding = 9; includeInIndex = 0; lastKnownFileType = archive.ar; path = libBVLinearGradient.a; sourceTree = "<group>"; };
		3D9CAFACCECFFBFCD9B2BC7E /* Pods-WalletInformationWidgetExtension.release.xcconfig */ = {isa = PBXFileReference; includeInIndex = 1; lastKnownFileType = text.xcconfig; name = "Pods-WalletInformationWidgetExtension.release.xcconfig"; path = "Pods/Target Support Files/Pods-WalletInformationWidgetExtension/Pods-WalletInformationWidgetExtension.release.xcconfig"; sourceTree = "<group>"; };
		3F7F1B8332C6439793D55B45 /* EvilIcons.ttf */ = {isa = PBXFileReference; explicitFileType = undefined; fileEncoding = 9; includeInIndex = 0; lastKnownFileType = unknown; name = EvilIcons.ttf; path = "../node_modules/react-native-vector-icons/Fonts/EvilIcons.ttf"; sourceTree = "<group>"; };
		41BD3AC9FD81723B68A63C12 /* libPods-MarketWidgetExtension.a */ = {isa = PBXFileReference; explicitFileType = archive.ar; includeInIndex = 0; path = "libPods-MarketWidgetExtension.a"; sourceTree = BUILT_PRODUCTS_DIR; };
		44BC9E3EE0E9476A830CCCB9 /* Entypo.ttf */ = {isa = PBXFileReference; explicitFileType = undefined; fileEncoding = 9; includeInIndex = 0; lastKnownFileType = unknown; name = Entypo.ttf; path = "../node_modules/react-native-vector-icons/Fonts/Entypo.ttf"; sourceTree = "<group>"; };
		47564776A7A3427DB36C087D /* FontAwesome5_Regular.ttf */ = {isa = PBXFileReference; explicitFileType = undefined; fileEncoding = 9; includeInIndex = 0; lastKnownFileType = unknown; name = FontAwesome5_Regular.ttf; path = "../node_modules/react-native-vector-icons/Fonts/FontAwesome5_Regular.ttf"; sourceTree = "<group>"; };
		47C436B1EF23484B8181DBEA /* Zocial.ttf */ = {isa = PBXFileReference; explicitFileType = undefined; fileEncoding = 9; includeInIndex = 0; lastKnownFileType = unknown; name = Zocial.ttf; path = "../node_modules/react-native-vector-icons/Fonts/Zocial.ttf"; sourceTree = "<group>"; };
		4D746BBE67E84684848246E2 /* SimpleLineIcons.ttf */ = {isa = PBXFileReference; explicitFileType = undefined; fileEncoding = 9; includeInIndex = 0; lastKnownFileType = unknown; name = SimpleLineIcons.ttf; path = "../node_modules/react-native-vector-icons/Fonts/SimpleLineIcons.ttf"; sourceTree = "<group>"; };
		4F12F501B686459183E0BE0D /* libRNVectorIcons.a */ = {isa = PBXFileReference; explicitFileType = undefined; fileEncoding = 9; includeInIndex = 0; lastKnownFileType = archive.ar; path = libRNVectorIcons.a; sourceTree = "<group>"; };
		5A8F67CF29564E41882ECEF8 /* FontAwesome5_Brands.ttf */ = {isa = PBXFileReference; explicitFileType = undefined; fileEncoding = 9; includeInIndex = 0; lastKnownFileType = unknown; name = FontAwesome5_Brands.ttf; path = "../node_modules/react-native-vector-icons/Fonts/FontAwesome5_Brands.ttf"; sourceTree = "<group>"; };
		64774910B0DBEC412995CB89 /* Pods-WalletInformationWidgetExtension.debug.xcconfig */ = {isa = PBXFileReference; includeInIndex = 1; lastKnownFileType = text.xcconfig; name = "Pods-WalletInformationWidgetExtension.debug.xcconfig"; path = "Pods/Target Support Files/Pods-WalletInformationWidgetExtension/Pods-WalletInformationWidgetExtension.debug.xcconfig"; sourceTree = "<group>"; };
		6A65D81712444D37BA152B06 /* libRNRandomBytes.a */ = {isa = PBXFileReference; explicitFileType = undefined; fileEncoding = 9; includeInIndex = 0; lastKnownFileType = archive.ar; path = libRNRandomBytes.a; sourceTree = "<group>"; };
		6D294A7324D510AC0039E22B /* af */ = {isa = PBXFileReference; lastKnownFileType = text.plist.strings; name = af; path = af.lproj/Interface.strings; sourceTree = "<group>"; };
		6D294A7424D510AC0039E22B /* af */ = {isa = PBXFileReference; lastKnownFileType = text.plist.strings; name = af; path = af.lproj/MainInterface.strings; sourceTree = "<group>"; };
		6D294A7524D510D60039E22B /* ca */ = {isa = PBXFileReference; lastKnownFileType = text.plist.strings; name = ca; path = ca.lproj/Interface.strings; sourceTree = "<group>"; };
		6D294A7624D510D60039E22B /* ca */ = {isa = PBXFileReference; lastKnownFileType = text.plist.strings; name = ca; path = ca.lproj/MainInterface.strings; sourceTree = "<group>"; };
		6D294A7724D510E60039E22B /* zh-Hant */ = {isa = PBXFileReference; lastKnownFileType = text.plist.strings; name = "zh-Hant"; path = "zh-Hant.lproj/Interface.strings"; sourceTree = "<group>"; };
		6D294A7824D510E60039E22B /* zh-Hant */ = {isa = PBXFileReference; lastKnownFileType = text.plist.strings; name = "zh-Hant"; path = "zh-Hant.lproj/MainInterface.strings"; sourceTree = "<group>"; };
		6D294A7924D510EA0039E22B /* zh-Hans */ = {isa = PBXFileReference; lastKnownFileType = text.plist.strings; name = "zh-Hans"; path = "zh-Hans.lproj/Interface.strings"; sourceTree = "<group>"; };
		6D294A7A24D510EA0039E22B /* zh-Hans */ = {isa = PBXFileReference; lastKnownFileType = text.plist.strings; name = "zh-Hans"; path = "zh-Hans.lproj/MainInterface.strings"; sourceTree = "<group>"; };
		6D294A7B24D510F40039E22B /* hr */ = {isa = PBXFileReference; lastKnownFileType = text.plist.strings; name = hr; path = hr.lproj/Interface.strings; sourceTree = "<group>"; };
		6D294A7C24D510F40039E22B /* hr */ = {isa = PBXFileReference; lastKnownFileType = text.plist.strings; name = hr; path = hr.lproj/MainInterface.strings; sourceTree = "<group>"; };
		6D294A7D24D5111E0039E22B /* da */ = {isa = PBXFileReference; lastKnownFileType = text.plist.strings; name = da; path = da.lproj/Interface.strings; sourceTree = "<group>"; };
		6D294A7E24D5111E0039E22B /* da */ = {isa = PBXFileReference; lastKnownFileType = text.plist.strings; name = da; path = da.lproj/MainInterface.strings; sourceTree = "<group>"; };
		6D294A7F24D511640039E22B /* nl */ = {isa = PBXFileReference; lastKnownFileType = text.plist.strings; name = nl; path = nl.lproj/Interface.strings; sourceTree = "<group>"; };
		6D294A8024D511640039E22B /* nl */ = {isa = PBXFileReference; lastKnownFileType = text.plist.strings; name = nl; path = nl.lproj/MainInterface.strings; sourceTree = "<group>"; };
		6D294A8124D511690039E22B /* es */ = {isa = PBXFileReference; lastKnownFileType = text.plist.strings; name = es; path = es.lproj/Interface.strings; sourceTree = "<group>"; };
		6D294A8224D511690039E22B /* es */ = {isa = PBXFileReference; lastKnownFileType = text.plist.strings; name = es; path = es.lproj/MainInterface.strings; sourceTree = "<group>"; };
		6D294A8324D511720039E22B /* fr */ = {isa = PBXFileReference; lastKnownFileType = text.plist.strings; name = fr; path = fr.lproj/Interface.strings; sourceTree = "<group>"; };
		6D294A8424D511720039E22B /* fr */ = {isa = PBXFileReference; lastKnownFileType = text.plist.strings; name = fr; path = fr.lproj/MainInterface.strings; sourceTree = "<group>"; };
		6D294A8524D511750039E22B /* it */ = {isa = PBXFileReference; lastKnownFileType = text.plist.strings; name = it; path = it.lproj/Interface.strings; sourceTree = "<group>"; };
		6D294A8624D511750039E22B /* it */ = {isa = PBXFileReference; lastKnownFileType = text.plist.strings; name = it; path = it.lproj/MainInterface.strings; sourceTree = "<group>"; };
		6D294A8724D5117A0039E22B /* id */ = {isa = PBXFileReference; lastKnownFileType = text.plist.strings; name = id; path = id.lproj/Interface.strings; sourceTree = "<group>"; };
		6D294A8824D5117A0039E22B /* id */ = {isa = PBXFileReference; lastKnownFileType = text.plist.strings; name = id; path = id.lproj/MainInterface.strings; sourceTree = "<group>"; };
		6D294A8924D511800039E22B /* ja */ = {isa = PBXFileReference; lastKnownFileType = text.plist.strings; name = ja; path = ja.lproj/Interface.strings; sourceTree = "<group>"; };
		6D294A8A24D511800039E22B /* ja */ = {isa = PBXFileReference; lastKnownFileType = text.plist.strings; name = ja; path = ja.lproj/MainInterface.strings; sourceTree = "<group>"; };
		6D294A8B24D511CB0039E22B /* hu */ = {isa = PBXFileReference; lastKnownFileType = text.plist.strings; name = hu; path = hu.lproj/Interface.strings; sourceTree = "<group>"; };
		6D294A8C24D511CB0039E22B /* hu */ = {isa = PBXFileReference; lastKnownFileType = text.plist.strings; name = hu; path = hu.lproj/MainInterface.strings; sourceTree = "<group>"; };
		6D294A8D24D5121D0039E22B /* pt-BR */ = {isa = PBXFileReference; lastKnownFileType = text.plist.strings; name = "pt-BR"; path = "pt-BR.lproj/Interface.strings"; sourceTree = "<group>"; };
		6D294A8E24D5121D0039E22B /* pt-BR */ = {isa = PBXFileReference; lastKnownFileType = text.plist.strings; name = "pt-BR"; path = "pt-BR.lproj/MainInterface.strings"; sourceTree = "<group>"; };
		6D294A8F24D512230039E22B /* pt-PT */ = {isa = PBXFileReference; lastKnownFileType = text.plist.strings; name = "pt-PT"; path = "pt-PT.lproj/Interface.strings"; sourceTree = "<group>"; };
		6D294A9024D512230039E22B /* pt-PT */ = {isa = PBXFileReference; lastKnownFileType = text.plist.strings; name = "pt-PT"; path = "pt-PT.lproj/MainInterface.strings"; sourceTree = "<group>"; };
		6D294A9124D512260039E22B /* ru */ = {isa = PBXFileReference; lastKnownFileType = text.plist.strings; name = ru; path = ru.lproj/Interface.strings; sourceTree = "<group>"; };
		6D294A9224D512260039E22B /* ru */ = {isa = PBXFileReference; lastKnownFileType = text.plist.strings; name = ru; path = ru.lproj/MainInterface.strings; sourceTree = "<group>"; };
		6D294A9324D512320039E22B /* sk */ = {isa = PBXFileReference; lastKnownFileType = text.plist.strings; name = sk; path = sk.lproj/Interface.strings; sourceTree = "<group>"; };
		6D294A9424D512320039E22B /* sk */ = {isa = PBXFileReference; lastKnownFileType = text.plist.strings; name = sk; path = sk.lproj/MainInterface.strings; sourceTree = "<group>"; };
		6D294A9524D5125F0039E22B /* th */ = {isa = PBXFileReference; lastKnownFileType = text.plist.strings; name = th; path = th.lproj/Interface.strings; sourceTree = "<group>"; };
		6D294A9624D5125F0039E22B /* th */ = {isa = PBXFileReference; lastKnownFileType = text.plist.strings; name = th; path = th.lproj/MainInterface.strings; sourceTree = "<group>"; };
		6D294A9724D512620039E22B /* vi */ = {isa = PBXFileReference; lastKnownFileType = text.plist.strings; name = vi; path = vi.lproj/Interface.strings; sourceTree = "<group>"; };
		6D294A9824D512620039E22B /* vi */ = {isa = PBXFileReference; lastKnownFileType = text.plist.strings; name = vi; path = vi.lproj/MainInterface.strings; sourceTree = "<group>"; };
		6D294A9924D512690039E22B /* uk */ = {isa = PBXFileReference; lastKnownFileType = text.plist.strings; name = uk; path = uk.lproj/Interface.strings; sourceTree = "<group>"; };
		6D294A9A24D512690039E22B /* uk */ = {isa = PBXFileReference; lastKnownFileType = text.plist.strings; name = uk; path = uk.lproj/MainInterface.strings; sourceTree = "<group>"; };
		6D294A9B24D512770039E22B /* tr */ = {isa = PBXFileReference; lastKnownFileType = text.plist.strings; name = tr; path = tr.lproj/Interface.strings; sourceTree = "<group>"; };
		6D294A9C24D512770039E22B /* tr */ = {isa = PBXFileReference; lastKnownFileType = text.plist.strings; name = tr; path = tr.lproj/MainInterface.strings; sourceTree = "<group>"; };
		6D294A9D24D5127F0039E22B /* xh */ = {isa = PBXFileReference; lastKnownFileType = text.plist.strings; name = xh; path = xh.lproj/Interface.strings; sourceTree = "<group>"; };
		6D294A9E24D512800039E22B /* xh */ = {isa = PBXFileReference; lastKnownFileType = text.plist.strings; name = xh; path = xh.lproj/MainInterface.strings; sourceTree = "<group>"; };
		6D333B3A252FE1A3004D72DF /* WidgetKit.framework */ = {isa = PBXFileReference; lastKnownFileType = wrapper.framework; name = WidgetKit.framework; path = System/Library/Frameworks/WidgetKit.framework; sourceTree = SDKROOT; };
		6D333B3C252FE1A3004D72DF /* SwiftUI.framework */ = {isa = PBXFileReference; lastKnownFileType = wrapper.framework; name = SwiftUI.framework; path = System/Library/Frameworks/SwiftUI.framework; sourceTree = SDKROOT; };
		6D641F17255226DA003792DF /* MarketView.swift */ = {isa = PBXFileReference; lastKnownFileType = sourcecode.swift; path = MarketView.swift; sourceTree = "<group>"; };
		6D641F2225525053003792DF /* WalletInformationView.swift */ = {isa = PBXFileReference; lastKnownFileType = sourcecode.swift; path = WalletInformationView.swift; sourceTree = "<group>"; };
		6D641F3425526311003792DF /* SendReceiveButtons.swift */ = {isa = PBXFileReference; lastKnownFileType = sourcecode.swift; path = SendReceiveButtons.swift; sourceTree = "<group>"; };
<<<<<<< HEAD
=======
		6D6CA4B8255872E3009312A5 /* PriceWidgetExtension.appex */ = {isa = PBXFileReference; explicitFileType = "wrapper.app-extension"; includeInIndex = 0; path = PriceWidgetExtension.appex; sourceTree = BUILT_PRODUCTS_DIR; };
		6D6CA4BC255872E3009312A5 /* PriceWidget.swift */ = {isa = PBXFileReference; lastKnownFileType = sourcecode.swift; path = PriceWidget.swift; sourceTree = "<group>"; };
		6D6CA4C0255872E7009312A5 /* Info.plist */ = {isa = PBXFileReference; lastKnownFileType = text.plist.xml; path = Info.plist; sourceTree = "<group>"; };
		6D6CA5142558EBA3009312A5 /* WidgetAPI+Electrum.swift */ = {isa = PBXFileReference; lastKnownFileType = sourcecode.swift; path = "WidgetAPI+Electrum.swift"; sourceTree = "<group>"; };
		6D6CA5272558EC52009312A5 /* PriceView.swift */ = {isa = PBXFileReference; lastKnownFileType = sourcecode.swift; path = PriceView.swift; sourceTree = "<group>"; };
		6D6CA6192558F6AB009312A5 /* PriceWidgetExtension.entitlements */ = {isa = PBXFileReference; lastKnownFileType = text.plist.entitlements; path = PriceWidgetExtension.entitlements; sourceTree = "<group>"; };
		6D99465E2555A660000E52E8 /* MarketWidgetExtension.appex */ = {isa = PBXFileReference; explicitFileType = "wrapper.app-extension"; includeInIndex = 0; path = MarketWidgetExtension.appex; sourceTree = BUILT_PRODUCTS_DIR; };
>>>>>>> cfec0516
		6D9946622555A660000E52E8 /* MarketWidget.swift */ = {isa = PBXFileReference; lastKnownFileType = sourcecode.swift; path = MarketWidget.swift; sourceTree = "<group>"; };
		6D9946662555A661000E52E8 /* Info.plist */ = {isa = PBXFileReference; lastKnownFileType = text.plist.xml; path = Info.plist; sourceTree = "<group>"; };
		6D9947152555AB9E000E52E8 /* MarketWidgetExtension.entitlements */ = {isa = PBXFileReference; lastKnownFileType = text.plist.entitlements; path = MarketWidgetExtension.entitlements; sourceTree = "<group>"; };
		6D9A2E06254BA347007B5B82 /* WalletInformationAndMarketWidget.swift */ = {isa = PBXFileReference; lastKnownFileType = sourcecode.swift; path = WalletInformationAndMarketWidget.swift; sourceTree = "<group>"; };
		6D9A2E08254BA348007B5B82 /* Assets.xcassets */ = {isa = PBXFileReference; lastKnownFileType = folder.assetcatalog; path = Assets.xcassets; sourceTree = "<group>"; };
		6D9A2E0A254BA348007B5B82 /* Info.plist */ = {isa = PBXFileReference; lastKnownFileType = text.plist.xml; path = Info.plist; sourceTree = "<group>"; };
		6D9A2E6A254BAB1B007B5B82 /* WidgetAPI.swift */ = {isa = PBXFileReference; fileEncoding = 4; lastKnownFileType = sourcecode.swift; path = WidgetAPI.swift; sourceTree = "<group>"; };
		6D9A2E6B254BAB1B007B5B82 /* WidgetDataStore.swift */ = {isa = PBXFileReference; fileEncoding = 4; lastKnownFileType = sourcecode.swift; path = WidgetDataStore.swift; sourceTree = "<group>"; };
		6DA7047D254E24D5005FE5E2 /* UserDefaultsGroup.swift */ = {isa = PBXFileReference; lastKnownFileType = sourcecode.swift; path = UserDefaultsGroup.swift; sourceTree = "<group>"; };
		6DEB496F254E38DE00E9F9AA /* en */ = {isa = PBXFileReference; lastKnownFileType = text.plist.strings; name = en; path = en.lproj/MainInterface.strings; sourceTree = "<group>"; };
		6DEB4AB1254FB59C00E9F9AA /* WalletInformationWidget.swift */ = {isa = PBXFileReference; lastKnownFileType = sourcecode.swift; path = WalletInformationWidget.swift; sourceTree = "<group>"; };
		6DEB4AB5254FB59E00E9F9AA /* Info.plist */ = {isa = PBXFileReference; lastKnownFileType = text.plist.xml; path = Info.plist; sourceTree = "<group>"; };
		6DEB4ACE254FB5D800E9F9AA /* WalletInformationWidgetExtension.entitlements */ = {isa = PBXFileReference; lastKnownFileType = text.plist.entitlements; path = WalletInformationWidgetExtension.entitlements; sourceTree = "<group>"; };
		6DEB4BFA254FBA0E00E9F9AA /* Models.swift */ = {isa = PBXFileReference; lastKnownFileType = sourcecode.swift; path = Models.swift; sourceTree = "<group>"; };
		6DEB4C3A254FBF4800E9F9AA /* Colors.swift */ = {isa = PBXFileReference; lastKnownFileType = sourcecode.swift; path = Colors.swift; sourceTree = "<group>"; };
		6DF25A9E249DB97E001D06F5 /* LaunchScreen.storyboard */ = {isa = PBXFileReference; lastKnownFileType = file.storyboard; path = LaunchScreen.storyboard; sourceTree = "<group>"; };
		6DFC807124EA2FA9007B8700 /* ViewQRCodefaceController.swift */ = {isa = PBXFileReference; lastKnownFileType = sourcecode.swift; path = ViewQRCodefaceController.swift; sourceTree = "<group>"; };
		6EB3338E347F4AFAA8C85C04 /* libRNDeviceInfo-tvOS.a */ = {isa = PBXFileReference; explicitFileType = undefined; fileEncoding = 9; includeInIndex = 0; lastKnownFileType = archive.ar; path = "libRNDeviceInfo-tvOS.a"; sourceTree = "<group>"; };
		70C9C17A3F52430B99582AF4 /* libRNCamera.a */ = {isa = PBXFileReference; explicitFileType = undefined; fileEncoding = 9; includeInIndex = 0; lastKnownFileType = archive.ar; path = libRNCamera.a; sourceTree = "<group>"; };
		731973BA0AC6EA78962CE5B6 /* libPods-BlueWallet.a */ = {isa = PBXFileReference; explicitFileType = archive.ar; includeInIndex = 0; path = "libPods-BlueWallet.a"; sourceTree = BUILT_PRODUCTS_DIR; };
		78A87E7251D94144A71A2F67 /* FontAwesome5_Solid.ttf */ = {isa = PBXFileReference; explicitFileType = undefined; fileEncoding = 9; includeInIndex = 0; lastKnownFileType = unknown; name = FontAwesome5_Solid.ttf; path = "../node_modules/react-native-vector-icons/Fonts/FontAwesome5_Solid.ttf"; sourceTree = "<group>"; };
		7B468CC34D5B41F3950078EF /* libsqlite3.0.tbd */ = {isa = PBXFileReference; explicitFileType = undefined; fileEncoding = 9; includeInIndex = 0; lastKnownFileType = "sourcecode.text-based-dylib-definition"; name = libsqlite3.0.tbd; path = usr/lib/libsqlite3.0.tbd; sourceTree = SDKROOT; };
		7BAA8F97E61B677D33CF1944 /* Pods-WalletInformationAndMarketWidgetExtension.release.xcconfig */ = {isa = PBXFileReference; includeInIndex = 1; lastKnownFileType = text.xcconfig; name = "Pods-WalletInformationAndMarketWidgetExtension.release.xcconfig"; path = "Pods/Target Support Files/Pods-WalletInformationAndMarketWidgetExtension/Pods-WalletInformationAndMarketWidgetExtension.release.xcconfig"; sourceTree = "<group>"; };
		8448882949434D41A054C0B2 /* ToolTipMenuTests.xctest */ = {isa = PBXFileReference; explicitFileType = undefined; fileEncoding = 9; includeInIndex = 0; lastKnownFileType = wrapper.cfbundle; path = ToolTipMenuTests.xctest; sourceTree = "<group>"; };
		8637D4B5E14D443A9031DA95 /* libRNFS.a */ = {isa = PBXFileReference; explicitFileType = undefined; fileEncoding = 9; includeInIndex = 0; lastKnownFileType = archive.ar; path = libRNFS.a; sourceTree = "<group>"; };
		90F86BC5194548CA87D729A9 /* libToolTipMenu.a */ = {isa = PBXFileReference; explicitFileType = undefined; fileEncoding = 9; includeInIndex = 0; lastKnownFileType = archive.ar; path = libToolTipMenu.a; sourceTree = "<group>"; };
		94565BFC6A0C4235B3EC7B01 /* libRNSVG.a */ = {isa = PBXFileReference; explicitFileType = undefined; fileEncoding = 9; includeInIndex = 0; lastKnownFileType = archive.ar; path = libRNSVG.a; sourceTree = "<group>"; };
		95208B2A05884A76B5BB99C0 /* libRCTGoogleAnalyticsBridge.a */ = {isa = PBXFileReference; explicitFileType = undefined; fileEncoding = 9; includeInIndex = 0; lastKnownFileType = archive.ar; path = libRCTGoogleAnalyticsBridge.a; sourceTree = "<group>"; };
		98455D960744E4E5DD50BA87 /* libPods-WalletInformationAndMarketWidgetExtension.a */ = {isa = PBXFileReference; explicitFileType = archive.ar; includeInIndex = 0; path = "libPods-WalletInformationAndMarketWidgetExtension.a"; sourceTree = BUILT_PRODUCTS_DIR; };
		9B3A324B70BC8C6D9314FD4F /* Pods-BlueWallet.debug.xcconfig */ = {isa = PBXFileReference; includeInIndex = 1; lastKnownFileType = text.xcconfig; name = "Pods-BlueWallet.debug.xcconfig"; path = "Pods/Target Support Files/Pods-BlueWallet/Pods-BlueWallet.debug.xcconfig"; sourceTree = "<group>"; };
		9DF4E6C040764E4BA1ACC1EB /* libTcpSockets.a */ = {isa = PBXFileReference; explicitFileType = undefined; fileEncoding = 9; includeInIndex = 0; lastKnownFileType = archive.ar; path = libTcpSockets.a; sourceTree = "<group>"; };
		9F1F51A83D044F3BB26A35FC /* libRNSVG-tvOS.a */ = {isa = PBXFileReference; explicitFileType = undefined; fileEncoding = 9; includeInIndex = 0; lastKnownFileType = archive.ar; path = "libRNSVG-tvOS.a"; sourceTree = "<group>"; };
		A7C4B1FDAD264618BAF8C335 /* libRNCWebView.a */ = {isa = PBXFileReference; explicitFileType = undefined; fileEncoding = 9; includeInIndex = 0; lastKnownFileType = archive.ar; path = libRNCWebView.a; sourceTree = "<group>"; };
		A9166D490AEF4938BD6621CF /* Feather.ttf */ = {isa = PBXFileReference; explicitFileType = undefined; fileEncoding = 9; includeInIndex = 0; lastKnownFileType = unknown; name = Feather.ttf; path = "../node_modules/react-native-vector-icons/Fonts/Feather.ttf"; sourceTree = "<group>"; };
		AA7DCFB2C7887DF26EDB5710 /* Pods-WalletInformationAndMarketWidgetExtension.debug.xcconfig */ = {isa = PBXFileReference; includeInIndex = 1; lastKnownFileType = text.xcconfig; name = "Pods-WalletInformationAndMarketWidgetExtension.debug.xcconfig"; path = "Pods/Target Support Files/Pods-WalletInformationAndMarketWidgetExtension/Pods-WalletInformationAndMarketWidgetExtension.debug.xcconfig"; sourceTree = "<group>"; };
		AB2325650CE04F018697ACFE /* libRNReactNativeHapticFeedback.a */ = {isa = PBXFileReference; explicitFileType = undefined; fileEncoding = 9; includeInIndex = 0; lastKnownFileType = archive.ar; path = libRNReactNativeHapticFeedback.a; sourceTree = "<group>"; };
		B40D4E30225841EC00428FCC /* BlueWalletWatch.app */ = {isa = PBXFileReference; explicitFileType = wrapper.application; includeInIndex = 0; path = BlueWalletWatch.app; sourceTree = BUILT_PRODUCTS_DIR; };
		B40D4E33225841EC00428FCC /* Base */ = {isa = PBXFileReference; lastKnownFileType = file.storyboard; name = Base; path = Base.lproj/Interface.storyboard; sourceTree = "<group>"; };
		B40D4E35225841ED00428FCC /* Assets.xcassets */ = {isa = PBXFileReference; lastKnownFileType = folder.assetcatalog; path = Assets.xcassets; sourceTree = "<group>"; };
		B40D4E37225841ED00428FCC /* Info.plist */ = {isa = PBXFileReference; lastKnownFileType = text.plist.xml; path = Info.plist; sourceTree = "<group>"; };
		B40D4E3C225841ED00428FCC /* BlueWalletWatch Extension.appex */ = {isa = PBXFileReference; explicitFileType = "wrapper.app-extension"; includeInIndex = 0; path = "BlueWalletWatch Extension.appex"; sourceTree = BUILT_PRODUCTS_DIR; };
		B40D4E43225841ED00428FCC /* ExtensionDelegate.swift */ = {isa = PBXFileReference; lastKnownFileType = sourcecode.swift; path = ExtensionDelegate.swift; sourceTree = "<group>"; };
		B40D4E45225841ED00428FCC /* NotificationController.swift */ = {isa = PBXFileReference; lastKnownFileType = sourcecode.swift; path = NotificationController.swift; sourceTree = "<group>"; };
		B40D4E49225841ED00428FCC /* Info.plist */ = {isa = PBXFileReference; lastKnownFileType = text.plist.xml; path = Info.plist; sourceTree = "<group>"; };
		B40D4E4A225841ED00428FCC /* PushNotificationPayload.apns */ = {isa = PBXFileReference; lastKnownFileType = text; path = PushNotificationPayload.apns; sourceTree = "<group>"; };
		B40D4E552258425400428FCC /* InterfaceController.swift */ = {isa = PBXFileReference; fileEncoding = 4; lastKnownFileType = sourcecode.swift; path = InterfaceController.swift; sourceTree = "<group>"; };
		B40D4E562258425400428FCC /* NumericKeypadInterfaceController.swift */ = {isa = PBXFileReference; fileEncoding = 4; lastKnownFileType = sourcecode.swift; path = NumericKeypadInterfaceController.swift; sourceTree = "<group>"; };
		B40D4E582258425400428FCC /* SpecifyInterfaceController.swift */ = {isa = PBXFileReference; fileEncoding = 4; lastKnownFileType = sourcecode.swift; path = SpecifyInterfaceController.swift; sourceTree = "<group>"; };
		B40D4E5B2258425500428FCC /* ReceiveInterfaceController.swift */ = {isa = PBXFileReference; fileEncoding = 4; lastKnownFileType = sourcecode.swift; path = ReceiveInterfaceController.swift; sourceTree = "<group>"; };
		B40D4E5C2258425500428FCC /* WalletDetailsInterfaceController.swift */ = {isa = PBXFileReference; fileEncoding = 4; lastKnownFileType = sourcecode.swift; path = WalletDetailsInterfaceController.swift; sourceTree = "<group>"; };
		B40D4E672258426B00428FCC /* KeychainSwiftDistrib.swift */ = {isa = PBXFileReference; fileEncoding = 4; lastKnownFileType = sourcecode.swift; path = KeychainSwiftDistrib.swift; sourceTree = SOURCE_ROOT; };
		B43B69B8225C462E00925B1E /* libPods-RCTLinking.a */ = {isa = PBXFileReference; explicitFileType = archive.ar; path = "libPods-RCTLinking.a"; sourceTree = BUILT_PRODUCTS_DIR; };
		B43B69BA225C46D800925B1E /* libRCTLinking.a */ = {isa = PBXFileReference; explicitFileType = archive.ar; path = libRCTLinking.a; sourceTree = BUILT_PRODUCTS_DIR; };
		B43D0372225847C500FBAA95 /* WalletGradient.swift */ = {isa = PBXFileReference; fileEncoding = 4; lastKnownFileType = sourcecode.swift; path = WalletGradient.swift; sourceTree = "<group>"; };
		B43D0373225847C500FBAA95 /* WatchDataSource.swift */ = {isa = PBXFileReference; fileEncoding = 4; lastKnownFileType = sourcecode.swift; path = WatchDataSource.swift; sourceTree = "<group>"; };
		B43D0374225847C500FBAA95 /* Transaction.swift */ = {isa = PBXFileReference; fileEncoding = 4; lastKnownFileType = sourcecode.swift; path = Transaction.swift; sourceTree = "<group>"; };
		B43D0375225847C500FBAA95 /* TransactionTableRow.swift */ = {isa = PBXFileReference; fileEncoding = 4; lastKnownFileType = sourcecode.swift; path = TransactionTableRow.swift; sourceTree = "<group>"; };
		B43D0376225847C500FBAA95 /* Wallet.swift */ = {isa = PBXFileReference; fileEncoding = 4; lastKnownFileType = sourcecode.swift; path = Wallet.swift; sourceTree = "<group>"; };
		B43D0377225847C500FBAA95 /* WalletInformation.swift */ = {isa = PBXFileReference; fileEncoding = 4; lastKnownFileType = sourcecode.swift; path = WalletInformation.swift; sourceTree = "<group>"; };
		B43D046E22584C1B00FBAA95 /* libRNWatch.a */ = {isa = PBXFileReference; explicitFileType = archive.ar; path = libRNWatch.a; sourceTree = BUILT_PRODUCTS_DIR; };
		B459EE96941AE09BCB547DC0 /* Pods-BlueWallet.release.xcconfig */ = {isa = PBXFileReference; includeInIndex = 1; lastKnownFileType = text.xcconfig; name = "Pods-BlueWallet.release.xcconfig"; path = "Pods/Target Support Files/Pods-BlueWallet/Pods-BlueWallet.release.xcconfig"; sourceTree = "<group>"; };
		B4D3235A177F4580BA52F2F9 /* libRNCSlider.a */ = {isa = PBXFileReference; explicitFileType = undefined; fileEncoding = 9; includeInIndex = 0; lastKnownFileType = archive.ar; path = libRNCSlider.a; sourceTree = "<group>"; };
		B642AFB13483418CAB6FF25E /* libRCTQRCodeLocalImage.a */ = {isa = PBXFileReference; explicitFileType = undefined; fileEncoding = 9; includeInIndex = 0; lastKnownFileType = archive.ar; path = libRCTQRCodeLocalImage.a; sourceTree = "<group>"; };
		B9D9B3A7B2CB4255876B67AF /* libz.tbd */ = {isa = PBXFileReference; explicitFileType = undefined; fileEncoding = 9; includeInIndex = 0; lastKnownFileType = "sourcecode.text-based-dylib-definition"; name = libz.tbd; path = usr/lib/libz.tbd; sourceTree = SDKROOT; };
		BBA99996E6FA4B49ACE0BEFA /* libRNRate.a */ = {isa = PBXFileReference; explicitFileType = undefined; fileEncoding = 9; includeInIndex = 0; lastKnownFileType = archive.ar; path = libRNRate.a; sourceTree = "<group>"; };
		C4496FB303574862B40A878A /* AntDesign.ttf */ = {isa = PBXFileReference; explicitFileType = undefined; fileEncoding = 9; includeInIndex = 0; lastKnownFileType = unknown; name = AntDesign.ttf; path = "../node_modules/react-native-vector-icons/Fonts/AntDesign.ttf"; sourceTree = "<group>"; };
		CA741BA794714D3F80251AC9 /* Ionicons.ttf */ = {isa = PBXFileReference; explicitFileType = undefined; fileEncoding = 9; includeInIndex = 0; lastKnownFileType = unknown; name = Ionicons.ttf; path = "../node_modules/react-native-vector-icons/Fonts/Ionicons.ttf"; sourceTree = "<group>"; };
		CD746B955C55410793BB72C0 /* libRNGestureHandler.a */ = {isa = PBXFileReference; explicitFileType = undefined; fileEncoding = 9; includeInIndex = 0; lastKnownFileType = archive.ar; path = libRNGestureHandler.a; sourceTree = "<group>"; };
		CF4A4D7AAD974D67A2D62B3E /* MaterialIcons.ttf */ = {isa = PBXFileReference; explicitFileType = undefined; fileEncoding = 9; includeInIndex = 0; lastKnownFileType = unknown; name = MaterialIcons.ttf; path = "../node_modules/react-native-vector-icons/Fonts/MaterialIcons.ttf"; sourceTree = "<group>"; };
		D6EC5B694E664FD7B02EDD2F /* libRNSentry.a */ = {isa = PBXFileReference; explicitFileType = undefined; fileEncoding = 9; includeInIndex = 0; lastKnownFileType = archive.ar; path = libRNSentry.a; sourceTree = "<group>"; };
		E6B44173A8854B6D85D7F933 /* libRNVectorIcons-tvOS.a */ = {isa = PBXFileReference; explicitFileType = undefined; fileEncoding = 9; includeInIndex = 0; lastKnownFileType = archive.ar; path = "libRNVectorIcons-tvOS.a"; sourceTree = "<group>"; };
		E8E8CE89B3D142C6A8A56C34 /* Octicons.ttf */ = {isa = PBXFileReference; explicitFileType = undefined; fileEncoding = 9; includeInIndex = 0; lastKnownFileType = unknown; name = Octicons.ttf; path = "../node_modules/react-native-vector-icons/Fonts/Octicons.ttf"; sourceTree = "<group>"; };
		ED297162215061F000B7C4FE /* JavaScriptCore.framework */ = {isa = PBXFileReference; lastKnownFileType = wrapper.framework; name = JavaScriptCore.framework; path = System/Library/Frameworks/JavaScriptCore.framework; sourceTree = SDKROOT; };
		ED2971642150620600B7C4FE /* JavaScriptCore.framework */ = {isa = PBXFileReference; lastKnownFileType = wrapper.framework; name = JavaScriptCore.framework; path = Platforms/AppleTVOS.platform/Developer/SDKs/AppleTVOS12.0.sdk/System/Library/Frameworks/JavaScriptCore.framework; sourceTree = DEVELOPER_DIR; };
		F11DD40F6E9A4F13B3410B94 /* libRNSentry-tvOS.a */ = {isa = PBXFileReference; explicitFileType = undefined; fileEncoding = 9; includeInIndex = 0; lastKnownFileType = archive.ar; path = "libRNSentry-tvOS.a"; sourceTree = "<group>"; };
		F6F53AFC25FB422485CB22D6 /* SystemConfiguration.framework */ = {isa = PBXFileReference; explicitFileType = undefined; fileEncoding = 9; includeInIndex = 0; lastKnownFileType = wrapper.framework; name = SystemConfiguration.framework; path = System/Library/Frameworks/SystemConfiguration.framework; sourceTree = SDKROOT; };
		FC63C7054F1C4FDFB7A830E5 /* libRCTPrivacySnapshot.a */ = {isa = PBXFileReference; explicitFileType = undefined; fileEncoding = 9; includeInIndex = 0; lastKnownFileType = archive.ar; path = libRCTPrivacySnapshot.a; sourceTree = "<group>"; };
		FC98DC24A81A463AB8B2E6B1 /* libRNImagePicker.a */ = {isa = PBXFileReference; explicitFileType = undefined; fileEncoding = 9; includeInIndex = 0; lastKnownFileType = archive.ar; path = libRNImagePicker.a; sourceTree = "<group>"; };
		FD7977067E1A496F94D8B1B7 /* libRNDeviceInfo.a */ = {isa = PBXFileReference; explicitFileType = undefined; fileEncoding = 9; includeInIndex = 0; lastKnownFileType = archive.ar; path = libRNDeviceInfo.a; sourceTree = "<group>"; };
		FF45EB303C9601ED114589A4 /* Pods-MarketWidgetExtension.release.xcconfig */ = {isa = PBXFileReference; includeInIndex = 1; lastKnownFileType = text.xcconfig; name = "Pods-MarketWidgetExtension.release.xcconfig"; path = "Pods/Target Support Files/Pods-MarketWidgetExtension/Pods-MarketWidgetExtension.release.xcconfig"; sourceTree = "<group>"; };
/* End PBXFileReference section */

/* Begin PBXFrameworksBuildPhase section */
		13B07F8C1A680F5B00A75B9A /* Frameworks */ = {
			isa = PBXFrameworksBuildPhase;
			buildActionMask = 2147483647;
			files = (
				906451CAD44154C2950030EC /* libPods-BlueWallet.a in Frameworks */,
				782F075B5DD048449E2DECE9 /* libz.tbd in Frameworks */,
				764B49B1420D4AEB8109BF62 /* libsqlite3.0.tbd in Frameworks */,
			);
			runOnlyForDeploymentPostprocessing = 0;
		};
		3271B0A6236E2E0700DA766F /* Frameworks */ = {
			isa = PBXFrameworksBuildPhase;
			buildActionMask = 2147483647;
			files = (
				3271B0AB236E2E0700DA766F /* NotificationCenter.framework in Frameworks */,
			);
			runOnlyForDeploymentPostprocessing = 0;
		};
		421830728822A20A50D8A07C /* Frameworks */ = {
			isa = PBXFrameworksBuildPhase;
			buildActionMask = 2147483647;
			files = (
			);
			runOnlyForDeploymentPostprocessing = 0;
		};
<<<<<<< HEAD
=======
		6D6CA4B5255872E3009312A5 /* Frameworks */ = {
			isa = PBXFrameworksBuildPhase;
			buildActionMask = 2147483647;
			files = (
				6D6CA4BA255872E3009312A5 /* SwiftUI.framework in Frameworks */,
				6D6CA4B9255872E3009312A5 /* WidgetKit.framework in Frameworks */,
			);
			runOnlyForDeploymentPostprocessing = 0;
		};
		6D99465B2555A660000E52E8 /* Frameworks */ = {
			isa = PBXFrameworksBuildPhase;
			buildActionMask = 2147483647;
			files = (
				6D9946602555A660000E52E8 /* SwiftUI.framework in Frameworks */,
				6D99465F2555A660000E52E8 /* WidgetKit.framework in Frameworks */,
				D0CC417D5450A724DE9F87FE /* libPods-MarketWidgetExtension.a in Frameworks */,
			);
			runOnlyForDeploymentPostprocessing = 0;
		};
		6D9A2DFF254BA347007B5B82 /* Frameworks */ = {
			isa = PBXFrameworksBuildPhase;
			buildActionMask = 2147483647;
			files = (
				6D9A2E04254BA347007B5B82 /* SwiftUI.framework in Frameworks */,
				6D9A2E03254BA347007B5B82 /* WidgetKit.framework in Frameworks */,
				590C62D2ED8BF487C33945B0 /* libPods-WalletInformationAndMarketWidgetExtension.a in Frameworks */,
			);
			runOnlyForDeploymentPostprocessing = 0;
		};
		6DEB4AAA254FB59B00E9F9AA /* Frameworks */ = {
			isa = PBXFrameworksBuildPhase;
			buildActionMask = 2147483647;
			files = (
				6DEB4AAF254FB59C00E9F9AA /* SwiftUI.framework in Frameworks */,
				6DEB4AAE254FB59C00E9F9AA /* WidgetKit.framework in Frameworks */,
				5875B7B2D85DC56E00F292FF /* libPods-WalletInformationWidgetExtension.a in Frameworks */,
			);
			runOnlyForDeploymentPostprocessing = 0;
		};
>>>>>>> cfec0516
		B40D4E39225841ED00428FCC /* Frameworks */ = {
			isa = PBXFrameworksBuildPhase;
			buildActionMask = 2147483647;
			files = (
				6DFC807024EA0B6C007B8700 /* EFQRCode in Frameworks */,
			);
			runOnlyForDeploymentPostprocessing = 0;
		};
/* End PBXFrameworksBuildPhase section */

/* Begin PBXGroup section */
		00E356EF1AD99517003FC87E /* BlueWalletTests */ = {
			isa = PBXGroup;
			children = (
				00E356F21AD99517003FC87E /* BlueWalletTests.m */,
				00E356F01AD99517003FC87E /* Supporting Files */,
			);
			path = BlueWalletTests;
			sourceTree = "<group>";
		};
		00E356F01AD99517003FC87E /* Supporting Files */ = {
			isa = PBXGroup;
			children = (
				00E356F11AD99517003FC87E /* Info.plist */,
			);
			name = "Supporting Files";
			sourceTree = "<group>";
		};
		13B07FAE1A68108700A75B9A /* BlueWallet */ = {
			isa = PBXGroup;
			children = (
				32C7944323B8879D00BE2AFA /* BlueWalletRelease.entitlements */,
				32F0A2502310B0910095C559 /* BlueWallet.entitlements */,
				008F07F21AC5B25A0029DE68 /* main.jsbundle */,
				13B07FAF1A68108700A75B9A /* AppDelegate.h */,
				13B07FB01A68108700A75B9A /* AppDelegate.m */,
				13B07FB51A68108700A75B9A /* Images.xcassets */,
				13B07FB61A68108700A75B9A /* Info.plist */,
				13B07FB71A68108700A75B9A /* main.m */,
				32B5A3292334450100F8D608 /* Bridge.swift */,
				32B5A3282334450100F8D608 /* BlueWallet-Bridging-Header.h */,
				6DF25A9E249DB97E001D06F5 /* LaunchScreen.storyboard */,
			);
			name = BlueWallet;
			sourceTree = "<group>";
		};
		2D16E6871FA4F8E400B85C8A /* Frameworks */ = {
			isa = PBXGroup;
			children = (
				B43B69BA225C46D800925B1E /* libRCTLinking.a */,
				B43B69B8225C462E00925B1E /* libPods-RCTLinking.a */,
				B43D046E22584C1B00FBAA95 /* libRNWatch.a */,
				ED297162215061F000B7C4FE /* JavaScriptCore.framework */,
				ED2971642150620600B7C4FE /* JavaScriptCore.framework */,
				2D16E6891FA4F8E400B85C8A /* libReact.a */,
				2654894D4DE44A4C8F71773D /* CoreData.framework */,
				F6F53AFC25FB422485CB22D6 /* SystemConfiguration.framework */,
				B9D9B3A7B2CB4255876B67AF /* libz.tbd */,
				7B468CC34D5B41F3950078EF /* libsqlite3.0.tbd */,
				731973BA0AC6EA78962CE5B6 /* libPods-BlueWallet.a */,
				3271B0AA236E2E0700DA766F /* NotificationCenter.framework */,
				6D333B3A252FE1A3004D72DF /* WidgetKit.framework */,
				6D333B3C252FE1A3004D72DF /* SwiftUI.framework */,
				98455D960744E4E5DD50BA87 /* libPods-WalletInformationAndMarketWidgetExtension.a */,
				0CC8A6C610EAE90F810EADCC /* libPods-WalletInformationWidgetExtension.a */,
				41BD3AC9FD81723B68A63C12 /* libPods-MarketWidgetExtension.a */,
			);
			name = Frameworks;
			sourceTree = "<group>";
		};
		3271B0AC236E2E0700DA766F /* TodayExtension */ = {
			isa = PBXGroup;
			children = (
				32475F792370F6D30070E6CF /* BlueWallet - Bitcoin Price.entitlements */,
				3271B0AD236E2E0700DA766F /* TodayViewController.swift */,
				3271B0BA236E329400DA766F /* TodayAPI.swift */,
				3271B0AF236E2E0700DA766F /* MainInterface.storyboard */,
				3271B0B2236E2E0700DA766F /* Info.plist */,
				32002D9C236FAA9F00B93396 /* TodayDataStore.swift */,
			);
			path = TodayExtension;
			sourceTree = "<group>";
		};
		4B0CACE36C3348E1BCEA92C8 /* Resources */ = {
			isa = PBXGroup;
			children = (
				C4496FB303574862B40A878A /* AntDesign.ttf */,
				44BC9E3EE0E9476A830CCCB9 /* Entypo.ttf */,
				3F7F1B8332C6439793D55B45 /* EvilIcons.ttf */,
				A9166D490AEF4938BD6621CF /* Feather.ttf */,
				334051161886419EA186F4BA /* FontAwesome.ttf */,
				5A8F67CF29564E41882ECEF8 /* FontAwesome5_Brands.ttf */,
				47564776A7A3427DB36C087D /* FontAwesome5_Regular.ttf */,
				78A87E7251D94144A71A2F67 /* FontAwesome5_Solid.ttf */,
				04466491BA2D4876A71222FC /* Foundation.ttf */,
				CA741BA794714D3F80251AC9 /* Ionicons.ttf */,
				2FCC2CD6FF4448229D0CE0F3 /* MaterialCommunityIcons.ttf */,
				CF4A4D7AAD974D67A2D62B3E /* MaterialIcons.ttf */,
				E8E8CE89B3D142C6A8A56C34 /* Octicons.ttf */,
				4D746BBE67E84684848246E2 /* SimpleLineIcons.ttf */,
				47C436B1EF23484B8181DBEA /* Zocial.ttf */,
			);
			name = Resources;
			sourceTree = "<group>";
		};
		6D6CA4BB255872E3009312A5 /* PriceWidget */ = {
			isa = PBXGroup;
			children = (
				6D6CA4BC255872E3009312A5 /* PriceWidget.swift */,
				6D6CA4C0255872E7009312A5 /* Info.plist */,
			);
			path = PriceWidget;
			sourceTree = "<group>";
		};
		6D9946612555A660000E52E8 /* MarketWidget */ = {
			isa = PBXGroup;
			children = (
				6D9946622555A660000E52E8 /* MarketWidget.swift */,
				6D9946662555A661000E52E8 /* Info.plist */,
			);
			path = MarketWidget;
			sourceTree = "<group>";
		};
		6D9A2E05254BA347007B5B82 /* WalletInformationAndMarketWidget */ = {
			isa = PBXGroup;
			children = (
				6D9A2E06254BA347007B5B82 /* WalletInformationAndMarketWidget.swift */,
				6D9A2E0A254BA348007B5B82 /* Info.plist */,
			);
			path = WalletInformationAndMarketWidget;
			sourceTree = "<group>";
		};
		6DEB4AB0254FB59C00E9F9AA /* WalletInformationWidget */ = {
			isa = PBXGroup;
			children = (
				6DEB4AB1254FB59C00E9F9AA /* WalletInformationWidget.swift */,
				6DEB4AB5254FB59E00E9F9AA /* Info.plist */,
			);
			name = WalletInformationWidget;
			path = ..;
			sourceTree = "<group>";
		};
		6DEB4B18254FB7D700E9F9AA /* Widgets */ = {
			isa = PBXGroup;
			children = (
				6DEB4BC1254FB98300E9F9AA /* Shared */,
				6D9946612555A660000E52E8 /* MarketWidget */,
				6D6CA4BB255872E3009312A5 /* PriceWidget */,
				6D9A2E05254BA347007B5B82 /* WalletInformationAndMarketWidget */,
				6DEB4AB0254FB59C00E9F9AA /* WalletInformationWidget */,
			);
			name = Widgets;
			path = WalletInformationWidget/Widgets;
			sourceTree = "<group>";
		};
		6DEB4BC1254FB98300E9F9AA /* Shared */ = {
			isa = PBXGroup;
			children = (
				6DEB4DD82552260200E9F9AA /* Views */,
				6D9A2E6A254BAB1B007B5B82 /* WidgetAPI.swift */,
				6D6CA5142558EBA3009312A5 /* WidgetAPI+Electrum.swift */,
				6D9A2E6B254BAB1B007B5B82 /* WidgetDataStore.swift */,
				6DA7047D254E24D5005FE5E2 /* UserDefaultsGroup.swift */,
				6D9A2E08254BA348007B5B82 /* Assets.xcassets */,
				6DEB4BFA254FBA0E00E9F9AA /* Models.swift */,
				6DEB4C3A254FBF4800E9F9AA /* Colors.swift */,
			);
			path = Shared;
			sourceTree = "<group>";
		};
		6DEB4DD82552260200E9F9AA /* Views */ = {
			isa = PBXGroup;
			children = (
				6D641F17255226DA003792DF /* MarketView.swift */,
				6D641F2225525053003792DF /* WalletInformationView.swift */,
				6D641F3425526311003792DF /* SendReceiveButtons.swift */,
				6D6CA5272558EC52009312A5 /* PriceView.swift */,
			);
			path = Views;
			sourceTree = "<group>";
		};
		83CBB9F61A601CBA00E9B192 = {
			isa = PBXGroup;
			children = (
				6D6CA6192558F6AB009312A5 /* PriceWidgetExtension.entitlements */,
				6D9947152555AB9E000E52E8 /* MarketWidgetExtension.entitlements */,
				6DEB4ACE254FB5D800E9F9AA /* WalletInformationWidgetExtension.entitlements */,
				13B07FAE1A68108700A75B9A /* BlueWallet */,
				00E356EF1AD99517003FC87E /* BlueWalletTests */,
				B40D4E31225841EC00428FCC /* BlueWalletWatch */,
				B40D4E40225841ED00428FCC /* BlueWalletWatch Extension */,
				3271B0AC236E2E0700DA766F /* TodayExtension */,
				6DEB4B18254FB7D700E9F9AA /* Widgets */,
				83CBBA001A601CBA00E9B192 /* Products */,
				2D16E6871FA4F8E400B85C8A /* Frameworks */,
				B40FE50A21FAD228005D5578 /* Recovered References */,
				4B0CACE36C3348E1BCEA92C8 /* Resources */,
				A9B365F08E5E8EADC056DBC4 /* Pods */,
			);
			indentWidth = 2;
			sourceTree = "<group>";
			tabWidth = 2;
			usesTabs = 0;
		};
		83CBBA001A601CBA00E9B192 /* Products */ = {
			isa = PBXGroup;
			children = (
				13B07F961A680F5B00A75B9A /* BlueWallet.app */,
				B40D4E30225841EC00428FCC /* BlueWalletWatch.app */,
				B40D4E3C225841ED00428FCC /* BlueWalletWatch Extension.appex */,
				3271B0A9236E2E0700DA766F /* BlueWallet - Bitcoin Price.appex */,
<<<<<<< HEAD
=======
				6D9A2E02254BA347007B5B82 /* WalletInformationAndMarketWidgetExtension.appex */,
				6DEB4AAD254FB59B00E9F9AA /* WalletInformationWidgetExtension.appex */,
				6D99465E2555A660000E52E8 /* MarketWidgetExtension.appex */,
				6D6CA4B8255872E3009312A5 /* PriceWidgetExtension.appex */,
>>>>>>> cfec0516
			);
			name = Products;
			sourceTree = "<group>";
		};
		A9B365F08E5E8EADC056DBC4 /* Pods */ = {
			isa = PBXGroup;
			children = (
				9B3A324B70BC8C6D9314FD4F /* Pods-BlueWallet.debug.xcconfig */,
				B459EE96941AE09BCB547DC0 /* Pods-BlueWallet.release.xcconfig */,
				367FA8CEB35BC9431019D98A /* Pods-MarketWidgetExtension.debug.xcconfig */,
				FF45EB303C9601ED114589A4 /* Pods-MarketWidgetExtension.release.xcconfig */,
				AA7DCFB2C7887DF26EDB5710 /* Pods-WalletInformationAndMarketWidgetExtension.debug.xcconfig */,
				7BAA8F97E61B677D33CF1944 /* Pods-WalletInformationAndMarketWidgetExtension.release.xcconfig */,
				64774910B0DBEC412995CB89 /* Pods-WalletInformationWidgetExtension.debug.xcconfig */,
				3D9CAFACCECFFBFCD9B2BC7E /* Pods-WalletInformationWidgetExtension.release.xcconfig */,
			);
			name = Pods;
			sourceTree = "<group>";
		};
		B40D4E31225841EC00428FCC /* BlueWalletWatch */ = {
			isa = PBXGroup;
			children = (
				B40D4E32225841EC00428FCC /* Interface.storyboard */,
				B40D4E35225841ED00428FCC /* Assets.xcassets */,
				B40D4E37225841ED00428FCC /* Info.plist */,
			);
			path = BlueWalletWatch;
			sourceTree = "<group>";
		};
		B40D4E40225841ED00428FCC /* BlueWalletWatch Extension */ = {
			isa = PBXGroup;
			children = (
				32F0A24F2310B0700095C559 /* BlueWalletWatch Extension.entitlements */,
				B43D03242258474500FBAA95 /* Objects */,
				B40D4E672258426B00428FCC /* KeychainSwiftDistrib.swift */,
				32F0A2992311DBB20095C559 /* ComplicationController.swift */,
				B40D4E43225841ED00428FCC /* ExtensionDelegate.swift */,
				B40D4E45225841ED00428FCC /* NotificationController.swift */,
				B40D4E552258425400428FCC /* InterfaceController.swift */,
				B40D4E562258425400428FCC /* NumericKeypadInterfaceController.swift */,
				B40D4E5B2258425500428FCC /* ReceiveInterfaceController.swift */,
				6DFC807124EA2FA9007B8700 /* ViewQRCodefaceController.swift */,
				B40D4E582258425400428FCC /* SpecifyInterfaceController.swift */,
				B40D4E5C2258425500428FCC /* WalletDetailsInterfaceController.swift */,
				B40D4E49225841ED00428FCC /* Info.plist */,
				B40D4E4A225841ED00428FCC /* PushNotificationPayload.apns */,
			);
			path = "BlueWalletWatch Extension";
			sourceTree = "<group>";
		};
		B40FE50A21FAD228005D5578 /* Recovered References */ = {
			isa = PBXGroup;
			children = (
				70C9C17A3F52430B99582AF4 /* libRNCamera.a */,
				FD7977067E1A496F94D8B1B7 /* libRNDeviceInfo.a */,
				8637D4B5E14D443A9031DA95 /* libRNFS.a */,
				CD746B955C55410793BB72C0 /* libRNGestureHandler.a */,
				95208B2A05884A76B5BB99C0 /* libRCTGoogleAnalyticsBridge.a */,
				AB2325650CE04F018697ACFE /* libRNReactNativeHapticFeedback.a */,
				3703B10AAB374CF896CCC2EA /* libBVLinearGradient.a */,
				1DD63E4B5C8344BB9880C9EC /* libReactNativePermissions.a */,
				6A65D81712444D37BA152B06 /* libRNRandomBytes.a */,
				BBA99996E6FA4B49ACE0BEFA /* libRNRate.a */,
				D6EC5B694E664FD7B02EDD2F /* libRNSentry.a */,
				6EB3338E347F4AFAA8C85C04 /* libRNDeviceInfo-tvOS.a */,
				253243E162CE4822BF3A3B7D /* libRNRandomBytes-tvOS.a */,
				F11DD40F6E9A4F13B3410B94 /* libRNSentry-tvOS.a */,
				4F12F501B686459183E0BE0D /* libRNVectorIcons.a */,
				E6B44173A8854B6D85D7F933 /* libRNVectorIcons-tvOS.a */,
				94565BFC6A0C4235B3EC7B01 /* libRNSVG.a */,
				9F1F51A83D044F3BB26A35FC /* libRNSVG-tvOS.a */,
				A7C4B1FDAD264618BAF8C335 /* libRNCWebView.a */,
				FC98DC24A81A463AB8B2E6B1 /* libRNImagePicker.a */,
				B642AFB13483418CAB6FF25E /* libRCTQRCodeLocalImage.a */,
				9DF4E6C040764E4BA1ACC1EB /* libTcpSockets.a */,
				90F86BC5194548CA87D729A9 /* libToolTipMenu.a */,
				8448882949434D41A054C0B2 /* ToolTipMenuTests.xctest */,
				FC63C7054F1C4FDFB7A830E5 /* libRCTPrivacySnapshot.a */,
				B4D3235A177F4580BA52F2F9 /* libRNCSlider.a */,
			);
			name = "Recovered References";
			sourceTree = "<group>";
		};
		B43D03242258474500FBAA95 /* Objects */ = {
			isa = PBXGroup;
			children = (
				B43D0374225847C500FBAA95 /* Transaction.swift */,
				B43D0375225847C500FBAA95 /* TransactionTableRow.swift */,
				B43D0376225847C500FBAA95 /* Wallet.swift */,
				B43D0372225847C500FBAA95 /* WalletGradient.swift */,
				B43D0377225847C500FBAA95 /* WalletInformation.swift */,
				B43D0373225847C500FBAA95 /* WatchDataSource.swift */,
			);
			path = Objects;
			sourceTree = "<group>";
		};
/* End PBXGroup section */

/* Begin PBXNativeTarget section */
		13B07F861A680F5B00A75B9A /* BlueWallet */ = {
			isa = PBXNativeTarget;
			buildConfigurationList = 13B07F931A680F5B00A75B9A /* Build configuration list for PBXNativeTarget "BlueWallet" */;
			buildPhases = (
				6F7747C31A9EE6DDC5108476 /* [CP] Check Pods Manifest.lock */,
				13B07F871A680F5B00A75B9A /* Sources */,
				13B07F8C1A680F5B00A75B9A /* Frameworks */,
				13B07F8E1A680F5B00A75B9A /* Resources */,
				00DD1BFF1BD5951E006B06BC /* Bundle React Native code and images */,
				B40D4E2D225841C300428FCC /* Embed Watch Content */,
				2130DE983D1D45AC8FC45F7E /* Upload Debug Symbols to Sentry */,
				3271B0B6236E2E0700DA766F /* Embed App Extensions */,
				C18D00A61007A84C9887DEDE /* [CP] Copy Pods Resources */,
			);
			buildRules = (
			);
			dependencies = (
				B40D4E4C225841ED00428FCC /* PBXTargetDependency */,
				3271B0B4236E2E0700DA766F /* PBXTargetDependency */,
<<<<<<< HEAD
=======
				6D9A2E0C254BA348007B5B82 /* PBXTargetDependency */,
				6DEB4AB7254FB59E00E9F9AA /* PBXTargetDependency */,
				6D9946452555A583000E52E8 /* PBXTargetDependency */,
				6D9946682555A661000E52E8 /* PBXTargetDependency */,
				6D6CA4C2255872E7009312A5 /* PBXTargetDependency */,
>>>>>>> cfec0516
			);
			name = BlueWallet;
			productName = "Hello World";
			productReference = 13B07F961A680F5B00A75B9A /* BlueWallet.app */;
			productType = "com.apple.product-type.application";
		};
		3271B0A8236E2E0700DA766F /* TodayExtension */ = {
			isa = PBXNativeTarget;
			buildConfigurationList = 3271B0B9236E2E0700DA766F /* Build configuration list for PBXNativeTarget "TodayExtension" */;
			buildPhases = (
				3271B0A5236E2E0700DA766F /* Sources */,
				3271B0A6236E2E0700DA766F /* Frameworks */,
				3271B0A7236E2E0700DA766F /* Resources */,
			);
			buildRules = (
			);
			dependencies = (
			);
			name = TodayExtension;
			productName = TodayExtension;
			productReference = 3271B0A9236E2E0700DA766F /* BlueWallet - Bitcoin Price.appex */;
			productType = "com.apple.product-type.app-extension";
		};
<<<<<<< HEAD
=======
		6D6CA4B7255872E3009312A5 /* PriceWidgetExtension */ = {
			isa = PBXNativeTarget;
			buildConfigurationList = 6D6CA4C6255872E7009312A5 /* Build configuration list for PBXNativeTarget "PriceWidgetExtension" */;
			buildPhases = (
				6D6CA4B4255872E3009312A5 /* Sources */,
				6D6CA4B5255872E3009312A5 /* Frameworks */,
				6D6CA4B6255872E3009312A5 /* Resources */,
			);
			buildRules = (
			);
			dependencies = (
			);
			name = PriceWidgetExtension;
			productName = PriceWidgetExtension;
			productReference = 6D6CA4B8255872E3009312A5 /* PriceWidgetExtension.appex */;
			productType = "com.apple.product-type.app-extension";
		};
		6D99465D2555A660000E52E8 /* MarketWidgetExtension */ = {
			isa = PBXNativeTarget;
			buildConfigurationList = 6D99466A2555A661000E52E8 /* Build configuration list for PBXNativeTarget "MarketWidgetExtension" */;
			buildPhases = (
				3DC2B4F006D9D733C3782C62 /* [CP] Check Pods Manifest.lock */,
				6D99465A2555A660000E52E8 /* Sources */,
				6D99465B2555A660000E52E8 /* Frameworks */,
				6D99465C2555A660000E52E8 /* Resources */,
			);
			buildRules = (
			);
			dependencies = (
			);
			name = MarketWidgetExtension;
			productName = MarketWidgetExtension;
			productReference = 6D99465E2555A660000E52E8 /* MarketWidgetExtension.appex */;
			productType = "com.apple.product-type.app-extension";
		};
		6D9A2E01254BA347007B5B82 /* WalletInformationAndMarketWidgetExtension */ = {
			isa = PBXNativeTarget;
			buildConfigurationList = 6D9A2E0E254BA348007B5B82 /* Build configuration list for PBXNativeTarget "WalletInformationAndMarketWidgetExtension" */;
			buildPhases = (
				E236ECCDCA1DDCA1D4270919 /* [CP] Check Pods Manifest.lock */,
				6D9A2DFE254BA347007B5B82 /* Sources */,
				6D9A2DFF254BA347007B5B82 /* Frameworks */,
				6D9A2E00254BA347007B5B82 /* Resources */,
			);
			buildRules = (
			);
			dependencies = (
			);
			name = WalletInformationAndMarketWidgetExtension;
			productName = MarketWidgetExtension;
			productReference = 6D9A2E02254BA347007B5B82 /* WalletInformationAndMarketWidgetExtension.appex */;
			productType = "com.apple.product-type.app-extension";
		};
		6DEB4AAC254FB59B00E9F9AA /* WalletInformationWidgetExtension */ = {
			isa = PBXNativeTarget;
			buildConfigurationList = 6DEB4ABB254FB59E00E9F9AA /* Build configuration list for PBXNativeTarget "WalletInformationWidgetExtension" */;
			buildPhases = (
				ACD6FC5C1476108D882D6B61 /* [CP] Check Pods Manifest.lock */,
				6DEB4AA9254FB59B00E9F9AA /* Sources */,
				6DEB4AAA254FB59B00E9F9AA /* Frameworks */,
				6DEB4AAB254FB59B00E9F9AA /* Resources */,
			);
			buildRules = (
			);
			dependencies = (
			);
			name = WalletInformationWidgetExtension;
			productName = WalletInformationWidgetExtension;
			productReference = 6DEB4AAD254FB59B00E9F9AA /* WalletInformationWidgetExtension.appex */;
			productType = "com.apple.product-type.app-extension";
		};
>>>>>>> cfec0516
		B40D4E2F225841EC00428FCC /* BlueWalletWatch */ = {
			isa = PBXNativeTarget;
			buildConfigurationList = B40D4E52225841ED00428FCC /* Build configuration list for PBXNativeTarget "BlueWalletWatch" */;
			buildPhases = (
				B40D4E2E225841EC00428FCC /* Resources */,
				B40D4E51225841ED00428FCC /* Embed App Extensions */,
				421830728822A20A50D8A07C /* Frameworks */,
			);
			buildRules = (
			);
			dependencies = (
				B40D4E3F225841ED00428FCC /* PBXTargetDependency */,
			);
			name = BlueWalletWatch;
			productName = BlueWalletWatch;
			productReference = B40D4E30225841EC00428FCC /* BlueWalletWatch.app */;
			productType = "com.apple.product-type.application.watchapp2";
		};
		B40D4E3B225841ED00428FCC /* BlueWalletWatch Extension */ = {
			isa = PBXNativeTarget;
			buildConfigurationList = B40D4E4E225841ED00428FCC /* Build configuration list for PBXNativeTarget "BlueWalletWatch Extension" */;
			buildPhases = (
				B40D4E38225841ED00428FCC /* Sources */,
				B40D4E39225841ED00428FCC /* Frameworks */,
				B40D4E3A225841ED00428FCC /* Resources */,
			);
			buildRules = (
			);
			dependencies = (
			);
			name = "BlueWalletWatch Extension";
			packageProductDependencies = (
				6DFC806F24EA0B6C007B8700 /* EFQRCode */,
			);
			productName = "BlueWalletWatch Extension";
			productReference = B40D4E3C225841ED00428FCC /* BlueWalletWatch Extension.appex */;
			productType = "com.apple.product-type.watchkit2-extension";
		};
/* End PBXNativeTarget section */

/* Begin PBXProject section */
		83CBB9F71A601CBA00E9B192 /* Project object */ = {
			isa = PBXProject;
			attributes = {
				LastSwiftUpdateCheck = 1210;
				LastUpgradeCheck = 1020;
				ORGANIZATIONNAME = BlueWallet;
				TargetAttributes = {
					13B07F861A680F5B00A75B9A = {
						LastSwiftMigration = 1030;
						SystemCapabilities = {
							com.apple.Keychain = {
								enabled = 0;
							};
						};
					};
					3271B0A8236E2E0700DA766F = {
						CreatedOnToolsVersion = 11.2;
						LastSwiftMigration = 1130;
					};
<<<<<<< HEAD
=======
					6D6CA4B7255872E3009312A5 = {
						CreatedOnToolsVersion = 12.1;
					};
					6D99465D2555A660000E52E8 = {
						CreatedOnToolsVersion = 12.1;
					};
					6D9A2E01254BA347007B5B82 = {
						CreatedOnToolsVersion = 12.1;
					};
					6DEB4AAC254FB59B00E9F9AA = {
						CreatedOnToolsVersion = 12.1;
					};
>>>>>>> cfec0516
					B40D4E2F225841EC00428FCC = {
						CreatedOnToolsVersion = 10.2;
						DevelopmentTeam = A7W54YZ4WU;
						ProvisioningStyle = Manual;
					};
					B40D4E3B225841ED00428FCC = {
						CreatedOnToolsVersion = 10.2;
						DevelopmentTeam = A7W54YZ4WU;
						LastSwiftMigration = 1130;
						ProvisioningStyle = Manual;
						SystemCapabilities = {
							com.apple.Keychain = {
								enabled = 0;
							};
						};
					};
				};
			};
			buildConfigurationList = 83CBB9FA1A601CBA00E9B192 /* Build configuration list for PBXProject "BlueWallet" */;
			compatibilityVersion = "Xcode 3.2";
			developmentRegion = English;
			hasScannedForEncodings = 0;
			knownRegions = (
				English,
				en,
				Base,
				af,
				ca,
				"zh-Hant",
				"zh-Hans",
				hr,
				da,
				nl,
				es,
				fr,
				it,
				id,
				ja,
				hu,
				"pt-BR",
				"pt-PT",
				ru,
				sk,
				th,
				vi,
				uk,
				tr,
				xh,
			);
			mainGroup = 83CBB9F61A601CBA00E9B192;
			packageReferences = (
				6DFC806E24EA0B6C007B8700 /* XCRemoteSwiftPackageReference "EFQRCode" */,
			);
			productRefGroup = 83CBBA001A601CBA00E9B192 /* Products */;
			projectDirPath = "";
			projectRoot = "";
			targets = (
				13B07F861A680F5B00A75B9A /* BlueWallet */,
				B40D4E2F225841EC00428FCC /* BlueWalletWatch */,
				B40D4E3B225841ED00428FCC /* BlueWalletWatch Extension */,
				3271B0A8236E2E0700DA766F /* TodayExtension */,
<<<<<<< HEAD
=======
				6D99465D2555A660000E52E8 /* MarketWidgetExtension */,
				6DEB4AAC254FB59B00E9F9AA /* WalletInformationWidgetExtension */,
				6D9A2E01254BA347007B5B82 /* WalletInformationAndMarketWidgetExtension */,
				6D6CA4B7255872E3009312A5 /* PriceWidgetExtension */,
>>>>>>> cfec0516
			);
		};
/* End PBXProject section */

/* Begin PBXResourcesBuildPhase section */
		13B07F8E1A680F5B00A75B9A /* Resources */ = {
			isa = PBXResourcesBuildPhase;
			buildActionMask = 2147483647;
			files = (
				6DF25A9F249DB97E001D06F5 /* LaunchScreen.storyboard in Resources */,
				13B07FBF1A68108700A75B9A /* Images.xcassets in Resources */,
			);
			runOnlyForDeploymentPostprocessing = 0;
		};
		3271B0A7236E2E0700DA766F /* Resources */ = {
			isa = PBXResourcesBuildPhase;
			buildActionMask = 2147483647;
			files = (
				3271B0B1236E2E0700DA766F /* MainInterface.storyboard in Resources */,
			);
			runOnlyForDeploymentPostprocessing = 0;
		};
<<<<<<< HEAD
=======
		6D6CA4B6255872E3009312A5 /* Resources */ = {
			isa = PBXResourcesBuildPhase;
			buildActionMask = 2147483647;
			files = (
				6D6CA4D725587397009312A5 /* Assets.xcassets in Resources */,
			);
			runOnlyForDeploymentPostprocessing = 0;
		};
		6D99465C2555A660000E52E8 /* Resources */ = {
			isa = PBXResourcesBuildPhase;
			buildActionMask = 2147483647;
			files = (
				6D9946832555A695000E52E8 /* Assets.xcassets in Resources */,
			);
			runOnlyForDeploymentPostprocessing = 0;
		};
		6D9A2E00254BA347007B5B82 /* Resources */ = {
			isa = PBXResourcesBuildPhase;
			buildActionMask = 2147483647;
			files = (
				6D9A2E09254BA348007B5B82 /* Assets.xcassets in Resources */,
			);
			runOnlyForDeploymentPostprocessing = 0;
		};
		6DEB4AAB254FB59B00E9F9AA /* Resources */ = {
			isa = PBXResourcesBuildPhase;
			buildActionMask = 2147483647;
			files = (
				6DEB4B05254FB79100E9F9AA /* Assets.xcassets in Resources */,
			);
			runOnlyForDeploymentPostprocessing = 0;
		};
>>>>>>> cfec0516
		B40D4E2E225841EC00428FCC /* Resources */ = {
			isa = PBXResourcesBuildPhase;
			buildActionMask = 2147483647;
			files = (
				B40D4E36225841ED00428FCC /* Assets.xcassets in Resources */,
				B40D4E34225841EC00428FCC /* Interface.storyboard in Resources */,
			);
			runOnlyForDeploymentPostprocessing = 0;
		};
		B40D4E3A225841ED00428FCC /* Resources */ = {
			isa = PBXResourcesBuildPhase;
			buildActionMask = 2147483647;
			files = (
				B4EE583C226703320003363C /* Assets.xcassets in Resources */,
			);
			runOnlyForDeploymentPostprocessing = 0;
		};
/* End PBXResourcesBuildPhase section */

/* Begin PBXShellScriptBuildPhase section */
		00DD1BFF1BD5951E006B06BC /* Bundle React Native code and images */ = {
			isa = PBXShellScriptBuildPhase;
			buildActionMask = 2147483647;
			files = (
			);
			inputPaths = (
			);
			name = "Bundle React Native code and images";
			outputPaths = (
			);
			runOnlyForDeploymentPostprocessing = 0;
			shellPath = /bin/sh;
			shellScript = "export SENTRY_PROPERTIES=sentry.properties\nexport NODE_BINARY=node\n../node_modules/@sentry/cli/bin/sentry-cli react-native xcode ../node_modules/react-native/scripts/react-native-xcode.sh\n";
		};
		2130DE983D1D45AC8FC45F7E /* Upload Debug Symbols to Sentry */ = {
			isa = PBXShellScriptBuildPhase;
			buildActionMask = 2147483647;
			files = (
			);
			inputPaths = (
			);
			name = "Upload Debug Symbols to Sentry";
			outputPaths = (
			);
			runOnlyForDeploymentPostprocessing = 0;
			shellPath = /bin/sh;
			shellScript = "export SENTRY_PROPERTIES=sentry.properties\n../node_modules/@sentry/cli/bin/sentry-cli upload-dsym";
		};
		6F7747C31A9EE6DDC5108476 /* [CP] Check Pods Manifest.lock */ = {
			isa = PBXShellScriptBuildPhase;
			buildActionMask = 2147483647;
			files = (
			);
			inputFileListPaths = (
			);
			inputPaths = (
				"${PODS_PODFILE_DIR_PATH}/Podfile.lock",
				"${PODS_ROOT}/Manifest.lock",
			);
			name = "[CP] Check Pods Manifest.lock";
			outputFileListPaths = (
			);
			outputPaths = (
				"$(DERIVED_FILE_DIR)/Pods-BlueWallet-checkManifestLockResult.txt",
			);
			runOnlyForDeploymentPostprocessing = 0;
			shellPath = /bin/sh;
			shellScript = "diff \"${PODS_PODFILE_DIR_PATH}/Podfile.lock\" \"${PODS_ROOT}/Manifest.lock\" > /dev/null\nif [ $? != 0 ] ; then\n    # print error to STDERR\n    echo \"error: The sandbox is not in sync with the Podfile.lock. Run 'pod install' or update your CocoaPods installation.\" >&2\n    exit 1\nfi\n# This output is used by Xcode 'outputs' to avoid re-running this script phase.\necho \"SUCCESS\" > \"${SCRIPT_OUTPUT_FILE_0}\"\n";
			showEnvVarsInLog = 0;
		};
		C18D00A61007A84C9887DEDE /* [CP] Copy Pods Resources */ = {
			isa = PBXShellScriptBuildPhase;
			buildActionMask = 2147483647;
			files = (
			);
			inputFileListPaths = (
				"${PODS_ROOT}/Target Support Files/Pods-BlueWallet/Pods-BlueWallet-resources-${CONFIGURATION}-input-files.xcfilelist",
			);
			name = "[CP] Copy Pods Resources";
			outputFileListPaths = (
				"${PODS_ROOT}/Target Support Files/Pods-BlueWallet/Pods-BlueWallet-resources-${CONFIGURATION}-output-files.xcfilelist",
			);
			runOnlyForDeploymentPostprocessing = 0;
			shellPath = /bin/sh;
			shellScript = "\"${PODS_ROOT}/Target Support Files/Pods-BlueWallet/Pods-BlueWallet-resources.sh\"\n";
			showEnvVarsInLog = 0;
		};
/* End PBXShellScriptBuildPhase section */

/* Begin PBXSourcesBuildPhase section */
		13B07F871A680F5B00A75B9A /* Sources */ = {
			isa = PBXSourcesBuildPhase;
			buildActionMask = 2147483647;
			files = (
				13B07FBC1A68108700A75B9A /* AppDelegate.m in Sources */,
				13B07FC11A68108700A75B9A /* main.m in Sources */,
				32B5A32A2334450100F8D608 /* Bridge.swift in Sources */,
			);
			runOnlyForDeploymentPostprocessing = 0;
		};
		3271B0A5236E2E0700DA766F /* Sources */ = {
			isa = PBXSourcesBuildPhase;
			buildActionMask = 2147483647;
			files = (
				3271B0BB236E329400DA766F /* TodayAPI.swift in Sources */,
				3271B0AE236E2E0700DA766F /* TodayViewController.swift in Sources */,
				32002D9D236FAA9F00B93396 /* TodayDataStore.swift in Sources */,
			);
			runOnlyForDeploymentPostprocessing = 0;
		};
<<<<<<< HEAD
=======
		6D6CA4B4255872E3009312A5 /* Sources */ = {
			isa = PBXSourcesBuildPhase;
			buildActionMask = 2147483647;
			files = (
				6D6CA5452558F365009312A5 /* WidgetDataStore.swift in Sources */,
				6D6CA4E0255873BC009312A5 /* UserDefaultsGroup.swift in Sources */,
				6D6CA5322558ED4D009312A5 /* Colors.swift in Sources */,
				6D6CA4BD255872E3009312A5 /* PriceWidget.swift in Sources */,
				6D6CA5292558EC52009312A5 /* PriceView.swift in Sources */,
				6D6CA53C2558F316009312A5 /* WidgetAPI.swift in Sources */,
				6D6CA5332558ED54009312A5 /* Models.swift in Sources */,
			);
			runOnlyForDeploymentPostprocessing = 0;
		};
		6D99465A2555A660000E52E8 /* Sources */ = {
			isa = PBXSourcesBuildPhase;
			buildActionMask = 2147483647;
			files = (
				6D9946892555A695000E52E8 /* WalletInformationView.swift in Sources */,
				6D9946862555A695000E52E8 /* WidgetAPI.swift in Sources */,
				6D9946842555A695000E52E8 /* Models.swift in Sources */,
				6D9946882555A695000E52E8 /* SendReceiveButtons.swift in Sources */,
				6D9946852555A695000E52E8 /* Colors.swift in Sources */,
				6D99468A2555A695000E52E8 /* WidgetDataStore.swift in Sources */,
				6D99467B2555A68A000E52E8 /* MarketView.swift in Sources */,
				6D9946872555A695000E52E8 /* UserDefaultsGroup.swift in Sources */,
				6D9946632555A660000E52E8 /* MarketWidget.swift in Sources */,
				6D6CA5152558EBA4009312A5 /* WidgetAPI+Electrum.swift in Sources */,
			);
			runOnlyForDeploymentPostprocessing = 0;
		};
		6D9A2DFE254BA347007B5B82 /* Sources */ = {
			isa = PBXSourcesBuildPhase;
			buildActionMask = 2147483647;
			files = (
				6D641F2325525054003792DF /* WalletInformationView.swift in Sources */,
				6D9A2E6D254BAB1B007B5B82 /* WidgetAPI.swift in Sources */,
				6DEB4C3B254FBF4800E9F9AA /* Colors.swift in Sources */,
				6D6CA5282558EC52009312A5 /* PriceView.swift in Sources */,
				6D9A2E6F254BAB1B007B5B82 /* WidgetDataStore.swift in Sources */,
				6DA7047E254E24D5005FE5E2 /* UserDefaultsGroup.swift in Sources */,
				6D9A2E07254BA347007B5B82 /* WalletInformationAndMarketWidget.swift in Sources */,
				6D641F3525526311003792DF /* SendReceiveButtons.swift in Sources */,
				6DEB4BFB254FBA0E00E9F9AA /* Models.swift in Sources */,
				6D641F18255226DA003792DF /* MarketView.swift in Sources */,
				6D6CA5162558EBA4009312A5 /* WidgetAPI+Electrum.swift in Sources */,
			);
			runOnlyForDeploymentPostprocessing = 0;
		};
		6DEB4AA9254FB59B00E9F9AA /* Sources */ = {
			isa = PBXSourcesBuildPhase;
			buildActionMask = 2147483647;
			files = (
				6D641F2425525054003792DF /* WalletInformationView.swift in Sources */,
				6DEB4AB2254FB59C00E9F9AA /* WalletInformationWidget.swift in Sources */,
				6DEB4C3C254FBF4800E9F9AA /* Colors.swift in Sources */,
				6DEB4BDA254FB98E00E9F9AA /* WidgetAPI.swift in Sources */,
				6DEB4BDB254FB98E00E9F9AA /* UserDefaultsGroup.swift in Sources */,
				6DEB4BD9254FB98E00E9F9AA /* WidgetDataStore.swift in Sources */,
				6D641F3625526311003792DF /* SendReceiveButtons.swift in Sources */,
				6DEB4BFC254FBA0E00E9F9AA /* Models.swift in Sources */,
				6D641F19255226DA003792DF /* MarketView.swift in Sources */,
				6D6CA54E2558F497009312A5 /* WidgetAPI+Electrum.swift in Sources */,
			);
			runOnlyForDeploymentPostprocessing = 0;
		};
>>>>>>> cfec0516
		B40D4E38225841ED00428FCC /* Sources */ = {
			isa = PBXSourcesBuildPhase;
			buildActionMask = 2147483647;
			files = (
				B43D037C225847C500FBAA95 /* Wallet.swift in Sources */,
				B43D037A225847C500FBAA95 /* Transaction.swift in Sources */,
				32F0A29A2311DBB20095C559 /* ComplicationController.swift in Sources */,
				B40D4E602258425500428FCC /* SpecifyInterfaceController.swift in Sources */,
				B43D0379225847C500FBAA95 /* WatchDataSource.swift in Sources */,
				6DFC807224EA2FA9007B8700 /* ViewQRCodefaceController.swift in Sources */,
				B40D4E46225841ED00428FCC /* NotificationController.swift in Sources */,
				B40D4E5D2258425500428FCC /* InterfaceController.swift in Sources */,
				B43D037B225847C500FBAA95 /* TransactionTableRow.swift in Sources */,
				B43D037D225847C500FBAA95 /* WalletInformation.swift in Sources */,
				B40D4E642258425500428FCC /* WalletDetailsInterfaceController.swift in Sources */,
				B40D4E44225841ED00428FCC /* ExtensionDelegate.swift in Sources */,
				B40D4E682258426B00428FCC /* KeychainSwiftDistrib.swift in Sources */,
				B40D4E632258425500428FCC /* ReceiveInterfaceController.swift in Sources */,
				B43D0378225847C500FBAA95 /* WalletGradient.swift in Sources */,
				B40D4E5E2258425500428FCC /* NumericKeypadInterfaceController.swift in Sources */,
			);
			runOnlyForDeploymentPostprocessing = 0;
		};
/* End PBXSourcesBuildPhase section */

/* Begin PBXTargetDependency section */
		3271B0B4236E2E0700DA766F /* PBXTargetDependency */ = {
			isa = PBXTargetDependency;
			platformFilter = ios;
			target = 3271B0A8236E2E0700DA766F /* TodayExtension */;
			targetProxy = 3271B0B3236E2E0700DA766F /* PBXContainerItemProxy */;
		};
<<<<<<< HEAD
=======
		6D6CA4C2255872E7009312A5 /* PBXTargetDependency */ = {
			isa = PBXTargetDependency;
			target = 6D6CA4B7255872E3009312A5 /* PriceWidgetExtension */;
			targetProxy = 6D6CA4C1255872E7009312A5 /* PBXContainerItemProxy */;
		};
		6D9946452555A583000E52E8 /* PBXTargetDependency */ = {
			isa = PBXTargetDependency;
			target = 6D99465D2555A660000E52E8 /* MarketWidgetExtension */;
			targetProxy = 6D9946442555A583000E52E8 /* PBXContainerItemProxy */;
		};
		6D9946682555A661000E52E8 /* PBXTargetDependency */ = {
			isa = PBXTargetDependency;
			target = 6D99465D2555A660000E52E8 /* MarketWidgetExtension */;
			targetProxy = 6D9946672555A661000E52E8 /* PBXContainerItemProxy */;
		};
		6D9A2E0C254BA348007B5B82 /* PBXTargetDependency */ = {
			isa = PBXTargetDependency;
			target = 6D9A2E01254BA347007B5B82 /* WalletInformationAndMarketWidgetExtension */;
			targetProxy = 6D9A2E0B254BA348007B5B82 /* PBXContainerItemProxy */;
		};
		6DEB4AB7254FB59E00E9F9AA /* PBXTargetDependency */ = {
			isa = PBXTargetDependency;
			target = 6DEB4AAC254FB59B00E9F9AA /* WalletInformationWidgetExtension */;
			targetProxy = 6DEB4AB6254FB59E00E9F9AA /* PBXContainerItemProxy */;
		};
>>>>>>> cfec0516
		B40D4E3F225841ED00428FCC /* PBXTargetDependency */ = {
			isa = PBXTargetDependency;
			target = B40D4E3B225841ED00428FCC /* BlueWalletWatch Extension */;
			targetProxy = B40D4E3E225841ED00428FCC /* PBXContainerItemProxy */;
		};
		B40D4E4C225841ED00428FCC /* PBXTargetDependency */ = {
			isa = PBXTargetDependency;
			platformFilter = ios;
			target = B40D4E2F225841EC00428FCC /* BlueWalletWatch */;
			targetProxy = B40D4E4B225841ED00428FCC /* PBXContainerItemProxy */;
		};
/* End PBXTargetDependency section */

/* Begin PBXVariantGroup section */
		3271B0AF236E2E0700DA766F /* MainInterface.storyboard */ = {
			isa = PBXVariantGroup;
			children = (
				3271B0B0236E2E0700DA766F /* Base */,
				6D294A7424D510AC0039E22B /* af */,
				6D294A7624D510D60039E22B /* ca */,
				6D294A7824D510E60039E22B /* zh-Hant */,
				6D294A7A24D510EA0039E22B /* zh-Hans */,
				6D294A7C24D510F40039E22B /* hr */,
				6D294A7E24D5111E0039E22B /* da */,
				6D294A8024D511640039E22B /* nl */,
				6D294A8224D511690039E22B /* es */,
				6D294A8424D511720039E22B /* fr */,
				6D294A8624D511750039E22B /* it */,
				6D294A8824D5117A0039E22B /* id */,
				6D294A8A24D511800039E22B /* ja */,
				6D294A8C24D511CB0039E22B /* hu */,
				6D294A8E24D5121D0039E22B /* pt-BR */,
				6D294A9024D512230039E22B /* pt-PT */,
				6D294A9224D512260039E22B /* ru */,
				6D294A9424D512320039E22B /* sk */,
				6D294A9624D5125F0039E22B /* th */,
				6D294A9824D512620039E22B /* vi */,
				6D294A9A24D512690039E22B /* uk */,
				6D294A9C24D512770039E22B /* tr */,
				6D294A9E24D512800039E22B /* xh */,
				6DEB496F254E38DE00E9F9AA /* en */,
			);
			name = MainInterface.storyboard;
			sourceTree = "<group>";
		};
		B40D4E32225841EC00428FCC /* Interface.storyboard */ = {
			isa = PBXVariantGroup;
			children = (
				B40D4E33225841EC00428FCC /* Base */,
				6D294A7324D510AC0039E22B /* af */,
				6D294A7524D510D60039E22B /* ca */,
				6D294A7724D510E60039E22B /* zh-Hant */,
				6D294A7924D510EA0039E22B /* zh-Hans */,
				6D294A7B24D510F40039E22B /* hr */,
				6D294A7D24D5111E0039E22B /* da */,
				6D294A7F24D511640039E22B /* nl */,
				6D294A8124D511690039E22B /* es */,
				6D294A8324D511720039E22B /* fr */,
				6D294A8524D511750039E22B /* it */,
				6D294A8724D5117A0039E22B /* id */,
				6D294A8924D511800039E22B /* ja */,
				6D294A8B24D511CB0039E22B /* hu */,
				6D294A8D24D5121D0039E22B /* pt-BR */,
				6D294A8F24D512230039E22B /* pt-PT */,
				6D294A9124D512260039E22B /* ru */,
				6D294A9324D512320039E22B /* sk */,
				6D294A9524D5125F0039E22B /* th */,
				6D294A9724D512620039E22B /* vi */,
				6D294A9924D512690039E22B /* uk */,
				6D294A9B24D512770039E22B /* tr */,
				6D294A9D24D5127F0039E22B /* xh */,
			);
			name = Interface.storyboard;
			sourceTree = "<group>";
		};
/* End PBXVariantGroup section */

/* Begin XCBuildConfiguration section */
		13B07F941A680F5B00A75B9A /* Debug */ = {
			isa = XCBuildConfiguration;
			baseConfigurationReference = 9B3A324B70BC8C6D9314FD4F /* Pods-BlueWallet.debug.xcconfig */;
			buildSettings = {
				ALWAYS_EMBED_SWIFT_STANDARD_LIBRARIES = YES;
				ASSETCATALOG_COMPILER_APPICON_NAME = AppIcon;
				CLANG_ENABLE_MODULES = YES;
				CODE_SIGN_ENTITLEMENTS = BlueWallet/BlueWallet.entitlements;
				CODE_SIGN_IDENTITY = "Apple Development";
				CODE_SIGN_STYLE = Automatic;
				CURRENT_PROJECT_VERSION = 296;
				DEAD_CODE_STRIPPING = NO;
				DEVELOPMENT_TEAM = A7W54YZ4WU;
				GCC_PREPROCESSOR_DEFINITIONS = (
					"$(inherited)",
					"COCOAPODS=1",
					"FB_SONARKIT_ENABLED=1",
				);
				HEADER_SEARCH_PATHS = "$(inherited)";
				INFOPLIST_FILE = BlueWallet/Info.plist;
				IPHONEOS_DEPLOYMENT_TARGET = 9.0;
				LD_RUNPATH_SEARCH_PATHS = (
					"$(inherited)",
					"@executable_path/Frameworks",
				);
				LIBRARY_SEARCH_PATHS = (
					"$(inherited)",
					"$(PROJECT_DIR)",
				);
<<<<<<< HEAD
				MARKETING_VERSION = 5.6.40;
=======
				MARKETING_VERSION = 5.6.5;
>>>>>>> cfec0516
				OTHER_LDFLAGS = (
					"$(inherited)",
					"-ObjC",
					"-lc++",
				);
				PRODUCT_BUNDLE_IDENTIFIER = io.bluewallet.bluewallet;
				PRODUCT_NAME = BlueWallet;
				PROVISIONING_PROFILE_SPECIFIER = "";
				SUPPORTS_MACCATALYST = YES;
				SWIFT_OBJC_BRIDGING_HEADER = "BlueWallet-Bridging-Header.h";
				SWIFT_OPTIMIZATION_LEVEL = "-Onone";
				SWIFT_VERSION = 4.2;
				TARGETED_DEVICE_FAMILY = "1,2";
				VERSIONING_SYSTEM = "apple-generic";
			};
			name = Debug;
		};
		13B07F951A680F5B00A75B9A /* Release */ = {
			isa = XCBuildConfiguration;
			baseConfigurationReference = B459EE96941AE09BCB547DC0 /* Pods-BlueWallet.release.xcconfig */;
			buildSettings = {
				ALWAYS_EMBED_SWIFT_STANDARD_LIBRARIES = YES;
				ASSETCATALOG_COMPILER_APPICON_NAME = AppIcon;
				CLANG_ENABLE_MODULES = YES;
				CODE_SIGN_ENTITLEMENTS = BlueWallet/BlueWalletRelease.entitlements;
				CODE_SIGN_IDENTITY = "iPhone Distribution";
				"CODE_SIGN_IDENTITY[sdk=macosx*]" = "Apple Distribution";
				CODE_SIGN_STYLE = Manual;
				CURRENT_PROJECT_VERSION = 296;
				DEVELOPMENT_TEAM = A7W54YZ4WU;
				HEADER_SEARCH_PATHS = "$(inherited)";
				INFOPLIST_FILE = BlueWallet/Info.plist;
				IPHONEOS_DEPLOYMENT_TARGET = 9.0;
				LD_RUNPATH_SEARCH_PATHS = (
					"$(inherited)",
					"@executable_path/Frameworks",
				);
				LIBRARY_SEARCH_PATHS = (
					"$(inherited)",
					"$(PROJECT_DIR)",
				);
<<<<<<< HEAD
				MARKETING_VERSION = 5.6.40;
=======
				MARKETING_VERSION = 5.6.5;
>>>>>>> cfec0516
				OTHER_LDFLAGS = (
					"$(inherited)",
					"-ObjC",
					"-lc++",
				);
				PRODUCT_BUNDLE_IDENTIFIER = io.bluewallet.bluewallet;
				PRODUCT_NAME = BlueWallet;
				PROVISIONING_PROFILE_SPECIFIER = "io.bluewallet.bluewallet AppStore";
				"PROVISIONING_PROFILE_SPECIFIER[sdk=macosx*]" = AppStoreDistribute;
				SUPPORTS_MACCATALYST = YES;
				SWIFT_OBJC_BRIDGING_HEADER = "BlueWallet-Bridging-Header.h";
				SWIFT_VERSION = 4.2;
				TARGETED_DEVICE_FAMILY = "1,2";
				VERSIONING_SYSTEM = "apple-generic";
			};
			name = Release;
		};
		3271B0B7236E2E0700DA766F /* Debug */ = {
			isa = XCBuildConfiguration;
			buildSettings = {
				CLANG_ANALYZER_NONNULL = YES;
				CLANG_ANALYZER_NUMBER_OBJECT_CONVERSION = YES_AGGRESSIVE;
				CLANG_CXX_LANGUAGE_STANDARD = "gnu++14";
				CLANG_ENABLE_OBJC_WEAK = YES;
				CLANG_WARN_DOCUMENTATION_COMMENTS = YES;
				CLANG_WARN_UNGUARDED_AVAILABILITY = YES_AGGRESSIVE;
				CODE_SIGN_ENTITLEMENTS = "TodayExtension/BlueWallet - Bitcoin Price.entitlements";
				CODE_SIGN_IDENTITY = "iPhone Distribution";
				CODE_SIGN_STYLE = Manual;
				CURRENT_PROJECT_VERSION = 296;
				DEBUG_INFORMATION_FORMAT = dwarf;
				DEVELOPMENT_TEAM = A7W54YZ4WU;
				GCC_C_LANGUAGE_STANDARD = gnu11;
				INFOPLIST_FILE = TodayExtension/Info.plist;
				IPHONEOS_DEPLOYMENT_TARGET = 10.0;
				LD_RUNPATH_SEARCH_PATHS = (
					"$(inherited)",
					"@executable_path/Frameworks",
					"@executable_path/../../Frameworks",
				);
<<<<<<< HEAD
				MARKETING_VERSION = 5.6.30;
=======
				MARKETING_VERSION = 5.6.5;
>>>>>>> cfec0516
				MTL_ENABLE_DEBUG_INFO = INCLUDE_SOURCE;
				MTL_FAST_MATH = YES;
				PRODUCT_BUNDLE_IDENTIFIER = io.bluewallet.bluewallet.TodayExtension;
				PRODUCT_NAME = "BlueWallet - Bitcoin Price";
				PROVISIONING_PROFILE_SPECIFIER = io.bluewallet.bluewallet.TodayExtension;
				SKIP_INSTALL = YES;
				SUPPORTS_MACCATALYST = NO;
				SWIFT_ACTIVE_COMPILATION_CONDITIONS = DEBUG;
				SWIFT_OPTIMIZATION_LEVEL = "-Onone";
				SWIFT_VERSION = 5.0;
				TARGETED_DEVICE_FAMILY = "1,2";
			};
			name = Debug;
		};
		3271B0B8236E2E0700DA766F /* Release */ = {
			isa = XCBuildConfiguration;
			buildSettings = {
				CLANG_ANALYZER_NONNULL = YES;
				CLANG_ANALYZER_NUMBER_OBJECT_CONVERSION = YES_AGGRESSIVE;
				CLANG_CXX_LANGUAGE_STANDARD = "gnu++14";
				CLANG_ENABLE_OBJC_WEAK = YES;
				CLANG_WARN_DOCUMENTATION_COMMENTS = YES;
				CLANG_WARN_UNGUARDED_AVAILABILITY = YES_AGGRESSIVE;
				CODE_SIGN_ENTITLEMENTS = "TodayExtension/BlueWallet - Bitcoin Price.entitlements";
				CODE_SIGN_IDENTITY = "iPhone Distribution";
				CODE_SIGN_STYLE = Manual;
				COPY_PHASE_STRIP = NO;
				CURRENT_PROJECT_VERSION = 296;
				DEBUG_INFORMATION_FORMAT = "dwarf-with-dsym";
				DEVELOPMENT_TEAM = A7W54YZ4WU;
				GCC_C_LANGUAGE_STANDARD = gnu11;
				INFOPLIST_FILE = TodayExtension/Info.plist;
				IPHONEOS_DEPLOYMENT_TARGET = 10.0;
				LD_RUNPATH_SEARCH_PATHS = (
					"$(inherited)",
					"@executable_path/Frameworks",
					"@executable_path/../../Frameworks",
				);
<<<<<<< HEAD
				MARKETING_VERSION = 5.6.30;
=======
				MARKETING_VERSION = 5.6.5;
>>>>>>> cfec0516
				MTL_FAST_MATH = YES;
				PRODUCT_BUNDLE_IDENTIFIER = io.bluewallet.bluewallet.TodayExtension;
				PRODUCT_NAME = "BlueWallet - Bitcoin Price";
				PROVISIONING_PROFILE_SPECIFIER = io.bluewallet.bluewallet.TodayExtension;
				SKIP_INSTALL = YES;
				SUPPORTS_MACCATALYST = NO;
				SWIFT_OPTIMIZATION_LEVEL = "-O";
				SWIFT_VERSION = 5.0;
				TARGETED_DEVICE_FAMILY = "1,2";
			};
			name = Release;
		};
<<<<<<< HEAD
=======
		6D6CA4C4255872E7009312A5 /* Debug */ = {
			isa = XCBuildConfiguration;
			buildSettings = {
				ASSETCATALOG_COMPILER_GLOBAL_ACCENT_COLOR_NAME = AccentColor;
				ASSETCATALOG_COMPILER_WIDGET_BACKGROUND_COLOR_NAME = WidgetBackground;
				CLANG_ANALYZER_NONNULL = YES;
				CLANG_ANALYZER_NUMBER_OBJECT_CONVERSION = YES_AGGRESSIVE;
				CLANG_CXX_LANGUAGE_STANDARD = "gnu++14";
				CLANG_ENABLE_OBJC_WEAK = YES;
				CLANG_WARN_DOCUMENTATION_COMMENTS = YES;
				CLANG_WARN_QUOTED_INCLUDE_IN_FRAMEWORK_HEADER = YES;
				CLANG_WARN_UNGUARDED_AVAILABILITY = YES_AGGRESSIVE;
				CODE_SIGN_ENTITLEMENTS = PriceWidgetExtension.entitlements;
				CODE_SIGN_IDENTITY = "iPhone Distribution";
				CODE_SIGN_STYLE = Manual;
				CURRENT_PROJECT_VERSION = 290;
				DEBUG_INFORMATION_FORMAT = dwarf;
				DEVELOPMENT_TEAM = A7W54YZ4WU;
				GCC_C_LANGUAGE_STANDARD = gnu11;
				INFOPLIST_FILE = "$(SRCROOT)/WalletInformationWidget/Widgets/PriceWidget/Info.plist";
				IPHONEOS_DEPLOYMENT_TARGET = 14.1;
				LD_RUNPATH_SEARCH_PATHS = (
					"$(inherited)",
					"@executable_path/Frameworks",
					"@executable_path/../../Frameworks",
				);
				MARKETING_VERSION = 5.6.5;
				MTL_ENABLE_DEBUG_INFO = INCLUDE_SOURCE;
				MTL_FAST_MATH = YES;
				PRODUCT_BUNDLE_IDENTIFIER = io.bluewallet.bluewallet.PriceWidget;
				PRODUCT_NAME = "$(TARGET_NAME)";
				PROVISIONING_PROFILE_SPECIFIER = PriceWidget;
				SKIP_INSTALL = YES;
				SWIFT_ACTIVE_COMPILATION_CONDITIONS = DEBUG;
				SWIFT_OPTIMIZATION_LEVEL = "-Onone";
				SWIFT_VERSION = 5.0;
				TARGETED_DEVICE_FAMILY = "1,2";
			};
			name = Debug;
		};
		6D6CA4C5255872E7009312A5 /* Release */ = {
			isa = XCBuildConfiguration;
			buildSettings = {
				ASSETCATALOG_COMPILER_GLOBAL_ACCENT_COLOR_NAME = AccentColor;
				ASSETCATALOG_COMPILER_WIDGET_BACKGROUND_COLOR_NAME = WidgetBackground;
				CLANG_ANALYZER_NONNULL = YES;
				CLANG_ANALYZER_NUMBER_OBJECT_CONVERSION = YES_AGGRESSIVE;
				CLANG_CXX_LANGUAGE_STANDARD = "gnu++14";
				CLANG_ENABLE_OBJC_WEAK = YES;
				CLANG_WARN_DOCUMENTATION_COMMENTS = YES;
				CLANG_WARN_QUOTED_INCLUDE_IN_FRAMEWORK_HEADER = YES;
				CLANG_WARN_UNGUARDED_AVAILABILITY = YES_AGGRESSIVE;
				CODE_SIGN_ENTITLEMENTS = PriceWidgetExtension.entitlements;
				CODE_SIGN_IDENTITY = "iPhone Distribution";
				CODE_SIGN_STYLE = Manual;
				COPY_PHASE_STRIP = NO;
				CURRENT_PROJECT_VERSION = 290;
				DEBUG_INFORMATION_FORMAT = "dwarf-with-dsym";
				DEVELOPMENT_TEAM = A7W54YZ4WU;
				GCC_C_LANGUAGE_STANDARD = gnu11;
				INFOPLIST_FILE = "$(SRCROOT)/WalletInformationWidget/Widgets/PriceWidget/Info.plist";
				IPHONEOS_DEPLOYMENT_TARGET = 14.1;
				LD_RUNPATH_SEARCH_PATHS = (
					"$(inherited)",
					"@executable_path/Frameworks",
					"@executable_path/../../Frameworks",
				);
				MARKETING_VERSION = 5.6.5;
				MTL_FAST_MATH = YES;
				PRODUCT_BUNDLE_IDENTIFIER = io.bluewallet.bluewallet.PriceWidget;
				PRODUCT_NAME = "$(TARGET_NAME)";
				PROVISIONING_PROFILE_SPECIFIER = PriceWidget;
				SKIP_INSTALL = YES;
				SWIFT_OPTIMIZATION_LEVEL = "-O";
				SWIFT_VERSION = 5.0;
				TARGETED_DEVICE_FAMILY = "1,2";
			};
			name = Release;
		};
		6D99466B2555A661000E52E8 /* Debug */ = {
			isa = XCBuildConfiguration;
			baseConfigurationReference = 367FA8CEB35BC9431019D98A /* Pods-MarketWidgetExtension.debug.xcconfig */;
			buildSettings = {
				ASSETCATALOG_COMPILER_GLOBAL_ACCENT_COLOR_NAME = AccentColor;
				ASSETCATALOG_COMPILER_WIDGET_BACKGROUND_COLOR_NAME = WidgetBackground;
				CLANG_ANALYZER_NONNULL = YES;
				CLANG_ANALYZER_NUMBER_OBJECT_CONVERSION = YES_AGGRESSIVE;
				CLANG_CXX_LANGUAGE_STANDARD = "gnu++14";
				CLANG_ENABLE_OBJC_WEAK = YES;
				CLANG_WARN_DOCUMENTATION_COMMENTS = YES;
				CLANG_WARN_QUOTED_INCLUDE_IN_FRAMEWORK_HEADER = YES;
				CLANG_WARN_UNGUARDED_AVAILABILITY = YES_AGGRESSIVE;
				CODE_SIGN_ENTITLEMENTS = MarketWidgetExtension.entitlements;
				CODE_SIGN_IDENTITY = "iPhone Distribution";
				CODE_SIGN_STYLE = Manual;
				CURRENT_PROJECT_VERSION = 290;
				DEBUG_INFORMATION_FORMAT = dwarf;
				DEVELOPMENT_TEAM = A7W54YZ4WU;
				GCC_C_LANGUAGE_STANDARD = gnu11;
				INFOPLIST_FILE = "$(SRCROOT)/WalletInformationWidget/Widgets/MarketWidget/Info.plist";
				IPHONEOS_DEPLOYMENT_TARGET = 14.0;
				LD_RUNPATH_SEARCH_PATHS = (
					"$(inherited)",
					"@executable_path/Frameworks",
					"@executable_path/../../Frameworks",
				);
				MARKETING_VERSION = 5.6.5;
				MTL_ENABLE_DEBUG_INFO = INCLUDE_SOURCE;
				MTL_FAST_MATH = YES;
				PRODUCT_BUNDLE_IDENTIFIER = io.bluewallet.bluewallet.MarketWidget;
				PRODUCT_NAME = "$(TARGET_NAME)";
				PROVISIONING_PROFILE_SPECIFIER = MarketWidget;
				SKIP_INSTALL = YES;
				SWIFT_ACTIVE_COMPILATION_CONDITIONS = DEBUG;
				SWIFT_OPTIMIZATION_LEVEL = "-Onone";
				SWIFT_VERSION = 5.0;
				TARGETED_DEVICE_FAMILY = "1,2";
			};
			name = Debug;
		};
		6D99466C2555A661000E52E8 /* Release */ = {
			isa = XCBuildConfiguration;
			baseConfigurationReference = FF45EB303C9601ED114589A4 /* Pods-MarketWidgetExtension.release.xcconfig */;
			buildSettings = {
				ASSETCATALOG_COMPILER_GLOBAL_ACCENT_COLOR_NAME = AccentColor;
				ASSETCATALOG_COMPILER_WIDGET_BACKGROUND_COLOR_NAME = WidgetBackground;
				CLANG_ANALYZER_NONNULL = YES;
				CLANG_ANALYZER_NUMBER_OBJECT_CONVERSION = YES_AGGRESSIVE;
				CLANG_CXX_LANGUAGE_STANDARD = "gnu++14";
				CLANG_ENABLE_OBJC_WEAK = YES;
				CLANG_WARN_DOCUMENTATION_COMMENTS = YES;
				CLANG_WARN_QUOTED_INCLUDE_IN_FRAMEWORK_HEADER = YES;
				CLANG_WARN_UNGUARDED_AVAILABILITY = YES_AGGRESSIVE;
				CODE_SIGN_ENTITLEMENTS = MarketWidgetExtension.entitlements;
				CODE_SIGN_IDENTITY = "iPhone Distribution";
				CODE_SIGN_STYLE = Manual;
				COPY_PHASE_STRIP = NO;
				CURRENT_PROJECT_VERSION = 290;
				DEBUG_INFORMATION_FORMAT = "dwarf-with-dsym";
				DEVELOPMENT_TEAM = A7W54YZ4WU;
				GCC_C_LANGUAGE_STANDARD = gnu11;
				INFOPLIST_FILE = "$(SRCROOT)/WalletInformationWidget/Widgets/MarketWidget/Info.plist";
				IPHONEOS_DEPLOYMENT_TARGET = 14.0;
				LD_RUNPATH_SEARCH_PATHS = (
					"$(inherited)",
					"@executable_path/Frameworks",
					"@executable_path/../../Frameworks",
				);
				MARKETING_VERSION = 5.6.5;
				MTL_FAST_MATH = YES;
				PRODUCT_BUNDLE_IDENTIFIER = io.bluewallet.bluewallet.MarketWidget;
				PRODUCT_NAME = "$(TARGET_NAME)";
				PROVISIONING_PROFILE_SPECIFIER = MarketWidget;
				SKIP_INSTALL = YES;
				SWIFT_OPTIMIZATION_LEVEL = "-O";
				SWIFT_VERSION = 5.0;
				TARGETED_DEVICE_FAMILY = "1,2";
			};
			name = Release;
		};
		6D9A2E0F254BA348007B5B82 /* Debug */ = {
			isa = XCBuildConfiguration;
			baseConfigurationReference = AA7DCFB2C7887DF26EDB5710 /* Pods-WalletInformationAndMarketWidgetExtension.debug.xcconfig */;
			buildSettings = {
				ASSETCATALOG_COMPILER_GLOBAL_ACCENT_COLOR_NAME = AccentColor;
				ASSETCATALOG_COMPILER_WIDGET_BACKGROUND_COLOR_NAME = WidgetBackground;
				CLANG_ANALYZER_NONNULL = YES;
				CLANG_ANALYZER_NUMBER_OBJECT_CONVERSION = YES_AGGRESSIVE;
				CLANG_CXX_LANGUAGE_STANDARD = "gnu++14";
				CLANG_ENABLE_OBJC_WEAK = YES;
				CLANG_WARN_DOCUMENTATION_COMMENTS = YES;
				CLANG_WARN_QUOTED_INCLUDE_IN_FRAMEWORK_HEADER = YES;
				CLANG_WARN_UNGUARDED_AVAILABILITY = YES_AGGRESSIVE;
				CODE_SIGN_ENTITLEMENTS = MarketWidgetExtension.entitlements;
				CODE_SIGN_IDENTITY = "iPhone Distribution";
				CODE_SIGN_STYLE = Manual;
				CURRENT_PROJECT_VERSION = 290;
				DEBUG_INFORMATION_FORMAT = dwarf;
				DEVELOPMENT_TEAM = A7W54YZ4WU;
				GCC_C_LANGUAGE_STANDARD = gnu11;
				INFOPLIST_EXPAND_BUILD_SETTINGS = YES;
				INFOPLIST_FILE = WalletInformationWidget/Widgets/MarketWidget/Info.plist;
				IPHONEOS_DEPLOYMENT_TARGET = 14.0;
				LD_RUNPATH_SEARCH_PATHS = (
					"$(inherited)",
					"@executable_path/Frameworks",
					"@executable_path/../../Frameworks",
				);
				MARKETING_VERSION = 5.6.5;
				MTL_ENABLE_DEBUG_INFO = INCLUDE_SOURCE;
				MTL_FAST_MATH = YES;
				PRODUCT_BUNDLE_IDENTIFIER = io.bluewallet.bluewallet.WalletInformationAndMarketWidget;
				PRODUCT_NAME = "$(TARGET_NAME)";
				PROVISIONING_PROFILE_SPECIFIER = WalletInformationAndMarketWidget;
				SKIP_INSTALL = YES;
				SUPPORTS_MACCATALYST = NO;
				SWIFT_ACTIVE_COMPILATION_CONDITIONS = DEBUG;
				SWIFT_OPTIMIZATION_LEVEL = "-Onone";
				SWIFT_VERSION = 5.0;
				TARGETED_DEVICE_FAMILY = "1,2";
			};
			name = Debug;
		};
		6D9A2E10254BA348007B5B82 /* Release */ = {
			isa = XCBuildConfiguration;
			baseConfigurationReference = 7BAA8F97E61B677D33CF1944 /* Pods-WalletInformationAndMarketWidgetExtension.release.xcconfig */;
			buildSettings = {
				ASSETCATALOG_COMPILER_GLOBAL_ACCENT_COLOR_NAME = AccentColor;
				ASSETCATALOG_COMPILER_WIDGET_BACKGROUND_COLOR_NAME = WidgetBackground;
				CLANG_ANALYZER_NONNULL = YES;
				CLANG_ANALYZER_NUMBER_OBJECT_CONVERSION = YES_AGGRESSIVE;
				CLANG_CXX_LANGUAGE_STANDARD = "gnu++14";
				CLANG_ENABLE_OBJC_WEAK = YES;
				CLANG_WARN_DOCUMENTATION_COMMENTS = YES;
				CLANG_WARN_QUOTED_INCLUDE_IN_FRAMEWORK_HEADER = YES;
				CLANG_WARN_UNGUARDED_AVAILABILITY = YES_AGGRESSIVE;
				CODE_SIGN_ENTITLEMENTS = MarketWidgetExtension.entitlements;
				CODE_SIGN_IDENTITY = "iPhone Distribution";
				CODE_SIGN_STYLE = Manual;
				COPY_PHASE_STRIP = NO;
				CURRENT_PROJECT_VERSION = 290;
				DEBUG_INFORMATION_FORMAT = "dwarf-with-dsym";
				DEVELOPMENT_TEAM = A7W54YZ4WU;
				GCC_C_LANGUAGE_STANDARD = gnu11;
				INFOPLIST_EXPAND_BUILD_SETTINGS = YES;
				INFOPLIST_FILE = WalletInformationWidget/Widgets/MarketWidget/Info.plist;
				IPHONEOS_DEPLOYMENT_TARGET = 14.0;
				LD_RUNPATH_SEARCH_PATHS = (
					"$(inherited)",
					"@executable_path/Frameworks",
					"@executable_path/../../Frameworks",
				);
				MARKETING_VERSION = 5.6.5;
				MTL_FAST_MATH = YES;
				PRODUCT_BUNDLE_IDENTIFIER = io.bluewallet.bluewallet.WalletInformationAndMarketWidget;
				PRODUCT_NAME = "$(TARGET_NAME)";
				PROVISIONING_PROFILE_SPECIFIER = WalletInformationAndMarketWidget;
				"PROVISIONING_PROFILE_SPECIFIER[sdk=macosx*]" = "";
				SKIP_INSTALL = YES;
				SUPPORTS_MACCATALYST = NO;
				SWIFT_OPTIMIZATION_LEVEL = "-O";
				SWIFT_VERSION = 5.0;
				TARGETED_DEVICE_FAMILY = "1,2";
			};
			name = Release;
		};
		6DEB4AB9254FB59E00E9F9AA /* Debug */ = {
			isa = XCBuildConfiguration;
			baseConfigurationReference = 64774910B0DBEC412995CB89 /* Pods-WalletInformationWidgetExtension.debug.xcconfig */;
			buildSettings = {
				ASSETCATALOG_COMPILER_GLOBAL_ACCENT_COLOR_NAME = AccentColor;
				ASSETCATALOG_COMPILER_WIDGET_BACKGROUND_COLOR_NAME = WidgetBackground;
				CLANG_ANALYZER_NONNULL = YES;
				CLANG_ANALYZER_NUMBER_OBJECT_CONVERSION = YES_AGGRESSIVE;
				CLANG_CXX_LANGUAGE_STANDARD = "gnu++14";
				CLANG_ENABLE_OBJC_WEAK = YES;
				CLANG_WARN_DOCUMENTATION_COMMENTS = YES;
				CLANG_WARN_QUOTED_INCLUDE_IN_FRAMEWORK_HEADER = YES;
				CLANG_WARN_UNGUARDED_AVAILABILITY = YES_AGGRESSIVE;
				CODE_SIGN_ENTITLEMENTS = WalletInformationWidgetExtension.entitlements;
				CODE_SIGN_IDENTITY = "iPhone Distribution";
				CODE_SIGN_STYLE = Manual;
				CURRENT_PROJECT_VERSION = 290;
				DEBUG_INFORMATION_FORMAT = dwarf;
				DEVELOPMENT_TEAM = A7W54YZ4WU;
				GCC_C_LANGUAGE_STANDARD = gnu11;
				INFOPLIST_FILE = WalletInformationWidget/Info.plist;
				IPHONEOS_DEPLOYMENT_TARGET = 14.0;
				LD_RUNPATH_SEARCH_PATHS = (
					"$(inherited)",
					"@executable_path/Frameworks",
					"@executable_path/../../Frameworks",
				);
				MARKETING_VERSION = 5.6.5;
				MTL_ENABLE_DEBUG_INFO = INCLUDE_SOURCE;
				MTL_FAST_MATH = YES;
				PRODUCT_BUNDLE_IDENTIFIER = io.bluewallet.bluewallet.WalletInformationWidget;
				PRODUCT_NAME = "$(TARGET_NAME)";
				PROVISIONING_PROFILE_SPECIFIER = "Wallet Information Widget";
				SKIP_INSTALL = YES;
				SWIFT_ACTIVE_COMPILATION_CONDITIONS = DEBUG;
				SWIFT_OPTIMIZATION_LEVEL = "-Onone";
				SWIFT_VERSION = 5.0;
				TARGETED_DEVICE_FAMILY = "1,2";
			};
			name = Debug;
		};
		6DEB4ABA254FB59E00E9F9AA /* Release */ = {
			isa = XCBuildConfiguration;
			baseConfigurationReference = 3D9CAFACCECFFBFCD9B2BC7E /* Pods-WalletInformationWidgetExtension.release.xcconfig */;
			buildSettings = {
				ASSETCATALOG_COMPILER_GLOBAL_ACCENT_COLOR_NAME = AccentColor;
				ASSETCATALOG_COMPILER_WIDGET_BACKGROUND_COLOR_NAME = WidgetBackground;
				CLANG_ANALYZER_NONNULL = YES;
				CLANG_ANALYZER_NUMBER_OBJECT_CONVERSION = YES_AGGRESSIVE;
				CLANG_CXX_LANGUAGE_STANDARD = "gnu++14";
				CLANG_ENABLE_OBJC_WEAK = YES;
				CLANG_WARN_DOCUMENTATION_COMMENTS = YES;
				CLANG_WARN_QUOTED_INCLUDE_IN_FRAMEWORK_HEADER = YES;
				CLANG_WARN_UNGUARDED_AVAILABILITY = YES_AGGRESSIVE;
				CODE_SIGN_ENTITLEMENTS = WalletInformationWidgetExtension.entitlements;
				CODE_SIGN_IDENTITY = "iPhone Distribution";
				CODE_SIGN_STYLE = Manual;
				COPY_PHASE_STRIP = NO;
				CURRENT_PROJECT_VERSION = 290;
				DEBUG_INFORMATION_FORMAT = "dwarf-with-dsym";
				DEVELOPMENT_TEAM = A7W54YZ4WU;
				GCC_C_LANGUAGE_STANDARD = gnu11;
				INFOPLIST_FILE = WalletInformationWidget/Info.plist;
				IPHONEOS_DEPLOYMENT_TARGET = 14.0;
				LD_RUNPATH_SEARCH_PATHS = (
					"$(inherited)",
					"@executable_path/Frameworks",
					"@executable_path/../../Frameworks",
				);
				MARKETING_VERSION = 5.6.5;
				MTL_FAST_MATH = YES;
				PRODUCT_BUNDLE_IDENTIFIER = io.bluewallet.bluewallet.WalletInformationWidget;
				PRODUCT_NAME = "$(TARGET_NAME)";
				PROVISIONING_PROFILE_SPECIFIER = "Wallet Information Widget";
				SKIP_INSTALL = YES;
				SWIFT_OPTIMIZATION_LEVEL = "-O";
				SWIFT_VERSION = 5.0;
				TARGETED_DEVICE_FAMILY = "1,2";
			};
			name = Release;
		};
>>>>>>> cfec0516
		83CBBA201A601CBA00E9B192 /* Debug */ = {
			isa = XCBuildConfiguration;
			buildSettings = {
				ALWAYS_SEARCH_USER_PATHS = NO;
				CLANG_ANALYZER_LOCALIZABILITY_NONLOCALIZED = YES;
				CLANG_CXX_LANGUAGE_STANDARD = "gnu++0x";
				CLANG_CXX_LIBRARY = "libc++";
				CLANG_ENABLE_MODULES = YES;
				CLANG_ENABLE_OBJC_ARC = YES;
				CLANG_WARN_BLOCK_CAPTURE_AUTORELEASING = YES;
				CLANG_WARN_BOOL_CONVERSION = YES;
				CLANG_WARN_COMMA = YES;
				CLANG_WARN_CONSTANT_CONVERSION = YES;
				CLANG_WARN_DEPRECATED_OBJC_IMPLEMENTATIONS = YES;
				CLANG_WARN_DIRECT_OBJC_ISA_USAGE = YES_ERROR;
				CLANG_WARN_EMPTY_BODY = YES;
				CLANG_WARN_ENUM_CONVERSION = YES;
				CLANG_WARN_INFINITE_RECURSION = YES;
				CLANG_WARN_INT_CONVERSION = YES;
				CLANG_WARN_NON_LITERAL_NULL_CONVERSION = YES;
				CLANG_WARN_OBJC_IMPLICIT_RETAIN_SELF = YES;
				CLANG_WARN_OBJC_LITERAL_CONVERSION = YES;
				CLANG_WARN_OBJC_ROOT_CLASS = YES_ERROR;
				CLANG_WARN_RANGE_LOOP_ANALYSIS = YES;
				CLANG_WARN_STRICT_PROTOTYPES = YES;
				CLANG_WARN_SUSPICIOUS_MOVE = YES;
				CLANG_WARN_UNREACHABLE_CODE = YES;
				CLANG_WARN__DUPLICATE_METHOD_MATCH = YES;
				"CODE_SIGN_IDENTITY[sdk=iphoneos*]" = "iPhone Developer";
				COPY_PHASE_STRIP = NO;
				ENABLE_STRICT_OBJC_MSGSEND = YES;
				ENABLE_TESTABILITY = YES;
				GCC_C_LANGUAGE_STANDARD = gnu99;
				GCC_DYNAMIC_NO_PIC = NO;
				GCC_NO_COMMON_BLOCKS = YES;
				GCC_OPTIMIZATION_LEVEL = 0;
				GCC_PREPROCESSOR_DEFINITIONS = (
					"DEBUG=1",
					"$(inherited)",
				);
				GCC_SYMBOLS_PRIVATE_EXTERN = NO;
				GCC_WARN_64_TO_32_BIT_CONVERSION = YES;
				GCC_WARN_ABOUT_RETURN_TYPE = YES_ERROR;
				GCC_WARN_UNDECLARED_SELECTOR = YES;
				GCC_WARN_UNINITIALIZED_AUTOS = YES_AGGRESSIVE;
				GCC_WARN_UNUSED_FUNCTION = YES;
				GCC_WARN_UNUSED_VARIABLE = YES;
				IPHONEOS_DEPLOYMENT_TARGET = 9.0;
				LIBRARY_SEARCH_PATHS = "\"$(inherited)\"";
				MTL_ENABLE_DEBUG_INFO = YES;
				ONLY_ACTIVE_ARCH = YES;
				SDKROOT = iphoneos;
				SWIFT_VERSION = 4.2;
			};
			name = Debug;
		};
		83CBBA211A601CBA00E9B192 /* Release */ = {
			isa = XCBuildConfiguration;
			buildSettings = {
				ALWAYS_SEARCH_USER_PATHS = NO;
				CLANG_ANALYZER_LOCALIZABILITY_NONLOCALIZED = YES;
				CLANG_CXX_LANGUAGE_STANDARD = "gnu++0x";
				CLANG_CXX_LIBRARY = "libc++";
				CLANG_ENABLE_MODULES = YES;
				CLANG_ENABLE_OBJC_ARC = YES;
				CLANG_WARN_BLOCK_CAPTURE_AUTORELEASING = YES;
				CLANG_WARN_BOOL_CONVERSION = YES;
				CLANG_WARN_COMMA = YES;
				CLANG_WARN_CONSTANT_CONVERSION = YES;
				CLANG_WARN_DEPRECATED_OBJC_IMPLEMENTATIONS = YES;
				CLANG_WARN_DIRECT_OBJC_ISA_USAGE = YES_ERROR;
				CLANG_WARN_EMPTY_BODY = YES;
				CLANG_WARN_ENUM_CONVERSION = YES;
				CLANG_WARN_INFINITE_RECURSION = YES;
				CLANG_WARN_INT_CONVERSION = YES;
				CLANG_WARN_NON_LITERAL_NULL_CONVERSION = YES;
				CLANG_WARN_OBJC_IMPLICIT_RETAIN_SELF = YES;
				CLANG_WARN_OBJC_LITERAL_CONVERSION = YES;
				CLANG_WARN_OBJC_ROOT_CLASS = YES_ERROR;
				CLANG_WARN_RANGE_LOOP_ANALYSIS = YES;
				CLANG_WARN_STRICT_PROTOTYPES = YES;
				CLANG_WARN_SUSPICIOUS_MOVE = YES;
				CLANG_WARN_UNREACHABLE_CODE = YES;
				CLANG_WARN__DUPLICATE_METHOD_MATCH = YES;
				"CODE_SIGN_IDENTITY[sdk=iphoneos*]" = "iPhone Developer";
				COPY_PHASE_STRIP = YES;
				ENABLE_NS_ASSERTIONS = NO;
				ENABLE_STRICT_OBJC_MSGSEND = YES;
				GCC_C_LANGUAGE_STANDARD = gnu99;
				GCC_NO_COMMON_BLOCKS = YES;
				GCC_WARN_64_TO_32_BIT_CONVERSION = YES;
				GCC_WARN_ABOUT_RETURN_TYPE = YES_ERROR;
				GCC_WARN_UNDECLARED_SELECTOR = YES;
				GCC_WARN_UNINITIALIZED_AUTOS = YES_AGGRESSIVE;
				GCC_WARN_UNUSED_FUNCTION = YES;
				GCC_WARN_UNUSED_VARIABLE = YES;
				IPHONEOS_DEPLOYMENT_TARGET = 9.0;
				LIBRARY_SEARCH_PATHS = "\"$(inherited)\"";
				MTL_ENABLE_DEBUG_INFO = NO;
				SDKROOT = iphoneos;
				SWIFT_COMPILATION_MODE = wholemodule;
				SWIFT_VERSION = 4.2;
				VALIDATE_PRODUCT = YES;
			};
			name = Release;
		};
		B40D4E4F225841ED00428FCC /* Debug */ = {
			isa = XCBuildConfiguration;
			buildSettings = {
				ASSETCATALOG_COMPILER_COMPLICATION_NAME = Complication;
				CLANG_ANALYZER_NONNULL = YES;
				CLANG_ANALYZER_NUMBER_OBJECT_CONVERSION = YES_AGGRESSIVE;
				CLANG_CXX_LANGUAGE_STANDARD = "gnu++14";
				CLANG_ENABLE_OBJC_WEAK = YES;
				CLANG_WARN_DOCUMENTATION_COMMENTS = YES;
				CLANG_WARN_UNGUARDED_AVAILABILITY = YES_AGGRESSIVE;
				CODE_SIGN_ENTITLEMENTS = "BlueWalletWatch Extension/BlueWalletWatch Extension.entitlements";
				CODE_SIGN_IDENTITY = "iPhone Distribution";
				CODE_SIGN_STYLE = Manual;
				CURRENT_PROJECT_VERSION = 296;
				DEBUG_INFORMATION_FORMAT = dwarf;
				DEVELOPMENT_TEAM = A7W54YZ4WU;
				GCC_C_LANGUAGE_STANDARD = gnu11;
				INFOPLIST_FILE = "BlueWalletWatch Extension/Info.plist";
				LD_RUNPATH_SEARCH_PATHS = (
					"$(inherited)",
					"@executable_path/Frameworks",
					"@executable_path/../../Frameworks",
				);
<<<<<<< HEAD
				MARKETING_VERSION = 5.6.30;
=======
				MARKETING_VERSION = 5.6.5;
>>>>>>> cfec0516
				MTL_ENABLE_DEBUG_INFO = INCLUDE_SOURCE;
				MTL_FAST_MATH = YES;
				PRODUCT_BUNDLE_IDENTIFIER = io.bluewallet.bluewallet.watch.extension;
				PRODUCT_NAME = "${TARGET_NAME}";
				PROVISIONING_PROFILE_SPECIFIER = "BlueWallet for Apple Watch Extension Dist";
				SDKROOT = watchos;
				SKIP_INSTALL = YES;
				SWIFT_ACTIVE_COMPILATION_CONDITIONS = DEBUG;
				SWIFT_OPTIMIZATION_LEVEL = "-Onone";
				SWIFT_VERSION = 5.0;
				TARGETED_DEVICE_FAMILY = 4;
				WATCHOS_DEPLOYMENT_TARGET = 5.0;
			};
			name = Debug;
		};
		B40D4E50225841ED00428FCC /* Release */ = {
			isa = XCBuildConfiguration;
			buildSettings = {
				ASSETCATALOG_COMPILER_COMPLICATION_NAME = Complication;
				CLANG_ANALYZER_NONNULL = YES;
				CLANG_ANALYZER_NUMBER_OBJECT_CONVERSION = YES_AGGRESSIVE;
				CLANG_CXX_LANGUAGE_STANDARD = "gnu++14";
				CLANG_ENABLE_OBJC_WEAK = YES;
				CLANG_WARN_DOCUMENTATION_COMMENTS = YES;
				CLANG_WARN_UNGUARDED_AVAILABILITY = YES_AGGRESSIVE;
				CODE_SIGN_ENTITLEMENTS = "BlueWalletWatch Extension/BlueWalletWatch Extension.entitlements";
				CODE_SIGN_IDENTITY = "iPhone Distribution";
				CODE_SIGN_STYLE = Manual;
				COPY_PHASE_STRIP = NO;
				CURRENT_PROJECT_VERSION = 296;
				DEBUG_INFORMATION_FORMAT = "dwarf-with-dsym";
				DEVELOPMENT_TEAM = A7W54YZ4WU;
				GCC_C_LANGUAGE_STANDARD = gnu11;
				INFOPLIST_FILE = "BlueWalletWatch Extension/Info.plist";
				LD_RUNPATH_SEARCH_PATHS = (
					"$(inherited)",
					"@executable_path/Frameworks",
					"@executable_path/../../Frameworks",
				);
<<<<<<< HEAD
				MARKETING_VERSION = 5.6.30;
=======
				MARKETING_VERSION = 5.6.5;
>>>>>>> cfec0516
				MTL_FAST_MATH = YES;
				PRODUCT_BUNDLE_IDENTIFIER = io.bluewallet.bluewallet.watch.extension;
				PRODUCT_NAME = "${TARGET_NAME}";
				PROVISIONING_PROFILE_SPECIFIER = "BlueWallet for Apple Watch Extension Dist";
				SDKROOT = watchos;
				SKIP_INSTALL = YES;
				SWIFT_COMPILATION_MODE = wholemodule;
				SWIFT_OPTIMIZATION_LEVEL = "-O";
				SWIFT_VERSION = 5.0;
				TARGETED_DEVICE_FAMILY = 4;
				WATCHOS_DEPLOYMENT_TARGET = 5.0;
			};
			name = Release;
		};
		B40D4E53225841ED00428FCC /* Debug */ = {
			isa = XCBuildConfiguration;
			buildSettings = {
				ALWAYS_EMBED_SWIFT_STANDARD_LIBRARIES = NO;
				ASSETCATALOG_COMPILER_APPICON_NAME = AppIcon;
				CLANG_ANALYZER_NONNULL = YES;
				CLANG_ANALYZER_NUMBER_OBJECT_CONVERSION = YES_AGGRESSIVE;
				CLANG_CXX_LANGUAGE_STANDARD = "gnu++14";
				CLANG_ENABLE_OBJC_WEAK = YES;
				CLANG_WARN_DOCUMENTATION_COMMENTS = YES;
				CLANG_WARN_UNGUARDED_AVAILABILITY = YES_AGGRESSIVE;
				CODE_SIGN_IDENTITY = "iPhone Distribution";
				CODE_SIGN_STYLE = Manual;
				CURRENT_PROJECT_VERSION = 296;
				DEBUG_INFORMATION_FORMAT = dwarf;
				DEVELOPMENT_TEAM = A7W54YZ4WU;
				GCC_C_LANGUAGE_STANDARD = gnu11;
				IBSC_MODULE = BlueWalletWatch_Extension;
				INFOPLIST_FILE = BlueWalletWatch/Info.plist;
<<<<<<< HEAD
				MARKETING_VERSION = 5.6.30;
=======
				MARKETING_VERSION = 5.6.5;
>>>>>>> cfec0516
				MTL_ENABLE_DEBUG_INFO = INCLUDE_SOURCE;
				MTL_FAST_MATH = YES;
				PRODUCT_BUNDLE_IDENTIFIER = io.bluewallet.bluewallet.watch;
				PRODUCT_NAME = "$(TARGET_NAME)";
				PROVISIONING_PROFILE_SPECIFIER = "BlueWallet for Apple Watch Distribution";
				SDKROOT = watchos;
				SKIP_INSTALL = YES;
				SWIFT_ACTIVE_COMPILATION_CONDITIONS = DEBUG;
				SWIFT_OPTIMIZATION_LEVEL = "-Onone";
				SWIFT_VERSION = 4.2;
				TARGETED_DEVICE_FAMILY = 4;
				WATCHOS_DEPLOYMENT_TARGET = 5.0;
			};
			name = Debug;
		};
		B40D4E54225841ED00428FCC /* Release */ = {
			isa = XCBuildConfiguration;
			buildSettings = {
				ALWAYS_EMBED_SWIFT_STANDARD_LIBRARIES = NO;
				ASSETCATALOG_COMPILER_APPICON_NAME = AppIcon;
				CLANG_ANALYZER_NONNULL = YES;
				CLANG_ANALYZER_NUMBER_OBJECT_CONVERSION = YES_AGGRESSIVE;
				CLANG_CXX_LANGUAGE_STANDARD = "gnu++14";
				CLANG_ENABLE_OBJC_WEAK = YES;
				CLANG_WARN_DOCUMENTATION_COMMENTS = YES;
				CLANG_WARN_UNGUARDED_AVAILABILITY = YES_AGGRESSIVE;
				CODE_SIGN_IDENTITY = "iPhone Distribution";
				CODE_SIGN_STYLE = Manual;
				COPY_PHASE_STRIP = NO;
				CURRENT_PROJECT_VERSION = 296;
				DEBUG_INFORMATION_FORMAT = "dwarf-with-dsym";
				DEVELOPMENT_TEAM = A7W54YZ4WU;
				GCC_C_LANGUAGE_STANDARD = gnu11;
				IBSC_MODULE = BlueWalletWatch_Extension;
				INFOPLIST_FILE = BlueWalletWatch/Info.plist;
<<<<<<< HEAD
				MARKETING_VERSION = 5.6.30;
=======
				MARKETING_VERSION = 5.6.5;
>>>>>>> cfec0516
				MTL_FAST_MATH = YES;
				PRODUCT_BUNDLE_IDENTIFIER = io.bluewallet.bluewallet.watch;
				PRODUCT_NAME = "$(TARGET_NAME)";
				PROVISIONING_PROFILE_SPECIFIER = "BlueWallet for Apple Watch Distribution";
				SDKROOT = watchos;
				SKIP_INSTALL = YES;
				SWIFT_COMPILATION_MODE = wholemodule;
				SWIFT_OPTIMIZATION_LEVEL = "-O";
				SWIFT_VERSION = 4.2;
				TARGETED_DEVICE_FAMILY = 4;
				WATCHOS_DEPLOYMENT_TARGET = 5.0;
			};
			name = Release;
		};
/* End XCBuildConfiguration section */

/* Begin XCConfigurationList section */
		13B07F931A680F5B00A75B9A /* Build configuration list for PBXNativeTarget "BlueWallet" */ = {
			isa = XCConfigurationList;
			buildConfigurations = (
				13B07F941A680F5B00A75B9A /* Debug */,
				13B07F951A680F5B00A75B9A /* Release */,
			);
			defaultConfigurationIsVisible = 0;
			defaultConfigurationName = Release;
		};
		3271B0B9236E2E0700DA766F /* Build configuration list for PBXNativeTarget "TodayExtension" */ = {
			isa = XCConfigurationList;
			buildConfigurations = (
				3271B0B7236E2E0700DA766F /* Debug */,
				3271B0B8236E2E0700DA766F /* Release */,
			);
			defaultConfigurationIsVisible = 0;
			defaultConfigurationName = Release;
		};
<<<<<<< HEAD
=======
		6D6CA4C6255872E7009312A5 /* Build configuration list for PBXNativeTarget "PriceWidgetExtension" */ = {
			isa = XCConfigurationList;
			buildConfigurations = (
				6D6CA4C4255872E7009312A5 /* Debug */,
				6D6CA4C5255872E7009312A5 /* Release */,
			);
			defaultConfigurationIsVisible = 0;
			defaultConfigurationName = Release;
		};
		6D99466A2555A661000E52E8 /* Build configuration list for PBXNativeTarget "MarketWidgetExtension" */ = {
			isa = XCConfigurationList;
			buildConfigurations = (
				6D99466B2555A661000E52E8 /* Debug */,
				6D99466C2555A661000E52E8 /* Release */,
			);
			defaultConfigurationIsVisible = 0;
			defaultConfigurationName = Release;
		};
		6D9A2E0E254BA348007B5B82 /* Build configuration list for PBXNativeTarget "WalletInformationAndMarketWidgetExtension" */ = {
			isa = XCConfigurationList;
			buildConfigurations = (
				6D9A2E0F254BA348007B5B82 /* Debug */,
				6D9A2E10254BA348007B5B82 /* Release */,
			);
			defaultConfigurationIsVisible = 0;
			defaultConfigurationName = Release;
		};
		6DEB4ABB254FB59E00E9F9AA /* Build configuration list for PBXNativeTarget "WalletInformationWidgetExtension" */ = {
			isa = XCConfigurationList;
			buildConfigurations = (
				6DEB4AB9254FB59E00E9F9AA /* Debug */,
				6DEB4ABA254FB59E00E9F9AA /* Release */,
			);
			defaultConfigurationIsVisible = 0;
			defaultConfigurationName = Release;
		};
>>>>>>> cfec0516
		83CBB9FA1A601CBA00E9B192 /* Build configuration list for PBXProject "BlueWallet" */ = {
			isa = XCConfigurationList;
			buildConfigurations = (
				83CBBA201A601CBA00E9B192 /* Debug */,
				83CBBA211A601CBA00E9B192 /* Release */,
			);
			defaultConfigurationIsVisible = 0;
			defaultConfigurationName = Release;
		};
		B40D4E4E225841ED00428FCC /* Build configuration list for PBXNativeTarget "BlueWalletWatch Extension" */ = {
			isa = XCConfigurationList;
			buildConfigurations = (
				B40D4E4F225841ED00428FCC /* Debug */,
				B40D4E50225841ED00428FCC /* Release */,
			);
			defaultConfigurationIsVisible = 0;
			defaultConfigurationName = Release;
		};
		B40D4E52225841ED00428FCC /* Build configuration list for PBXNativeTarget "BlueWalletWatch" */ = {
			isa = XCConfigurationList;
			buildConfigurations = (
				B40D4E53225841ED00428FCC /* Debug */,
				B40D4E54225841ED00428FCC /* Release */,
			);
			defaultConfigurationIsVisible = 0;
			defaultConfigurationName = Release;
		};
/* End XCConfigurationList section */

/* Begin XCRemoteSwiftPackageReference section */
		6DFC806E24EA0B6C007B8700 /* XCRemoteSwiftPackageReference "EFQRCode" */ = {
			isa = XCRemoteSwiftPackageReference;
			repositoryURL = "https://github.com/EFPrefix/EFQRCode.git";
			requirement = {
				kind = exactVersion;
				version = 5.1.8;
			};
		};
/* End XCRemoteSwiftPackageReference section */

/* Begin XCSwiftPackageProductDependency section */
		6DFC806F24EA0B6C007B8700 /* EFQRCode */ = {
			isa = XCSwiftPackageProductDependency;
			package = 6DFC806E24EA0B6C007B8700 /* XCRemoteSwiftPackageReference "EFQRCode" */;
			productName = EFQRCode;
		};
/* End XCSwiftPackageProductDependency section */
	};
	rootObject = 83CBB9F71A601CBA00E9B192 /* Project object */;
}<|MERGE_RESOLUTION|>--- conflicted
+++ resolved
@@ -14,12 +14,10 @@
 		3271B0AB236E2E0700DA766F /* NotificationCenter.framework in Frameworks */ = {isa = PBXBuildFile; fileRef = 3271B0AA236E2E0700DA766F /* NotificationCenter.framework */; platformFilter = ios; };
 		3271B0AE236E2E0700DA766F /* TodayViewController.swift in Sources */ = {isa = PBXBuildFile; fileRef = 3271B0AD236E2E0700DA766F /* TodayViewController.swift */; };
 		3271B0B1236E2E0700DA766F /* MainInterface.storyboard in Resources */ = {isa = PBXBuildFile; fileRef = 3271B0AF236E2E0700DA766F /* MainInterface.storyboard */; };
-		3271B0B5236E2E0700DA766F /* BlueWallet - Bitcoin Price.appex in Embed App Extensions */ = {isa = PBXBuildFile; fileRef = 3271B0A9236E2E0700DA766F /* BlueWallet - Bitcoin Price.appex */; platformFilter = ios; settings = {ATTRIBUTES = (RemoveHeadersOnCopy, ); }; };
+		3271B0B5236E2E0700DA766F /* BlueWallet - Bitcoin Price.appex in Embed App Extensions */ = {isa = PBXBuildFile; fileRef = 3271B0A9236E2E0700DA766F /* BlueWallet - Bitcoin Price.appex */; settings = {ATTRIBUTES = (RemoveHeadersOnCopy, ); }; };
 		3271B0BB236E329400DA766F /* TodayAPI.swift in Sources */ = {isa = PBXBuildFile; fileRef = 3271B0BA236E329400DA766F /* TodayAPI.swift */; };
 		32B5A32A2334450100F8D608 /* Bridge.swift in Sources */ = {isa = PBXBuildFile; fileRef = 32B5A3292334450100F8D608 /* Bridge.swift */; };
 		32F0A29A2311DBB20095C559 /* ComplicationController.swift in Sources */ = {isa = PBXBuildFile; fileRef = 32F0A2992311DBB20095C559 /* ComplicationController.swift */; };
-<<<<<<< HEAD
-=======
 		5875B7B2D85DC56E00F292FF /* libPods-WalletInformationWidgetExtension.a in Frameworks */ = {isa = PBXBuildFile; fileRef = 0CC8A6C610EAE90F810EADCC /* libPods-WalletInformationWidgetExtension.a */; };
 		590C62D2ED8BF487C33945B0 /* libPods-WalletInformationAndMarketWidgetExtension.a in Frameworks */ = {isa = PBXBuildFile; fileRef = 98455D960744E4E5DD50BA87 /* libPods-WalletInformationAndMarketWidgetExtension.a */; };
 		6D641F18255226DA003792DF /* MarketView.swift in Sources */ = {isa = PBXBuildFile; fileRef = 6D641F17255226DA003792DF /* MarketView.swift */; };
@@ -76,7 +74,6 @@
 		6DEB4BFC254FBA0E00E9F9AA /* Models.swift in Sources */ = {isa = PBXBuildFile; fileRef = 6DEB4BFA254FBA0E00E9F9AA /* Models.swift */; };
 		6DEB4C3B254FBF4800E9F9AA /* Colors.swift in Sources */ = {isa = PBXBuildFile; fileRef = 6DEB4C3A254FBF4800E9F9AA /* Colors.swift */; };
 		6DEB4C3C254FBF4800E9F9AA /* Colors.swift in Sources */ = {isa = PBXBuildFile; fileRef = 6DEB4C3A254FBF4800E9F9AA /* Colors.swift */; };
->>>>>>> cfec0516
 		6DF25A9F249DB97E001D06F5 /* LaunchScreen.storyboard in Resources */ = {isa = PBXBuildFile; fileRef = 6DF25A9E249DB97E001D06F5 /* LaunchScreen.storyboard */; };
 		6DFC807024EA0B6C007B8700 /* EFQRCode in Frameworks */ = {isa = PBXBuildFile; productRef = 6DFC806F24EA0B6C007B8700 /* EFQRCode */; };
 		6DFC807224EA2FA9007B8700 /* ViewQRCodefaceController.swift in Sources */ = {isa = PBXBuildFile; fileRef = 6DFC807124EA2FA9007B8700 /* ViewQRCodefaceController.swift */; };
@@ -88,7 +85,7 @@
 		B40D4E3D225841ED00428FCC /* BlueWalletWatch Extension.appex in Embed App Extensions */ = {isa = PBXBuildFile; fileRef = B40D4E3C225841ED00428FCC /* BlueWalletWatch Extension.appex */; settings = {ATTRIBUTES = (RemoveHeadersOnCopy, ); }; };
 		B40D4E44225841ED00428FCC /* ExtensionDelegate.swift in Sources */ = {isa = PBXBuildFile; fileRef = B40D4E43225841ED00428FCC /* ExtensionDelegate.swift */; };
 		B40D4E46225841ED00428FCC /* NotificationController.swift in Sources */ = {isa = PBXBuildFile; fileRef = B40D4E45225841ED00428FCC /* NotificationController.swift */; };
-		B40D4E4D225841ED00428FCC /* BlueWalletWatch.app in Embed Watch Content */ = {isa = PBXBuildFile; fileRef = B40D4E30225841EC00428FCC /* BlueWalletWatch.app */; platformFilter = ios; };
+		B40D4E4D225841ED00428FCC /* BlueWalletWatch.app in Embed Watch Content */ = {isa = PBXBuildFile; fileRef = B40D4E30225841EC00428FCC /* BlueWalletWatch.app */; };
 		B40D4E5D2258425500428FCC /* InterfaceController.swift in Sources */ = {isa = PBXBuildFile; fileRef = B40D4E552258425400428FCC /* InterfaceController.swift */; };
 		B40D4E5E2258425500428FCC /* NumericKeypadInterfaceController.swift in Sources */ = {isa = PBXBuildFile; fileRef = B40D4E562258425400428FCC /* NumericKeypadInterfaceController.swift */; };
 		B40D4E602258425500428FCC /* SpecifyInterfaceController.swift in Sources */ = {isa = PBXBuildFile; fileRef = B40D4E582258425400428FCC /* SpecifyInterfaceController.swift */; };
@@ -102,6 +99,7 @@
 		B43D037C225847C500FBAA95 /* Wallet.swift in Sources */ = {isa = PBXBuildFile; fileRef = B43D0376225847C500FBAA95 /* Wallet.swift */; };
 		B43D037D225847C500FBAA95 /* WalletInformation.swift in Sources */ = {isa = PBXBuildFile; fileRef = B43D0377225847C500FBAA95 /* WalletInformation.swift */; };
 		B4EE583C226703320003363C /* Assets.xcassets in Resources */ = {isa = PBXBuildFile; fileRef = B40D4E35225841ED00428FCC /* Assets.xcassets */; };
+		D0CC417D5450A724DE9F87FE /* libPods-MarketWidgetExtension.a in Frameworks */ = {isa = PBXBuildFile; fileRef = 41BD3AC9FD81723B68A63C12 /* libPods-MarketWidgetExtension.a */; };
 /* End PBXBuildFile section */
 
 /* Begin PBXContainerItemProxy section */
@@ -112,8 +110,6 @@
 			remoteGlobalIDString = 3271B0A8236E2E0700DA766F;
 			remoteInfo = TodayExtension;
 		};
-<<<<<<< HEAD
-=======
 		6D6CA4C1255872E7009312A5 /* PBXContainerItemProxy */ = {
 			isa = PBXContainerItemProxy;
 			containerPortal = 83CBB9F71A601CBA00E9B192 /* Project object */;
@@ -149,7 +145,6 @@
 			remoteGlobalIDString = 6DEB4AAC254FB59B00E9F9AA;
 			remoteInfo = WalletInformationWidgetExtension;
 		};
->>>>>>> cfec0516
 		B40D4E3E225841ED00428FCC /* PBXContainerItemProxy */ = {
 			isa = PBXContainerItemProxy;
 			containerPortal = 83CBB9F71A601CBA00E9B192 /* Project object */;
@@ -173,13 +168,10 @@
 			dstPath = "";
 			dstSubfolderSpec = 13;
 			files = (
-<<<<<<< HEAD
-=======
 				6D9946692555A661000E52E8 /* MarketWidgetExtension.appex in Embed App Extensions */,
 				6D6CA4C3255872E7009312A5 /* PriceWidgetExtension.appex in Embed App Extensions */,
 				6D9A2E0D254BA348007B5B82 /* WalletInformationAndMarketWidgetExtension.appex in Embed App Extensions */,
 				6DEB4AB8254FB59E00E9F9AA /* WalletInformationWidgetExtension.appex in Embed App Extensions */,
->>>>>>> cfec0516
 				3271B0B5236E2E0700DA766F /* BlueWallet - Bitcoin Price.appex in Embed App Extensions */,
 			);
 			name = "Embed App Extensions";
@@ -303,8 +295,6 @@
 		6D641F17255226DA003792DF /* MarketView.swift */ = {isa = PBXFileReference; lastKnownFileType = sourcecode.swift; path = MarketView.swift; sourceTree = "<group>"; };
 		6D641F2225525053003792DF /* WalletInformationView.swift */ = {isa = PBXFileReference; lastKnownFileType = sourcecode.swift; path = WalletInformationView.swift; sourceTree = "<group>"; };
 		6D641F3425526311003792DF /* SendReceiveButtons.swift */ = {isa = PBXFileReference; lastKnownFileType = sourcecode.swift; path = SendReceiveButtons.swift; sourceTree = "<group>"; };
-<<<<<<< HEAD
-=======
 		6D6CA4B8255872E3009312A5 /* PriceWidgetExtension.appex */ = {isa = PBXFileReference; explicitFileType = "wrapper.app-extension"; includeInIndex = 0; path = PriceWidgetExtension.appex; sourceTree = BUILT_PRODUCTS_DIR; };
 		6D6CA4BC255872E3009312A5 /* PriceWidget.swift */ = {isa = PBXFileReference; lastKnownFileType = sourcecode.swift; path = PriceWidget.swift; sourceTree = "<group>"; };
 		6D6CA4C0255872E7009312A5 /* Info.plist */ = {isa = PBXFileReference; lastKnownFileType = text.plist.xml; path = Info.plist; sourceTree = "<group>"; };
@@ -312,10 +302,10 @@
 		6D6CA5272558EC52009312A5 /* PriceView.swift */ = {isa = PBXFileReference; lastKnownFileType = sourcecode.swift; path = PriceView.swift; sourceTree = "<group>"; };
 		6D6CA6192558F6AB009312A5 /* PriceWidgetExtension.entitlements */ = {isa = PBXFileReference; lastKnownFileType = text.plist.entitlements; path = PriceWidgetExtension.entitlements; sourceTree = "<group>"; };
 		6D99465E2555A660000E52E8 /* MarketWidgetExtension.appex */ = {isa = PBXFileReference; explicitFileType = "wrapper.app-extension"; includeInIndex = 0; path = MarketWidgetExtension.appex; sourceTree = BUILT_PRODUCTS_DIR; };
->>>>>>> cfec0516
 		6D9946622555A660000E52E8 /* MarketWidget.swift */ = {isa = PBXFileReference; lastKnownFileType = sourcecode.swift; path = MarketWidget.swift; sourceTree = "<group>"; };
 		6D9946662555A661000E52E8 /* Info.plist */ = {isa = PBXFileReference; lastKnownFileType = text.plist.xml; path = Info.plist; sourceTree = "<group>"; };
 		6D9947152555AB9E000E52E8 /* MarketWidgetExtension.entitlements */ = {isa = PBXFileReference; lastKnownFileType = text.plist.entitlements; path = MarketWidgetExtension.entitlements; sourceTree = "<group>"; };
+		6D9A2E02254BA347007B5B82 /* WalletInformationAndMarketWidgetExtension.appex */ = {isa = PBXFileReference; explicitFileType = "wrapper.app-extension"; includeInIndex = 0; path = WalletInformationAndMarketWidgetExtension.appex; sourceTree = BUILT_PRODUCTS_DIR; };
 		6D9A2E06254BA347007B5B82 /* WalletInformationAndMarketWidget.swift */ = {isa = PBXFileReference; lastKnownFileType = sourcecode.swift; path = WalletInformationAndMarketWidget.swift; sourceTree = "<group>"; };
 		6D9A2E08254BA348007B5B82 /* Assets.xcassets */ = {isa = PBXFileReference; lastKnownFileType = folder.assetcatalog; path = Assets.xcassets; sourceTree = "<group>"; };
 		6D9A2E0A254BA348007B5B82 /* Info.plist */ = {isa = PBXFileReference; lastKnownFileType = text.plist.xml; path = Info.plist; sourceTree = "<group>"; };
@@ -323,6 +313,7 @@
 		6D9A2E6B254BAB1B007B5B82 /* WidgetDataStore.swift */ = {isa = PBXFileReference; fileEncoding = 4; lastKnownFileType = sourcecode.swift; path = WidgetDataStore.swift; sourceTree = "<group>"; };
 		6DA7047D254E24D5005FE5E2 /* UserDefaultsGroup.swift */ = {isa = PBXFileReference; lastKnownFileType = sourcecode.swift; path = UserDefaultsGroup.swift; sourceTree = "<group>"; };
 		6DEB496F254E38DE00E9F9AA /* en */ = {isa = PBXFileReference; lastKnownFileType = text.plist.strings; name = en; path = en.lproj/MainInterface.strings; sourceTree = "<group>"; };
+		6DEB4AAD254FB59B00E9F9AA /* WalletInformationWidgetExtension.appex */ = {isa = PBXFileReference; explicitFileType = "wrapper.app-extension"; includeInIndex = 0; path = WalletInformationWidgetExtension.appex; sourceTree = BUILT_PRODUCTS_DIR; };
 		6DEB4AB1254FB59C00E9F9AA /* WalletInformationWidget.swift */ = {isa = PBXFileReference; lastKnownFileType = sourcecode.swift; path = WalletInformationWidget.swift; sourceTree = "<group>"; };
 		6DEB4AB5254FB59E00E9F9AA /* Info.plist */ = {isa = PBXFileReference; lastKnownFileType = text.plist.xml; path = Info.plist; sourceTree = "<group>"; };
 		6DEB4ACE254FB5D800E9F9AA /* WalletInformationWidgetExtension.entitlements */ = {isa = PBXFileReference; lastKnownFileType = text.plist.entitlements; path = WalletInformationWidgetExtension.entitlements; sourceTree = "<group>"; };
@@ -421,8 +412,6 @@
 			);
 			runOnlyForDeploymentPostprocessing = 0;
 		};
-<<<<<<< HEAD
-=======
 		6D6CA4B5255872E3009312A5 /* Frameworks */ = {
 			isa = PBXFrameworksBuildPhase;
 			buildActionMask = 2147483647;
@@ -462,7 +451,6 @@
 			);
 			runOnlyForDeploymentPostprocessing = 0;
 		};
->>>>>>> cfec0516
 		B40D4E39225841ED00428FCC /* Frameworks */ = {
 			isa = PBXFrameworksBuildPhase;
 			buildActionMask = 2147483647;
@@ -674,13 +662,10 @@
 				B40D4E30225841EC00428FCC /* BlueWalletWatch.app */,
 				B40D4E3C225841ED00428FCC /* BlueWalletWatch Extension.appex */,
 				3271B0A9236E2E0700DA766F /* BlueWallet - Bitcoin Price.appex */,
-<<<<<<< HEAD
-=======
 				6D9A2E02254BA347007B5B82 /* WalletInformationAndMarketWidgetExtension.appex */,
 				6DEB4AAD254FB59B00E9F9AA /* WalletInformationWidgetExtension.appex */,
 				6D99465E2555A660000E52E8 /* MarketWidgetExtension.appex */,
 				6D6CA4B8255872E3009312A5 /* PriceWidgetExtension.appex */,
->>>>>>> cfec0516
 			);
 			name = Products;
 			sourceTree = "<group>";
@@ -799,14 +784,11 @@
 			dependencies = (
 				B40D4E4C225841ED00428FCC /* PBXTargetDependency */,
 				3271B0B4236E2E0700DA766F /* PBXTargetDependency */,
-<<<<<<< HEAD
-=======
 				6D9A2E0C254BA348007B5B82 /* PBXTargetDependency */,
 				6DEB4AB7254FB59E00E9F9AA /* PBXTargetDependency */,
 				6D9946452555A583000E52E8 /* PBXTargetDependency */,
 				6D9946682555A661000E52E8 /* PBXTargetDependency */,
 				6D6CA4C2255872E7009312A5 /* PBXTargetDependency */,
->>>>>>> cfec0516
 			);
 			name = BlueWallet;
 			productName = "Hello World";
@@ -830,8 +812,6 @@
 			productReference = 3271B0A9236E2E0700DA766F /* BlueWallet - Bitcoin Price.appex */;
 			productType = "com.apple.product-type.app-extension";
 		};
-<<<<<<< HEAD
-=======
 		6D6CA4B7255872E3009312A5 /* PriceWidgetExtension */ = {
 			isa = PBXNativeTarget;
 			buildConfigurationList = 6D6CA4C6255872E7009312A5 /* Build configuration list for PBXNativeTarget "PriceWidgetExtension" */;
@@ -903,7 +883,6 @@
 			productReference = 6DEB4AAD254FB59B00E9F9AA /* WalletInformationWidgetExtension.appex */;
 			productType = "com.apple.product-type.app-extension";
 		};
->>>>>>> cfec0516
 		B40D4E2F225841EC00428FCC /* BlueWalletWatch */ = {
 			isa = PBXNativeTarget;
 			buildConfigurationList = B40D4E52225841ED00428FCC /* Build configuration list for PBXNativeTarget "BlueWalletWatch" */;
@@ -953,7 +932,9 @@
 				ORGANIZATIONNAME = BlueWallet;
 				TargetAttributes = {
 					13B07F861A680F5B00A75B9A = {
+						DevelopmentTeam = A7W54YZ4WU;
 						LastSwiftMigration = 1030;
+						ProvisioningStyle = Automatic;
 						SystemCapabilities = {
 							com.apple.Keychain = {
 								enabled = 0;
@@ -964,8 +945,6 @@
 						CreatedOnToolsVersion = 11.2;
 						LastSwiftMigration = 1130;
 					};
-<<<<<<< HEAD
-=======
 					6D6CA4B7255872E3009312A5 = {
 						CreatedOnToolsVersion = 12.1;
 					};
@@ -978,7 +957,6 @@
 					6DEB4AAC254FB59B00E9F9AA = {
 						CreatedOnToolsVersion = 12.1;
 					};
->>>>>>> cfec0516
 					B40D4E2F225841EC00428FCC = {
 						CreatedOnToolsVersion = 10.2;
 						DevelopmentTeam = A7W54YZ4WU;
@@ -1040,13 +1018,10 @@
 				B40D4E2F225841EC00428FCC /* BlueWalletWatch */,
 				B40D4E3B225841ED00428FCC /* BlueWalletWatch Extension */,
 				3271B0A8236E2E0700DA766F /* TodayExtension */,
-<<<<<<< HEAD
-=======
 				6D99465D2555A660000E52E8 /* MarketWidgetExtension */,
 				6DEB4AAC254FB59B00E9F9AA /* WalletInformationWidgetExtension */,
 				6D9A2E01254BA347007B5B82 /* WalletInformationAndMarketWidgetExtension */,
 				6D6CA4B7255872E3009312A5 /* PriceWidgetExtension */,
->>>>>>> cfec0516
 			);
 		};
 /* End PBXProject section */
@@ -1069,8 +1044,6 @@
 			);
 			runOnlyForDeploymentPostprocessing = 0;
 		};
-<<<<<<< HEAD
-=======
 		6D6CA4B6255872E3009312A5 /* Resources */ = {
 			isa = PBXResourcesBuildPhase;
 			buildActionMask = 2147483647;
@@ -1103,7 +1076,6 @@
 			);
 			runOnlyForDeploymentPostprocessing = 0;
 		};
->>>>>>> cfec0516
 		B40D4E2E225841EC00428FCC /* Resources */ = {
 			isa = PBXResourcesBuildPhase;
 			buildActionMask = 2147483647;
@@ -1152,7 +1124,7 @@
 			shellPath = /bin/sh;
 			shellScript = "export SENTRY_PROPERTIES=sentry.properties\n../node_modules/@sentry/cli/bin/sentry-cli upload-dsym";
 		};
-		6F7747C31A9EE6DDC5108476 /* [CP] Check Pods Manifest.lock */ = {
+		3DC2B4F006D9D733C3782C62 /* [CP] Check Pods Manifest.lock */ = {
 			isa = PBXShellScriptBuildPhase;
 			buildActionMask = 2147483647;
 			files = (
@@ -1167,13 +1139,57 @@
 			outputFileListPaths = (
 			);
 			outputPaths = (
-				"$(DERIVED_FILE_DIR)/Pods-BlueWallet-checkManifestLockResult.txt",
+				"$(DERIVED_FILE_DIR)/Pods-MarketWidgetExtension-checkManifestLockResult.txt",
 			);
 			runOnlyForDeploymentPostprocessing = 0;
 			shellPath = /bin/sh;
 			shellScript = "diff \"${PODS_PODFILE_DIR_PATH}/Podfile.lock\" \"${PODS_ROOT}/Manifest.lock\" > /dev/null\nif [ $? != 0 ] ; then\n    # print error to STDERR\n    echo \"error: The sandbox is not in sync with the Podfile.lock. Run 'pod install' or update your CocoaPods installation.\" >&2\n    exit 1\nfi\n# This output is used by Xcode 'outputs' to avoid re-running this script phase.\necho \"SUCCESS\" > \"${SCRIPT_OUTPUT_FILE_0}\"\n";
 			showEnvVarsInLog = 0;
 		};
+		6F7747C31A9EE6DDC5108476 /* [CP] Check Pods Manifest.lock */ = {
+			isa = PBXShellScriptBuildPhase;
+			buildActionMask = 2147483647;
+			files = (
+			);
+			inputFileListPaths = (
+			);
+			inputPaths = (
+				"${PODS_PODFILE_DIR_PATH}/Podfile.lock",
+				"${PODS_ROOT}/Manifest.lock",
+			);
+			name = "[CP] Check Pods Manifest.lock";
+			outputFileListPaths = (
+			);
+			outputPaths = (
+				"$(DERIVED_FILE_DIR)/Pods-BlueWallet-checkManifestLockResult.txt",
+			);
+			runOnlyForDeploymentPostprocessing = 0;
+			shellPath = /bin/sh;
+			shellScript = "diff \"${PODS_PODFILE_DIR_PATH}/Podfile.lock\" \"${PODS_ROOT}/Manifest.lock\" > /dev/null\nif [ $? != 0 ] ; then\n    # print error to STDERR\n    echo \"error: The sandbox is not in sync with the Podfile.lock. Run 'pod install' or update your CocoaPods installation.\" >&2\n    exit 1\nfi\n# This output is used by Xcode 'outputs' to avoid re-running this script phase.\necho \"SUCCESS\" > \"${SCRIPT_OUTPUT_FILE_0}\"\n";
+			showEnvVarsInLog = 0;
+		};
+		ACD6FC5C1476108D882D6B61 /* [CP] Check Pods Manifest.lock */ = {
+			isa = PBXShellScriptBuildPhase;
+			buildActionMask = 2147483647;
+			files = (
+			);
+			inputFileListPaths = (
+			);
+			inputPaths = (
+				"${PODS_PODFILE_DIR_PATH}/Podfile.lock",
+				"${PODS_ROOT}/Manifest.lock",
+			);
+			name = "[CP] Check Pods Manifest.lock";
+			outputFileListPaths = (
+			);
+			outputPaths = (
+				"$(DERIVED_FILE_DIR)/Pods-WalletInformationWidgetExtension-checkManifestLockResult.txt",
+			);
+			runOnlyForDeploymentPostprocessing = 0;
+			shellPath = /bin/sh;
+			shellScript = "diff \"${PODS_PODFILE_DIR_PATH}/Podfile.lock\" \"${PODS_ROOT}/Manifest.lock\" > /dev/null\nif [ $? != 0 ] ; then\n    # print error to STDERR\n    echo \"error: The sandbox is not in sync with the Podfile.lock. Run 'pod install' or update your CocoaPods installation.\" >&2\n    exit 1\nfi\n# This output is used by Xcode 'outputs' to avoid re-running this script phase.\necho \"SUCCESS\" > \"${SCRIPT_OUTPUT_FILE_0}\"\n";
+			showEnvVarsInLog = 0;
+		};
 		C18D00A61007A84C9887DEDE /* [CP] Copy Pods Resources */ = {
 			isa = PBXShellScriptBuildPhase;
 			buildActionMask = 2147483647;
@@ -1189,6 +1205,28 @@
 			runOnlyForDeploymentPostprocessing = 0;
 			shellPath = /bin/sh;
 			shellScript = "\"${PODS_ROOT}/Target Support Files/Pods-BlueWallet/Pods-BlueWallet-resources.sh\"\n";
+			showEnvVarsInLog = 0;
+		};
+		E236ECCDCA1DDCA1D4270919 /* [CP] Check Pods Manifest.lock */ = {
+			isa = PBXShellScriptBuildPhase;
+			buildActionMask = 2147483647;
+			files = (
+			);
+			inputFileListPaths = (
+			);
+			inputPaths = (
+				"${PODS_PODFILE_DIR_PATH}/Podfile.lock",
+				"${PODS_ROOT}/Manifest.lock",
+			);
+			name = "[CP] Check Pods Manifest.lock";
+			outputFileListPaths = (
+			);
+			outputPaths = (
+				"$(DERIVED_FILE_DIR)/Pods-WalletInformationAndMarketWidgetExtension-checkManifestLockResult.txt",
+			);
+			runOnlyForDeploymentPostprocessing = 0;
+			shellPath = /bin/sh;
+			shellScript = "diff \"${PODS_PODFILE_DIR_PATH}/Podfile.lock\" \"${PODS_ROOT}/Manifest.lock\" > /dev/null\nif [ $? != 0 ] ; then\n    # print error to STDERR\n    echo \"error: The sandbox is not in sync with the Podfile.lock. Run 'pod install' or update your CocoaPods installation.\" >&2\n    exit 1\nfi\n# This output is used by Xcode 'outputs' to avoid re-running this script phase.\necho \"SUCCESS\" > \"${SCRIPT_OUTPUT_FILE_0}\"\n";
 			showEnvVarsInLog = 0;
 		};
 /* End PBXShellScriptBuildPhase section */
@@ -1214,8 +1252,6 @@
 			);
 			runOnlyForDeploymentPostprocessing = 0;
 		};
-<<<<<<< HEAD
-=======
 		6D6CA4B4255872E3009312A5 /* Sources */ = {
 			isa = PBXSourcesBuildPhase;
 			buildActionMask = 2147483647;
@@ -1282,7 +1318,6 @@
 			);
 			runOnlyForDeploymentPostprocessing = 0;
 		};
->>>>>>> cfec0516
 		B40D4E38225841ED00428FCC /* Sources */ = {
 			isa = PBXSourcesBuildPhase;
 			buildActionMask = 2147483647;
@@ -1311,12 +1346,9 @@
 /* Begin PBXTargetDependency section */
 		3271B0B4236E2E0700DA766F /* PBXTargetDependency */ = {
 			isa = PBXTargetDependency;
-			platformFilter = ios;
 			target = 3271B0A8236E2E0700DA766F /* TodayExtension */;
 			targetProxy = 3271B0B3236E2E0700DA766F /* PBXContainerItemProxy */;
 		};
-<<<<<<< HEAD
-=======
 		6D6CA4C2255872E7009312A5 /* PBXTargetDependency */ = {
 			isa = PBXTargetDependency;
 			target = 6D6CA4B7255872E3009312A5 /* PriceWidgetExtension */;
@@ -1342,7 +1374,6 @@
 			target = 6DEB4AAC254FB59B00E9F9AA /* WalletInformationWidgetExtension */;
 			targetProxy = 6DEB4AB6254FB59E00E9F9AA /* PBXContainerItemProxy */;
 		};
->>>>>>> cfec0516
 		B40D4E3F225841ED00428FCC /* PBXTargetDependency */ = {
 			isa = PBXTargetDependency;
 			target = B40D4E3B225841ED00428FCC /* BlueWalletWatch Extension */;
@@ -1350,7 +1381,6 @@
 		};
 		B40D4E4C225841ED00428FCC /* PBXTargetDependency */ = {
 			isa = PBXTargetDependency;
-			platformFilter = ios;
 			target = B40D4E2F225841EC00428FCC /* BlueWalletWatch */;
 			targetProxy = B40D4E4B225841ED00428FCC /* PBXContainerItemProxy */;
 		};
@@ -1431,7 +1461,7 @@
 				CODE_SIGN_ENTITLEMENTS = BlueWallet/BlueWallet.entitlements;
 				CODE_SIGN_IDENTITY = "Apple Development";
 				CODE_SIGN_STYLE = Automatic;
-				CURRENT_PROJECT_VERSION = 296;
+				CURRENT_PROJECT_VERSION = 1;
 				DEAD_CODE_STRIPPING = NO;
 				DEVELOPMENT_TEAM = A7W54YZ4WU;
 				GCC_PREPROCESSOR_DEFINITIONS = (
@@ -1450,11 +1480,7 @@
 					"$(inherited)",
 					"$(PROJECT_DIR)",
 				);
-<<<<<<< HEAD
-				MARKETING_VERSION = 5.6.40;
-=======
 				MARKETING_VERSION = 5.6.5;
->>>>>>> cfec0516
 				OTHER_LDFLAGS = (
 					"$(inherited)",
 					"-ObjC",
@@ -1463,7 +1489,6 @@
 				PRODUCT_BUNDLE_IDENTIFIER = io.bluewallet.bluewallet;
 				PRODUCT_NAME = BlueWallet;
 				PROVISIONING_PROFILE_SPECIFIER = "";
-				SUPPORTS_MACCATALYST = YES;
 				SWIFT_OBJC_BRIDGING_HEADER = "BlueWallet-Bridging-Header.h";
 				SWIFT_OPTIMIZATION_LEVEL = "-Onone";
 				SWIFT_VERSION = 4.2;
@@ -1480,10 +1505,9 @@
 				ASSETCATALOG_COMPILER_APPICON_NAME = AppIcon;
 				CLANG_ENABLE_MODULES = YES;
 				CODE_SIGN_ENTITLEMENTS = BlueWallet/BlueWalletRelease.entitlements;
-				CODE_SIGN_IDENTITY = "iPhone Distribution";
-				"CODE_SIGN_IDENTITY[sdk=macosx*]" = "Apple Distribution";
-				CODE_SIGN_STYLE = Manual;
-				CURRENT_PROJECT_VERSION = 296;
+				CODE_SIGN_IDENTITY = "Apple Development";
+				CODE_SIGN_STYLE = Automatic;
+				CURRENT_PROJECT_VERSION = 1;
 				DEVELOPMENT_TEAM = A7W54YZ4WU;
 				HEADER_SEARCH_PATHS = "$(inherited)";
 				INFOPLIST_FILE = BlueWallet/Info.plist;
@@ -1496,11 +1520,7 @@
 					"$(inherited)",
 					"$(PROJECT_DIR)",
 				);
-<<<<<<< HEAD
-				MARKETING_VERSION = 5.6.40;
-=======
 				MARKETING_VERSION = 5.6.5;
->>>>>>> cfec0516
 				OTHER_LDFLAGS = (
 					"$(inherited)",
 					"-ObjC",
@@ -1509,8 +1529,6 @@
 				PRODUCT_BUNDLE_IDENTIFIER = io.bluewallet.bluewallet;
 				PRODUCT_NAME = BlueWallet;
 				PROVISIONING_PROFILE_SPECIFIER = "io.bluewallet.bluewallet AppStore";
-				"PROVISIONING_PROFILE_SPECIFIER[sdk=macosx*]" = AppStoreDistribute;
-				SUPPORTS_MACCATALYST = YES;
 				SWIFT_OBJC_BRIDGING_HEADER = "BlueWallet-Bridging-Header.h";
 				SWIFT_VERSION = 4.2;
 				TARGETED_DEVICE_FAMILY = "1,2";
@@ -1530,7 +1548,7 @@
 				CODE_SIGN_ENTITLEMENTS = "TodayExtension/BlueWallet - Bitcoin Price.entitlements";
 				CODE_SIGN_IDENTITY = "iPhone Distribution";
 				CODE_SIGN_STYLE = Manual;
-				CURRENT_PROJECT_VERSION = 296;
+				CURRENT_PROJECT_VERSION = 239;
 				DEBUG_INFORMATION_FORMAT = dwarf;
 				DEVELOPMENT_TEAM = A7W54YZ4WU;
 				GCC_C_LANGUAGE_STANDARD = gnu11;
@@ -1541,11 +1559,7 @@
 					"@executable_path/Frameworks",
 					"@executable_path/../../Frameworks",
 				);
-<<<<<<< HEAD
-				MARKETING_VERSION = 5.6.30;
-=======
 				MARKETING_VERSION = 5.6.5;
->>>>>>> cfec0516
 				MTL_ENABLE_DEBUG_INFO = INCLUDE_SOURCE;
 				MTL_FAST_MATH = YES;
 				PRODUCT_BUNDLE_IDENTIFIER = io.bluewallet.bluewallet.TodayExtension;
@@ -1573,7 +1587,7 @@
 				CODE_SIGN_IDENTITY = "iPhone Distribution";
 				CODE_SIGN_STYLE = Manual;
 				COPY_PHASE_STRIP = NO;
-				CURRENT_PROJECT_VERSION = 296;
+				CURRENT_PROJECT_VERSION = 239;
 				DEBUG_INFORMATION_FORMAT = "dwarf-with-dsym";
 				DEVELOPMENT_TEAM = A7W54YZ4WU;
 				GCC_C_LANGUAGE_STANDARD = gnu11;
@@ -1584,11 +1598,7 @@
 					"@executable_path/Frameworks",
 					"@executable_path/../../Frameworks",
 				);
-<<<<<<< HEAD
-				MARKETING_VERSION = 5.6.30;
-=======
 				MARKETING_VERSION = 5.6.5;
->>>>>>> cfec0516
 				MTL_FAST_MATH = YES;
 				PRODUCT_BUNDLE_IDENTIFIER = io.bluewallet.bluewallet.TodayExtension;
 				PRODUCT_NAME = "BlueWallet - Bitcoin Price";
@@ -1601,8 +1611,6 @@
 			};
 			name = Release;
 		};
-<<<<<<< HEAD
-=======
 		6D6CA4C4255872E7009312A5 /* Debug */ = {
 			isa = XCBuildConfiguration;
 			buildSettings = {
@@ -1930,7 +1938,6 @@
 			};
 			name = Release;
 		};
->>>>>>> cfec0516
 		83CBBA201A601CBA00E9B192 /* Debug */ = {
 			isa = XCBuildConfiguration;
 			buildSettings = {
@@ -2050,7 +2057,6 @@
 				CODE_SIGN_ENTITLEMENTS = "BlueWalletWatch Extension/BlueWalletWatch Extension.entitlements";
 				CODE_SIGN_IDENTITY = "iPhone Distribution";
 				CODE_SIGN_STYLE = Manual;
-				CURRENT_PROJECT_VERSION = 296;
 				DEBUG_INFORMATION_FORMAT = dwarf;
 				DEVELOPMENT_TEAM = A7W54YZ4WU;
 				GCC_C_LANGUAGE_STANDARD = gnu11;
@@ -2060,11 +2066,7 @@
 					"@executable_path/Frameworks",
 					"@executable_path/../../Frameworks",
 				);
-<<<<<<< HEAD
-				MARKETING_VERSION = 5.6.30;
-=======
 				MARKETING_VERSION = 5.6.5;
->>>>>>> cfec0516
 				MTL_ENABLE_DEBUG_INFO = INCLUDE_SOURCE;
 				MTL_FAST_MATH = YES;
 				PRODUCT_BUNDLE_IDENTIFIER = io.bluewallet.bluewallet.watch.extension;
@@ -2094,7 +2096,6 @@
 				CODE_SIGN_IDENTITY = "iPhone Distribution";
 				CODE_SIGN_STYLE = Manual;
 				COPY_PHASE_STRIP = NO;
-				CURRENT_PROJECT_VERSION = 296;
 				DEBUG_INFORMATION_FORMAT = "dwarf-with-dsym";
 				DEVELOPMENT_TEAM = A7W54YZ4WU;
 				GCC_C_LANGUAGE_STANDARD = gnu11;
@@ -2104,11 +2105,7 @@
 					"@executable_path/Frameworks",
 					"@executable_path/../../Frameworks",
 				);
-<<<<<<< HEAD
-				MARKETING_VERSION = 5.6.30;
-=======
 				MARKETING_VERSION = 5.6.5;
->>>>>>> cfec0516
 				MTL_FAST_MATH = YES;
 				PRODUCT_BUNDLE_IDENTIFIER = io.bluewallet.bluewallet.watch.extension;
 				PRODUCT_NAME = "${TARGET_NAME}";
@@ -2136,17 +2133,12 @@
 				CLANG_WARN_UNGUARDED_AVAILABILITY = YES_AGGRESSIVE;
 				CODE_SIGN_IDENTITY = "iPhone Distribution";
 				CODE_SIGN_STYLE = Manual;
-				CURRENT_PROJECT_VERSION = 296;
 				DEBUG_INFORMATION_FORMAT = dwarf;
 				DEVELOPMENT_TEAM = A7W54YZ4WU;
 				GCC_C_LANGUAGE_STANDARD = gnu11;
 				IBSC_MODULE = BlueWalletWatch_Extension;
 				INFOPLIST_FILE = BlueWalletWatch/Info.plist;
-<<<<<<< HEAD
-				MARKETING_VERSION = 5.6.30;
-=======
 				MARKETING_VERSION = 5.6.5;
->>>>>>> cfec0516
 				MTL_ENABLE_DEBUG_INFO = INCLUDE_SOURCE;
 				MTL_FAST_MATH = YES;
 				PRODUCT_BUNDLE_IDENTIFIER = io.bluewallet.bluewallet.watch;
@@ -2176,17 +2168,12 @@
 				CODE_SIGN_IDENTITY = "iPhone Distribution";
 				CODE_SIGN_STYLE = Manual;
 				COPY_PHASE_STRIP = NO;
-				CURRENT_PROJECT_VERSION = 296;
 				DEBUG_INFORMATION_FORMAT = "dwarf-with-dsym";
 				DEVELOPMENT_TEAM = A7W54YZ4WU;
 				GCC_C_LANGUAGE_STANDARD = gnu11;
 				IBSC_MODULE = BlueWalletWatch_Extension;
 				INFOPLIST_FILE = BlueWalletWatch/Info.plist;
-<<<<<<< HEAD
-				MARKETING_VERSION = 5.6.30;
-=======
 				MARKETING_VERSION = 5.6.5;
->>>>>>> cfec0516
 				MTL_FAST_MATH = YES;
 				PRODUCT_BUNDLE_IDENTIFIER = io.bluewallet.bluewallet.watch;
 				PRODUCT_NAME = "$(TARGET_NAME)";
@@ -2222,8 +2209,6 @@
 			defaultConfigurationIsVisible = 0;
 			defaultConfigurationName = Release;
 		};
-<<<<<<< HEAD
-=======
 		6D6CA4C6255872E7009312A5 /* Build configuration list for PBXNativeTarget "PriceWidgetExtension" */ = {
 			isa = XCConfigurationList;
 			buildConfigurations = (
@@ -2260,7 +2245,6 @@
 			defaultConfigurationIsVisible = 0;
 			defaultConfigurationName = Release;
 		};
->>>>>>> cfec0516
 		83CBB9FA1A601CBA00E9B192 /* Build configuration list for PBXProject "BlueWallet" */ = {
 			isa = XCConfigurationList;
 			buildConfigurations = (
