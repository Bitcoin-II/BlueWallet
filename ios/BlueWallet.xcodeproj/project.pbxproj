--- conflicted
+++ resolved
@@ -919,7 +919,7 @@
 			);
 			mainGroup = 83CBB9F61A601CBA00E9B192;
 			packageReferences = (
-				6DFC806E24EA0B6C007B8700 /* XCRemoteSwiftPackageReference "EFQRCode" */,
+				6DFC806E24EA0B6C007B8700 /* XCRemoteSwiftPackageReference "EFQRCode.git" */,
 			);
 			productRefGroup = 83CBBA001A601CBA00E9B192 /* Products */;
 			projectDirPath = "";
@@ -1057,10 +1057,12 @@
 			inputPaths = (
 				"${PODS_ROOT}/Target Support Files/Pods-BlueWallet/Pods-BlueWallet-frameworks.sh",
 				"${PODS_XCFRAMEWORKS_BUILD_DIR}/OpenSSL/OpenSSL.framework/OpenSSL",
+				"${PODS_XCFRAMEWORKS_BUILD_DIR}/LDKFramework/LDKFramework.framework/LDKFramework",
 			);
 			name = "[CP] Embed Pods Frameworks";
 			outputPaths = (
 				"${TARGET_BUILD_DIR}/${FRAMEWORKS_FOLDER_PATH}/OpenSSL.framework",
+				"${TARGET_BUILD_DIR}/${FRAMEWORKS_FOLDER_PATH}/LDKFramework.framework",
 			);
 			runOnlyForDeploymentPostprocessing = 0;
 			shellPath = /bin/sh;
@@ -1362,11 +1364,7 @@
 				CODE_SIGN_ENTITLEMENTS = BlueWallet/BlueWallet.entitlements;
 				CODE_SIGN_IDENTITY = "Apple Development";
 				CODE_SIGN_STYLE = Automatic;
-<<<<<<< HEAD
-				CURRENT_PROJECT_VERSION = 622;
-=======
 				CURRENT_PROJECT_VERSION = 624;
->>>>>>> 06b96276
 				DEAD_CODE_STRIPPING = NO;
 				DEVELOPMENT_TEAM = A7W54YZ4WU;
 				ENABLE_BITCODE = NO;
@@ -1415,11 +1413,7 @@
 				CODE_SIGN_IDENTITY = "Apple Development";
 				"CODE_SIGN_IDENTITY[sdk=macosx*]" = "Apple Development";
 				CODE_SIGN_STYLE = Automatic;
-<<<<<<< HEAD
-				CURRENT_PROJECT_VERSION = 622;
-=======
 				CURRENT_PROJECT_VERSION = 624;
->>>>>>> 06b96276
 				DEVELOPMENT_TEAM = A7W54YZ4WU;
 				ENABLE_BITCODE = NO;
 				"ENABLE_HARDENED_RUNTIME[sdk=macosx*]" = YES;
@@ -1464,11 +1458,7 @@
 				CODE_SIGN_ENTITLEMENTS = "TodayExtension/BlueWallet - Bitcoin Price.entitlements";
 				CODE_SIGN_IDENTITY = "Apple Development";
 				CODE_SIGN_STYLE = Automatic;
-<<<<<<< HEAD
-				CURRENT_PROJECT_VERSION = 622;
-=======
 				CURRENT_PROJECT_VERSION = 624;
->>>>>>> 06b96276
 				DEBUG_INFORMATION_FORMAT = dwarf;
 				DEVELOPMENT_TEAM = A7W54YZ4WU;
 				GCC_C_LANGUAGE_STANDARD = gnu11;
@@ -1507,11 +1497,7 @@
 				CODE_SIGN_IDENTITY = "Apple Development";
 				CODE_SIGN_STYLE = Automatic;
 				COPY_PHASE_STRIP = NO;
-<<<<<<< HEAD
-				CURRENT_PROJECT_VERSION = 622;
-=======
 				CURRENT_PROJECT_VERSION = 624;
->>>>>>> 06b96276
 				DEBUG_INFORMATION_FORMAT = "dwarf-with-dsym";
 				DEVELOPMENT_TEAM = A7W54YZ4WU;
 				GCC_C_LANGUAGE_STANDARD = gnu11;
@@ -1548,11 +1534,7 @@
 				CLANG_WARN_UNGUARDED_AVAILABILITY = YES_AGGRESSIVE;
 				CODE_SIGN_IDENTITY = "Apple Development";
 				CODE_SIGN_STYLE = Automatic;
-<<<<<<< HEAD
-				CURRENT_PROJECT_VERSION = 622;
-=======
 				CURRENT_PROJECT_VERSION = 624;
->>>>>>> 06b96276
 				DEBUG_INFORMATION_FORMAT = dwarf;
 				DEVELOPMENT_TEAM = A7W54YZ4WU;
 				GCC_C_LANGUAGE_STANDARD = gnu11;
@@ -1584,11 +1566,7 @@
 				"CODE_SIGN_IDENTITY[sdk=macosx*]" = "Apple Development";
 				CODE_SIGN_STYLE = Automatic;
 				COPY_PHASE_STRIP = NO;
-<<<<<<< HEAD
-				CURRENT_PROJECT_VERSION = 622;
-=======
 				CURRENT_PROJECT_VERSION = 624;
->>>>>>> 06b96276
 				DEBUG_INFORMATION_FORMAT = "dwarf-with-dsym";
 				DEVELOPMENT_TEAM = A7W54YZ4WU;
 				GCC_C_LANGUAGE_STANDARD = gnu11;
@@ -1621,11 +1599,7 @@
 				CODE_SIGN_IDENTITY = "Apple Development";
 				"CODE_SIGN_IDENTITY[sdk=macosx*]" = "Apple Development";
 				CODE_SIGN_STYLE = Automatic;
-<<<<<<< HEAD
-				CURRENT_PROJECT_VERSION = 622;
-=======
 				CURRENT_PROJECT_VERSION = 624;
->>>>>>> 06b96276
 				DEBUG_INFORMATION_FORMAT = dwarf;
 				DEVELOPMENT_TEAM = A7W54YZ4WU;
 				GCC_C_LANGUAGE_STANDARD = gnu11;
@@ -1670,11 +1644,7 @@
 				"CODE_SIGN_IDENTITY[sdk=macosx*]" = "Apple Development";
 				CODE_SIGN_STYLE = Automatic;
 				COPY_PHASE_STRIP = NO;
-<<<<<<< HEAD
-				CURRENT_PROJECT_VERSION = 622;
-=======
 				CURRENT_PROJECT_VERSION = 624;
->>>>>>> 06b96276
 				DEBUG_INFORMATION_FORMAT = "dwarf-with-dsym";
 				DEVELOPMENT_TEAM = A7W54YZ4WU;
 				GCC_C_LANGUAGE_STANDARD = gnu11;
@@ -1820,11 +1790,7 @@
 				CODE_SIGN_ENTITLEMENTS = "BlueWalletWatch Extension/BlueWalletWatch Extension.entitlements";
 				CODE_SIGN_IDENTITY = "Apple Development";
 				CODE_SIGN_STYLE = Automatic;
-<<<<<<< HEAD
-				CURRENT_PROJECT_VERSION = 622;
-=======
 				CURRENT_PROJECT_VERSION = 624;
->>>>>>> 06b96276
 				DEBUG_INFORMATION_FORMAT = dwarf;
 				DEVELOPMENT_TEAM = "";
 				GCC_C_LANGUAGE_STANDARD = gnu11;
@@ -1864,11 +1830,7 @@
 				CODE_SIGN_IDENTITY = "Apple Development";
 				CODE_SIGN_STYLE = Automatic;
 				COPY_PHASE_STRIP = NO;
-<<<<<<< HEAD
-				CURRENT_PROJECT_VERSION = 622;
-=======
 				CURRENT_PROJECT_VERSION = 624;
->>>>>>> 06b96276
 				DEBUG_INFORMATION_FORMAT = "dwarf-with-dsym";
 				DEVELOPMENT_TEAM = "";
 				GCC_C_LANGUAGE_STANDARD = gnu11;
@@ -1907,11 +1869,7 @@
 				CODE_SIGN_ENTITLEMENTS = BlueWalletWatch/BlueWalletWatch.entitlements;
 				CODE_SIGN_IDENTITY = "Apple Development";
 				CODE_SIGN_STYLE = Automatic;
-<<<<<<< HEAD
-				CURRENT_PROJECT_VERSION = 622;
-=======
 				CURRENT_PROJECT_VERSION = 624;
->>>>>>> 06b96276
 				DEBUG_INFORMATION_FORMAT = dwarf;
 				DEVELOPMENT_TEAM = "";
 				GCC_C_LANGUAGE_STANDARD = gnu11;
@@ -1949,11 +1907,7 @@
 				CODE_SIGN_IDENTITY = "Apple Development";
 				CODE_SIGN_STYLE = Automatic;
 				COPY_PHASE_STRIP = NO;
-<<<<<<< HEAD
-				CURRENT_PROJECT_VERSION = 622;
-=======
 				CURRENT_PROJECT_VERSION = 624;
->>>>>>> 06b96276
 				DEBUG_INFORMATION_FORMAT = "dwarf-with-dsym";
 				DEVELOPMENT_TEAM = "";
 				GCC_C_LANGUAGE_STANDARD = gnu11;
@@ -2044,7 +1998,7 @@
 /* End XCConfigurationList section */
 
 /* Begin XCRemoteSwiftPackageReference section */
-		6DFC806E24EA0B6C007B8700 /* XCRemoteSwiftPackageReference "EFQRCode" */ = {
+		6DFC806E24EA0B6C007B8700 /* XCRemoteSwiftPackageReference "EFQRCode.git" */ = {
 			isa = XCRemoteSwiftPackageReference;
 			repositoryURL = "https://github.com/EFPrefix/EFQRCode.git";
 			requirement = {
@@ -2057,7 +2011,7 @@
 /* Begin XCSwiftPackageProductDependency section */
 		6DFC806F24EA0B6C007B8700 /* EFQRCode */ = {
 			isa = XCSwiftPackageProductDependency;
-			package = 6DFC806E24EA0B6C007B8700 /* XCRemoteSwiftPackageReference "EFQRCode" */;
+			package = 6DFC806E24EA0B6C007B8700 /* XCRemoteSwiftPackageReference "EFQRCode.git" */;
 			productName = EFQRCode;
 		};
 /* End XCSwiftPackageProductDependency section */
