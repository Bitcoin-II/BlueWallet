--- conflicted
+++ resolved
@@ -2096,9 +2096,8 @@
 			isa = XCBuildConfiguration;
 			buildSettings = {
 				ALWAYS_SEARCH_USER_PATHS = NO;
-				CC = "";
 				CLANG_ANALYZER_LOCALIZABILITY_NONLOCALIZED = YES;
-				CLANG_CXX_LANGUAGE_STANDARD = "c++20";
+				CLANG_CXX_LANGUAGE_STANDARD = "c++17";
 				CLANG_CXX_LIBRARY = "libc++";
 				CLANG_ENABLE_MODULES = YES;
 				CLANG_ENABLE_OBJC_ARC = YES;
@@ -2123,7 +2122,6 @@
 				CLANG_WARN__DUPLICATE_METHOD_MATCH = YES;
 				"CODE_SIGN_IDENTITY[sdk=iphoneos*]" = "iPhone Developer";
 				COPY_PHASE_STRIP = NO;
-				CXX = "";
 				ENABLE_STRICT_OBJC_MSGSEND = YES;
 				ENABLE_TESTABILITY = YES;
 				"EXCLUDED_ARCHS[sdk=iphonesimulator*]" = i386;
@@ -2144,8 +2142,6 @@
 				GCC_WARN_UNUSED_FUNCTION = YES;
 				GCC_WARN_UNUSED_VARIABLE = YES;
 				IPHONEOS_DEPLOYMENT_TARGET = 11.2;
-				LD = "";
-				LDPLUSPLUS = "";
 				LIBRARY_SEARCH_PATHS = "$(SDKROOT)/usr/lib/swift\"$(inherited)\"";
 				MTL_ENABLE_DEBUG_INFO = YES;
 				ONLY_ACTIVE_ARCH = YES;
@@ -2154,12 +2150,7 @@
 				OTHER_LDFLAGS = "$(inherited)";
 				REACT_NATIVE_PATH = "${PODS_ROOT}/../../node_modules/react-native";
 				SDKROOT = iphoneos;
-<<<<<<< HEAD
-				SWIFT_VERSION = 4.2;
-				USE_HERMES = true;
-=======
 				SWIFT_VERSION = 5.0;
->>>>>>> 456582a2
 			};
 			name = Debug;
 		};
@@ -2167,9 +2158,8 @@
 			isa = XCBuildConfiguration;
 			buildSettings = {
 				ALWAYS_SEARCH_USER_PATHS = NO;
-				CC = "";
 				CLANG_ANALYZER_LOCALIZABILITY_NONLOCALIZED = YES;
-				CLANG_CXX_LANGUAGE_STANDARD = "c++20";
+				CLANG_CXX_LANGUAGE_STANDARD = "c++17";
 				CLANG_CXX_LIBRARY = "libc++";
 				CLANG_ENABLE_MODULES = YES;
 				CLANG_ENABLE_OBJC_ARC = YES;
@@ -2194,7 +2184,6 @@
 				CLANG_WARN__DUPLICATE_METHOD_MATCH = YES;
 				"CODE_SIGN_IDENTITY[sdk=iphoneos*]" = "iPhone Developer";
 				COPY_PHASE_STRIP = YES;
-				CXX = "";
 				ENABLE_NS_ASSERTIONS = NO;
 				ENABLE_STRICT_OBJC_MSGSEND = YES;
 				"EXCLUDED_ARCHS[sdk=iphonesimulator*]" = i386;
@@ -2211,8 +2200,6 @@
 				GCC_WARN_UNUSED_FUNCTION = YES;
 				GCC_WARN_UNUSED_VARIABLE = YES;
 				IPHONEOS_DEPLOYMENT_TARGET = 11.2;
-				LD = "";
-				LDPLUSPLUS = "";
 				LIBRARY_SEARCH_PATHS = "$(SDKROOT)/usr/lib/swift\"$(inherited)\"";
 				MTL_ENABLE_DEBUG_INFO = NO;
 				OTHER_CFLAGS = "$(inherited)";
@@ -2221,12 +2208,7 @@
 				REACT_NATIVE_PATH = "${PODS_ROOT}/../../node_modules/react-native";
 				SDKROOT = iphoneos;
 				SWIFT_COMPILATION_MODE = wholemodule;
-<<<<<<< HEAD
-				SWIFT_VERSION = 4.2;
-				USE_HERMES = true;
-=======
 				SWIFT_VERSION = 5.0;
->>>>>>> 456582a2
 				VALIDATE_PRODUCT = YES;
 			};
 			name = Release;
