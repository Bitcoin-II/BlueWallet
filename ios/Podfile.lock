--- conflicted
+++ resolved
@@ -6,12 +6,12 @@
     - React-Core
   - CocoaAsyncSocket (7.6.5)
   - DoubleConversion (1.1.6)
-  - FBLazyVector (0.74.2)
+  - FBLazyVector (0.74.3)
   - fmt (9.1.0)
   - glog (0.3.5)
-  - hermes-engine (0.74.2):
-    - hermes-engine/Pre-built (= 0.74.2)
-  - hermes-engine/Pre-built (0.74.2)
+  - hermes-engine (0.74.3):
+    - hermes-engine/Pre-built (= 0.74.3)
+  - hermes-engine/Pre-built (0.74.3)
   - lottie-ios (4.4.1)
   - lottie-react-native (6.7.2):
     - DoubleConversion
@@ -51,27 +51,27 @@
     - DoubleConversion
     - fmt (= 9.1.0)
     - glog
-  - RCTDeprecation (0.74.2)
-  - RCTRequired (0.74.2)
-  - RCTTypeSafety (0.74.2):
-    - FBLazyVector (= 0.74.2)
-    - RCTRequired (= 0.74.2)
-    - React-Core (= 0.74.2)
-  - React (0.74.2):
-    - React-Core (= 0.74.2)
-    - React-Core/DevSupport (= 0.74.2)
-    - React-Core/RCTWebSocket (= 0.74.2)
-    - React-RCTActionSheet (= 0.74.2)
-    - React-RCTAnimation (= 0.74.2)
-    - React-RCTBlob (= 0.74.2)
-    - React-RCTImage (= 0.74.2)
-    - React-RCTLinking (= 0.74.2)
-    - React-RCTNetwork (= 0.74.2)
-    - React-RCTSettings (= 0.74.2)
-    - React-RCTText (= 0.74.2)
-    - React-RCTVibration (= 0.74.2)
-  - React-callinvoker (0.74.2)
-  - React-Codegen (0.74.2):
+  - RCTDeprecation (0.74.3)
+  - RCTRequired (0.74.3)
+  - RCTTypeSafety (0.74.3):
+    - FBLazyVector (= 0.74.3)
+    - RCTRequired (= 0.74.3)
+    - React-Core (= 0.74.3)
+  - React (0.74.3):
+    - React-Core (= 0.74.3)
+    - React-Core/DevSupport (= 0.74.3)
+    - React-Core/RCTWebSocket (= 0.74.3)
+    - React-RCTActionSheet (= 0.74.3)
+    - React-RCTAnimation (= 0.74.3)
+    - React-RCTBlob (= 0.74.3)
+    - React-RCTImage (= 0.74.3)
+    - React-RCTLinking (= 0.74.3)
+    - React-RCTNetwork (= 0.74.3)
+    - React-RCTSettings (= 0.74.3)
+    - React-RCTText (= 0.74.3)
+    - React-RCTVibration (= 0.74.3)
+  - React-callinvoker (0.74.3)
+  - React-Codegen (0.74.3):
     - DoubleConversion
     - glog
     - hermes-engine
@@ -91,12 +91,12 @@
     - React-utils
     - ReactCommon/turbomodule/bridging
     - ReactCommon/turbomodule/core
-  - React-Core (0.74.2):
+  - React-Core (0.74.3):
     - glog
     - hermes-engine
     - RCT-Folly (= 2024.01.01.00)
     - RCTDeprecation
-    - React-Core/Default (= 0.74.2)
+    - React-Core/Default (= 0.74.3)
     - React-cxxreact
     - React-featureflags
     - React-hermes
@@ -108,7 +108,7 @@
     - React-utils
     - SocketRocket (= 0.7.0)
     - Yoga
-  - React-Core/CoreModulesHeaders (0.74.2):
+  - React-Core/CoreModulesHeaders (0.74.3):
     - glog
     - hermes-engine
     - RCT-Folly (= 2024.01.01.00)
@@ -125,7 +125,7 @@
     - React-utils
     - SocketRocket (= 0.7.0)
     - Yoga
-  - React-Core/Default (0.74.2):
+  - React-Core/Default (0.74.3):
     - glog
     - hermes-engine
     - RCT-Folly (= 2024.01.01.00)
@@ -141,13 +141,13 @@
     - React-utils
     - SocketRocket (= 0.7.0)
     - Yoga
-  - React-Core/DevSupport (0.74.2):
+  - React-Core/DevSupport (0.74.3):
     - glog
     - hermes-engine
     - RCT-Folly (= 2024.01.01.00)
     - RCTDeprecation
-    - React-Core/Default (= 0.74.2)
-    - React-Core/RCTWebSocket (= 0.74.2)
+    - React-Core/Default (= 0.74.3)
+    - React-Core/RCTWebSocket (= 0.74.3)
     - React-cxxreact
     - React-featureflags
     - React-hermes
@@ -159,7 +159,7 @@
     - React-utils
     - SocketRocket (= 0.7.0)
     - Yoga
-  - React-Core/RCTActionSheetHeaders (0.74.2):
+  - React-Core/RCTActionSheetHeaders (0.74.3):
     - glog
     - hermes-engine
     - RCT-Folly (= 2024.01.01.00)
@@ -176,7 +176,7 @@
     - React-utils
     - SocketRocket (= 0.7.0)
     - Yoga
-  - React-Core/RCTAnimationHeaders (0.74.2):
+  - React-Core/RCTAnimationHeaders (0.74.3):
     - glog
     - hermes-engine
     - RCT-Folly (= 2024.01.01.00)
@@ -193,7 +193,7 @@
     - React-utils
     - SocketRocket (= 0.7.0)
     - Yoga
-  - React-Core/RCTBlobHeaders (0.74.2):
+  - React-Core/RCTBlobHeaders (0.74.3):
     - glog
     - hermes-engine
     - RCT-Folly (= 2024.01.01.00)
@@ -210,7 +210,7 @@
     - React-utils
     - SocketRocket (= 0.7.0)
     - Yoga
-  - React-Core/RCTImageHeaders (0.74.2):
+  - React-Core/RCTImageHeaders (0.74.3):
     - glog
     - hermes-engine
     - RCT-Folly (= 2024.01.01.00)
@@ -227,7 +227,7 @@
     - React-utils
     - SocketRocket (= 0.7.0)
     - Yoga
-  - React-Core/RCTLinkingHeaders (0.74.2):
+  - React-Core/RCTLinkingHeaders (0.74.3):
     - glog
     - hermes-engine
     - RCT-Folly (= 2024.01.01.00)
@@ -244,7 +244,7 @@
     - React-utils
     - SocketRocket (= 0.7.0)
     - Yoga
-  - React-Core/RCTNetworkHeaders (0.74.2):
+  - React-Core/RCTNetworkHeaders (0.74.3):
     - glog
     - hermes-engine
     - RCT-Folly (= 2024.01.01.00)
@@ -261,7 +261,7 @@
     - React-utils
     - SocketRocket (= 0.7.0)
     - Yoga
-  - React-Core/RCTSettingsHeaders (0.74.2):
+  - React-Core/RCTSettingsHeaders (0.74.3):
     - glog
     - hermes-engine
     - RCT-Folly (= 2024.01.01.00)
@@ -278,7 +278,7 @@
     - React-utils
     - SocketRocket (= 0.7.0)
     - Yoga
-  - React-Core/RCTTextHeaders (0.74.2):
+  - React-Core/RCTTextHeaders (0.74.3):
     - glog
     - hermes-engine
     - RCT-Folly (= 2024.01.01.00)
@@ -295,7 +295,7 @@
     - React-utils
     - SocketRocket (= 0.7.0)
     - Yoga
-  - React-Core/RCTVibrationHeaders (0.74.2):
+  - React-Core/RCTVibrationHeaders (0.74.3):
     - glog
     - hermes-engine
     - RCT-Folly (= 2024.01.01.00)
@@ -312,12 +312,12 @@
     - React-utils
     - SocketRocket (= 0.7.0)
     - Yoga
-  - React-Core/RCTWebSocket (0.74.2):
+  - React-Core/RCTWebSocket (0.74.3):
     - glog
     - hermes-engine
     - RCT-Folly (= 2024.01.01.00)
     - RCTDeprecation
-    - React-Core/Default (= 0.74.2)
+    - React-Core/Default (= 0.74.3)
     - React-cxxreact
     - React-featureflags
     - React-hermes
@@ -329,518 +329,518 @@
     - React-utils
     - SocketRocket (= 0.7.0)
     - Yoga
-  - React-CoreModules (0.74.2):
-    - DoubleConversion
-    - fmt (= 9.1.0)
-    - RCT-Folly (= 2024.01.01.00)
-    - RCTTypeSafety (= 0.74.2)
+  - React-CoreModules (0.74.3):
+    - DoubleConversion
+    - fmt (= 9.1.0)
+    - RCT-Folly (= 2024.01.01.00)
+    - RCTTypeSafety (= 0.74.3)
     - React-Codegen
-    - React-Core/CoreModulesHeaders (= 0.74.2)
-    - React-jsi (= 0.74.2)
+    - React-Core/CoreModulesHeaders (= 0.74.3)
+    - React-jsi (= 0.74.3)
     - React-jsinspector
     - React-NativeModulesApple
     - React-RCTBlob
-    - React-RCTImage (= 0.74.2)
+    - React-RCTImage (= 0.74.3)
     - ReactCommon
     - SocketRocket (= 0.7.0)
-  - React-cxxreact (0.74.2):
+  - React-cxxreact (0.74.3):
     - boost (= 1.83.0)
     - DoubleConversion
     - fmt (= 9.1.0)
     - glog
     - hermes-engine
     - RCT-Folly (= 2024.01.01.00)
-    - React-callinvoker (= 0.74.2)
-    - React-debug (= 0.74.2)
-    - React-jsi (= 0.74.2)
-    - React-jsinspector
-    - React-logger (= 0.74.2)
-    - React-perflogger (= 0.74.2)
-    - React-runtimeexecutor (= 0.74.2)
-  - React-debug (0.74.2)
-  - React-Fabric (0.74.2):
-    - DoubleConversion
-    - fmt (= 9.1.0)
-    - glog
-    - hermes-engine
-    - RCT-Folly/Fabric (= 2024.01.01.00)
-    - RCTRequired
-    - RCTTypeSafety
-    - React-Core
-    - React-cxxreact
-    - React-debug
-    - React-Fabric/animations (= 0.74.2)
-    - React-Fabric/attributedstring (= 0.74.2)
-    - React-Fabric/componentregistry (= 0.74.2)
-    - React-Fabric/componentregistrynative (= 0.74.2)
-    - React-Fabric/components (= 0.74.2)
-    - React-Fabric/core (= 0.74.2)
-    - React-Fabric/imagemanager (= 0.74.2)
-    - React-Fabric/leakchecker (= 0.74.2)
-    - React-Fabric/mounting (= 0.74.2)
-    - React-Fabric/scheduler (= 0.74.2)
-    - React-Fabric/telemetry (= 0.74.2)
-    - React-Fabric/templateprocessor (= 0.74.2)
-    - React-Fabric/textlayoutmanager (= 0.74.2)
-    - React-Fabric/uimanager (= 0.74.2)
-    - React-graphics
-    - React-jsi
-    - React-jsiexecutor
-    - React-logger
-    - React-rendererdebug
-    - React-runtimescheduler
-    - React-utils
-    - ReactCommon/turbomodule/core
-  - React-Fabric/animations (0.74.2):
-    - DoubleConversion
-    - fmt (= 9.1.0)
-    - glog
-    - hermes-engine
-    - RCT-Folly/Fabric (= 2024.01.01.00)
-    - RCTRequired
-    - RCTTypeSafety
-    - React-Core
-    - React-cxxreact
-    - React-debug
-    - React-graphics
-    - React-jsi
-    - React-jsiexecutor
-    - React-logger
-    - React-rendererdebug
-    - React-runtimescheduler
-    - React-utils
-    - ReactCommon/turbomodule/core
-  - React-Fabric/attributedstring (0.74.2):
-    - DoubleConversion
-    - fmt (= 9.1.0)
-    - glog
-    - hermes-engine
-    - RCT-Folly/Fabric (= 2024.01.01.00)
-    - RCTRequired
-    - RCTTypeSafety
-    - React-Core
-    - React-cxxreact
-    - React-debug
-    - React-graphics
-    - React-jsi
-    - React-jsiexecutor
-    - React-logger
-    - React-rendererdebug
-    - React-runtimescheduler
-    - React-utils
-    - ReactCommon/turbomodule/core
-  - React-Fabric/componentregistry (0.74.2):
-    - DoubleConversion
-    - fmt (= 9.1.0)
-    - glog
-    - hermes-engine
-    - RCT-Folly/Fabric (= 2024.01.01.00)
-    - RCTRequired
-    - RCTTypeSafety
-    - React-Core
-    - React-cxxreact
-    - React-debug
-    - React-graphics
-    - React-jsi
-    - React-jsiexecutor
-    - React-logger
-    - React-rendererdebug
-    - React-runtimescheduler
-    - React-utils
-    - ReactCommon/turbomodule/core
-  - React-Fabric/componentregistrynative (0.74.2):
-    - DoubleConversion
-    - fmt (= 9.1.0)
-    - glog
-    - hermes-engine
-    - RCT-Folly/Fabric (= 2024.01.01.00)
-    - RCTRequired
-    - RCTTypeSafety
-    - React-Core
-    - React-cxxreact
-    - React-debug
-    - React-graphics
-    - React-jsi
-    - React-jsiexecutor
-    - React-logger
-    - React-rendererdebug
-    - React-runtimescheduler
-    - React-utils
-    - ReactCommon/turbomodule/core
-  - React-Fabric/components (0.74.2):
-    - DoubleConversion
-    - fmt (= 9.1.0)
-    - glog
-    - hermes-engine
-    - RCT-Folly/Fabric (= 2024.01.01.00)
-    - RCTRequired
-    - RCTTypeSafety
-    - React-Core
-    - React-cxxreact
-    - React-debug
-    - React-Fabric/components/inputaccessory (= 0.74.2)
-    - React-Fabric/components/legacyviewmanagerinterop (= 0.74.2)
-    - React-Fabric/components/modal (= 0.74.2)
-    - React-Fabric/components/rncore (= 0.74.2)
-    - React-Fabric/components/root (= 0.74.2)
-    - React-Fabric/components/safeareaview (= 0.74.2)
-    - React-Fabric/components/scrollview (= 0.74.2)
-    - React-Fabric/components/text (= 0.74.2)
-    - React-Fabric/components/textinput (= 0.74.2)
-    - React-Fabric/components/unimplementedview (= 0.74.2)
-    - React-Fabric/components/view (= 0.74.2)
-    - React-graphics
-    - React-jsi
-    - React-jsiexecutor
-    - React-logger
-    - React-rendererdebug
-    - React-runtimescheduler
-    - React-utils
-    - ReactCommon/turbomodule/core
-  - React-Fabric/components/inputaccessory (0.74.2):
-    - DoubleConversion
-    - fmt (= 9.1.0)
-    - glog
-    - hermes-engine
-    - RCT-Folly/Fabric (= 2024.01.01.00)
-    - RCTRequired
-    - RCTTypeSafety
-    - React-Core
-    - React-cxxreact
-    - React-debug
-    - React-graphics
-    - React-jsi
-    - React-jsiexecutor
-    - React-logger
-    - React-rendererdebug
-    - React-runtimescheduler
-    - React-utils
-    - ReactCommon/turbomodule/core
-  - React-Fabric/components/legacyviewmanagerinterop (0.74.2):
-    - DoubleConversion
-    - fmt (= 9.1.0)
-    - glog
-    - hermes-engine
-    - RCT-Folly/Fabric (= 2024.01.01.00)
-    - RCTRequired
-    - RCTTypeSafety
-    - React-Core
-    - React-cxxreact
-    - React-debug
-    - React-graphics
-    - React-jsi
-    - React-jsiexecutor
-    - React-logger
-    - React-rendererdebug
-    - React-runtimescheduler
-    - React-utils
-    - ReactCommon/turbomodule/core
-  - React-Fabric/components/modal (0.74.2):
-    - DoubleConversion
-    - fmt (= 9.1.0)
-    - glog
-    - hermes-engine
-    - RCT-Folly/Fabric (= 2024.01.01.00)
-    - RCTRequired
-    - RCTTypeSafety
-    - React-Core
-    - React-cxxreact
-    - React-debug
-    - React-graphics
-    - React-jsi
-    - React-jsiexecutor
-    - React-logger
-    - React-rendererdebug
-    - React-runtimescheduler
-    - React-utils
-    - ReactCommon/turbomodule/core
-  - React-Fabric/components/rncore (0.74.2):
-    - DoubleConversion
-    - fmt (= 9.1.0)
-    - glog
-    - hermes-engine
-    - RCT-Folly/Fabric (= 2024.01.01.00)
-    - RCTRequired
-    - RCTTypeSafety
-    - React-Core
-    - React-cxxreact
-    - React-debug
-    - React-graphics
-    - React-jsi
-    - React-jsiexecutor
-    - React-logger
-    - React-rendererdebug
-    - React-runtimescheduler
-    - React-utils
-    - ReactCommon/turbomodule/core
-  - React-Fabric/components/root (0.74.2):
-    - DoubleConversion
-    - fmt (= 9.1.0)
-    - glog
-    - hermes-engine
-    - RCT-Folly/Fabric (= 2024.01.01.00)
-    - RCTRequired
-    - RCTTypeSafety
-    - React-Core
-    - React-cxxreact
-    - React-debug
-    - React-graphics
-    - React-jsi
-    - React-jsiexecutor
-    - React-logger
-    - React-rendererdebug
-    - React-runtimescheduler
-    - React-utils
-    - ReactCommon/turbomodule/core
-  - React-Fabric/components/safeareaview (0.74.2):
-    - DoubleConversion
-    - fmt (= 9.1.0)
-    - glog
-    - hermes-engine
-    - RCT-Folly/Fabric (= 2024.01.01.00)
-    - RCTRequired
-    - RCTTypeSafety
-    - React-Core
-    - React-cxxreact
-    - React-debug
-    - React-graphics
-    - React-jsi
-    - React-jsiexecutor
-    - React-logger
-    - React-rendererdebug
-    - React-runtimescheduler
-    - React-utils
-    - ReactCommon/turbomodule/core
-  - React-Fabric/components/scrollview (0.74.2):
-    - DoubleConversion
-    - fmt (= 9.1.0)
-    - glog
-    - hermes-engine
-    - RCT-Folly/Fabric (= 2024.01.01.00)
-    - RCTRequired
-    - RCTTypeSafety
-    - React-Core
-    - React-cxxreact
-    - React-debug
-    - React-graphics
-    - React-jsi
-    - React-jsiexecutor
-    - React-logger
-    - React-rendererdebug
-    - React-runtimescheduler
-    - React-utils
-    - ReactCommon/turbomodule/core
-  - React-Fabric/components/text (0.74.2):
-    - DoubleConversion
-    - fmt (= 9.1.0)
-    - glog
-    - hermes-engine
-    - RCT-Folly/Fabric (= 2024.01.01.00)
-    - RCTRequired
-    - RCTTypeSafety
-    - React-Core
-    - React-cxxreact
-    - React-debug
-    - React-graphics
-    - React-jsi
-    - React-jsiexecutor
-    - React-logger
-    - React-rendererdebug
-    - React-runtimescheduler
-    - React-utils
-    - ReactCommon/turbomodule/core
-  - React-Fabric/components/textinput (0.74.2):
-    - DoubleConversion
-    - fmt (= 9.1.0)
-    - glog
-    - hermes-engine
-    - RCT-Folly/Fabric (= 2024.01.01.00)
-    - RCTRequired
-    - RCTTypeSafety
-    - React-Core
-    - React-cxxreact
-    - React-debug
-    - React-graphics
-    - React-jsi
-    - React-jsiexecutor
-    - React-logger
-    - React-rendererdebug
-    - React-runtimescheduler
-    - React-utils
-    - ReactCommon/turbomodule/core
-  - React-Fabric/components/unimplementedview (0.74.2):
-    - DoubleConversion
-    - fmt (= 9.1.0)
-    - glog
-    - hermes-engine
-    - RCT-Folly/Fabric (= 2024.01.01.00)
-    - RCTRequired
-    - RCTTypeSafety
-    - React-Core
-    - React-cxxreact
-    - React-debug
-    - React-graphics
-    - React-jsi
-    - React-jsiexecutor
-    - React-logger
-    - React-rendererdebug
-    - React-runtimescheduler
-    - React-utils
-    - ReactCommon/turbomodule/core
-  - React-Fabric/components/view (0.74.2):
-    - DoubleConversion
-    - fmt (= 9.1.0)
-    - glog
-    - hermes-engine
-    - RCT-Folly/Fabric (= 2024.01.01.00)
-    - RCTRequired
-    - RCTTypeSafety
-    - React-Core
-    - React-cxxreact
-    - React-debug
-    - React-graphics
-    - React-jsi
-    - React-jsiexecutor
-    - React-logger
-    - React-rendererdebug
-    - React-runtimescheduler
-    - React-utils
-    - ReactCommon/turbomodule/core
-    - Yoga
-  - React-Fabric/core (0.74.2):
-    - DoubleConversion
-    - fmt (= 9.1.0)
-    - glog
-    - hermes-engine
-    - RCT-Folly/Fabric (= 2024.01.01.00)
-    - RCTRequired
-    - RCTTypeSafety
-    - React-Core
-    - React-cxxreact
-    - React-debug
-    - React-graphics
-    - React-jsi
-    - React-jsiexecutor
-    - React-logger
-    - React-rendererdebug
-    - React-runtimescheduler
-    - React-utils
-    - ReactCommon/turbomodule/core
-  - React-Fabric/imagemanager (0.74.2):
-    - DoubleConversion
-    - fmt (= 9.1.0)
-    - glog
-    - hermes-engine
-    - RCT-Folly/Fabric (= 2024.01.01.00)
-    - RCTRequired
-    - RCTTypeSafety
-    - React-Core
-    - React-cxxreact
-    - React-debug
-    - React-graphics
-    - React-jsi
-    - React-jsiexecutor
-    - React-logger
-    - React-rendererdebug
-    - React-runtimescheduler
-    - React-utils
-    - ReactCommon/turbomodule/core
-  - React-Fabric/leakchecker (0.74.2):
-    - DoubleConversion
-    - fmt (= 9.1.0)
-    - glog
-    - hermes-engine
-    - RCT-Folly/Fabric (= 2024.01.01.00)
-    - RCTRequired
-    - RCTTypeSafety
-    - React-Core
-    - React-cxxreact
-    - React-debug
-    - React-graphics
-    - React-jsi
-    - React-jsiexecutor
-    - React-logger
-    - React-rendererdebug
-    - React-runtimescheduler
-    - React-utils
-    - ReactCommon/turbomodule/core
-  - React-Fabric/mounting (0.74.2):
-    - DoubleConversion
-    - fmt (= 9.1.0)
-    - glog
-    - hermes-engine
-    - RCT-Folly/Fabric (= 2024.01.01.00)
-    - RCTRequired
-    - RCTTypeSafety
-    - React-Core
-    - React-cxxreact
-    - React-debug
-    - React-graphics
-    - React-jsi
-    - React-jsiexecutor
-    - React-logger
-    - React-rendererdebug
-    - React-runtimescheduler
-    - React-utils
-    - ReactCommon/turbomodule/core
-  - React-Fabric/scheduler (0.74.2):
-    - DoubleConversion
-    - fmt (= 9.1.0)
-    - glog
-    - hermes-engine
-    - RCT-Folly/Fabric (= 2024.01.01.00)
-    - RCTRequired
-    - RCTTypeSafety
-    - React-Core
-    - React-cxxreact
-    - React-debug
-    - React-graphics
-    - React-jsi
-    - React-jsiexecutor
-    - React-logger
-    - React-rendererdebug
-    - React-runtimescheduler
-    - React-utils
-    - ReactCommon/turbomodule/core
-  - React-Fabric/telemetry (0.74.2):
-    - DoubleConversion
-    - fmt (= 9.1.0)
-    - glog
-    - hermes-engine
-    - RCT-Folly/Fabric (= 2024.01.01.00)
-    - RCTRequired
-    - RCTTypeSafety
-    - React-Core
-    - React-cxxreact
-    - React-debug
-    - React-graphics
-    - React-jsi
-    - React-jsiexecutor
-    - React-logger
-    - React-rendererdebug
-    - React-runtimescheduler
-    - React-utils
-    - ReactCommon/turbomodule/core
-  - React-Fabric/templateprocessor (0.74.2):
-    - DoubleConversion
-    - fmt (= 9.1.0)
-    - glog
-    - hermes-engine
-    - RCT-Folly/Fabric (= 2024.01.01.00)
-    - RCTRequired
-    - RCTTypeSafety
-    - React-Core
-    - React-cxxreact
-    - React-debug
-    - React-graphics
-    - React-jsi
-    - React-jsiexecutor
-    - React-logger
-    - React-rendererdebug
-    - React-runtimescheduler
-    - React-utils
-    - ReactCommon/turbomodule/core
-  - React-Fabric/textlayoutmanager (0.74.2):
+    - React-callinvoker (= 0.74.3)
+    - React-debug (= 0.74.3)
+    - React-jsi (= 0.74.3)
+    - React-jsinspector
+    - React-logger (= 0.74.3)
+    - React-perflogger (= 0.74.3)
+    - React-runtimeexecutor (= 0.74.3)
+  - React-debug (0.74.3)
+  - React-Fabric (0.74.3):
+    - DoubleConversion
+    - fmt (= 9.1.0)
+    - glog
+    - hermes-engine
+    - RCT-Folly/Fabric (= 2024.01.01.00)
+    - RCTRequired
+    - RCTTypeSafety
+    - React-Core
+    - React-cxxreact
+    - React-debug
+    - React-Fabric/animations (= 0.74.3)
+    - React-Fabric/attributedstring (= 0.74.3)
+    - React-Fabric/componentregistry (= 0.74.3)
+    - React-Fabric/componentregistrynative (= 0.74.3)
+    - React-Fabric/components (= 0.74.3)
+    - React-Fabric/core (= 0.74.3)
+    - React-Fabric/imagemanager (= 0.74.3)
+    - React-Fabric/leakchecker (= 0.74.3)
+    - React-Fabric/mounting (= 0.74.3)
+    - React-Fabric/scheduler (= 0.74.3)
+    - React-Fabric/telemetry (= 0.74.3)
+    - React-Fabric/templateprocessor (= 0.74.3)
+    - React-Fabric/textlayoutmanager (= 0.74.3)
+    - React-Fabric/uimanager (= 0.74.3)
+    - React-graphics
+    - React-jsi
+    - React-jsiexecutor
+    - React-logger
+    - React-rendererdebug
+    - React-runtimescheduler
+    - React-utils
+    - ReactCommon/turbomodule/core
+  - React-Fabric/animations (0.74.3):
+    - DoubleConversion
+    - fmt (= 9.1.0)
+    - glog
+    - hermes-engine
+    - RCT-Folly/Fabric (= 2024.01.01.00)
+    - RCTRequired
+    - RCTTypeSafety
+    - React-Core
+    - React-cxxreact
+    - React-debug
+    - React-graphics
+    - React-jsi
+    - React-jsiexecutor
+    - React-logger
+    - React-rendererdebug
+    - React-runtimescheduler
+    - React-utils
+    - ReactCommon/turbomodule/core
+  - React-Fabric/attributedstring (0.74.3):
+    - DoubleConversion
+    - fmt (= 9.1.0)
+    - glog
+    - hermes-engine
+    - RCT-Folly/Fabric (= 2024.01.01.00)
+    - RCTRequired
+    - RCTTypeSafety
+    - React-Core
+    - React-cxxreact
+    - React-debug
+    - React-graphics
+    - React-jsi
+    - React-jsiexecutor
+    - React-logger
+    - React-rendererdebug
+    - React-runtimescheduler
+    - React-utils
+    - ReactCommon/turbomodule/core
+  - React-Fabric/componentregistry (0.74.3):
+    - DoubleConversion
+    - fmt (= 9.1.0)
+    - glog
+    - hermes-engine
+    - RCT-Folly/Fabric (= 2024.01.01.00)
+    - RCTRequired
+    - RCTTypeSafety
+    - React-Core
+    - React-cxxreact
+    - React-debug
+    - React-graphics
+    - React-jsi
+    - React-jsiexecutor
+    - React-logger
+    - React-rendererdebug
+    - React-runtimescheduler
+    - React-utils
+    - ReactCommon/turbomodule/core
+  - React-Fabric/componentregistrynative (0.74.3):
+    - DoubleConversion
+    - fmt (= 9.1.0)
+    - glog
+    - hermes-engine
+    - RCT-Folly/Fabric (= 2024.01.01.00)
+    - RCTRequired
+    - RCTTypeSafety
+    - React-Core
+    - React-cxxreact
+    - React-debug
+    - React-graphics
+    - React-jsi
+    - React-jsiexecutor
+    - React-logger
+    - React-rendererdebug
+    - React-runtimescheduler
+    - React-utils
+    - ReactCommon/turbomodule/core
+  - React-Fabric/components (0.74.3):
+    - DoubleConversion
+    - fmt (= 9.1.0)
+    - glog
+    - hermes-engine
+    - RCT-Folly/Fabric (= 2024.01.01.00)
+    - RCTRequired
+    - RCTTypeSafety
+    - React-Core
+    - React-cxxreact
+    - React-debug
+    - React-Fabric/components/inputaccessory (= 0.74.3)
+    - React-Fabric/components/legacyviewmanagerinterop (= 0.74.3)
+    - React-Fabric/components/modal (= 0.74.3)
+    - React-Fabric/components/rncore (= 0.74.3)
+    - React-Fabric/components/root (= 0.74.3)
+    - React-Fabric/components/safeareaview (= 0.74.3)
+    - React-Fabric/components/scrollview (= 0.74.3)
+    - React-Fabric/components/text (= 0.74.3)
+    - React-Fabric/components/textinput (= 0.74.3)
+    - React-Fabric/components/unimplementedview (= 0.74.3)
+    - React-Fabric/components/view (= 0.74.3)
+    - React-graphics
+    - React-jsi
+    - React-jsiexecutor
+    - React-logger
+    - React-rendererdebug
+    - React-runtimescheduler
+    - React-utils
+    - ReactCommon/turbomodule/core
+  - React-Fabric/components/inputaccessory (0.74.3):
+    - DoubleConversion
+    - fmt (= 9.1.0)
+    - glog
+    - hermes-engine
+    - RCT-Folly/Fabric (= 2024.01.01.00)
+    - RCTRequired
+    - RCTTypeSafety
+    - React-Core
+    - React-cxxreact
+    - React-debug
+    - React-graphics
+    - React-jsi
+    - React-jsiexecutor
+    - React-logger
+    - React-rendererdebug
+    - React-runtimescheduler
+    - React-utils
+    - ReactCommon/turbomodule/core
+  - React-Fabric/components/legacyviewmanagerinterop (0.74.3):
+    - DoubleConversion
+    - fmt (= 9.1.0)
+    - glog
+    - hermes-engine
+    - RCT-Folly/Fabric (= 2024.01.01.00)
+    - RCTRequired
+    - RCTTypeSafety
+    - React-Core
+    - React-cxxreact
+    - React-debug
+    - React-graphics
+    - React-jsi
+    - React-jsiexecutor
+    - React-logger
+    - React-rendererdebug
+    - React-runtimescheduler
+    - React-utils
+    - ReactCommon/turbomodule/core
+  - React-Fabric/components/modal (0.74.3):
+    - DoubleConversion
+    - fmt (= 9.1.0)
+    - glog
+    - hermes-engine
+    - RCT-Folly/Fabric (= 2024.01.01.00)
+    - RCTRequired
+    - RCTTypeSafety
+    - React-Core
+    - React-cxxreact
+    - React-debug
+    - React-graphics
+    - React-jsi
+    - React-jsiexecutor
+    - React-logger
+    - React-rendererdebug
+    - React-runtimescheduler
+    - React-utils
+    - ReactCommon/turbomodule/core
+  - React-Fabric/components/rncore (0.74.3):
+    - DoubleConversion
+    - fmt (= 9.1.0)
+    - glog
+    - hermes-engine
+    - RCT-Folly/Fabric (= 2024.01.01.00)
+    - RCTRequired
+    - RCTTypeSafety
+    - React-Core
+    - React-cxxreact
+    - React-debug
+    - React-graphics
+    - React-jsi
+    - React-jsiexecutor
+    - React-logger
+    - React-rendererdebug
+    - React-runtimescheduler
+    - React-utils
+    - ReactCommon/turbomodule/core
+  - React-Fabric/components/root (0.74.3):
+    - DoubleConversion
+    - fmt (= 9.1.0)
+    - glog
+    - hermes-engine
+    - RCT-Folly/Fabric (= 2024.01.01.00)
+    - RCTRequired
+    - RCTTypeSafety
+    - React-Core
+    - React-cxxreact
+    - React-debug
+    - React-graphics
+    - React-jsi
+    - React-jsiexecutor
+    - React-logger
+    - React-rendererdebug
+    - React-runtimescheduler
+    - React-utils
+    - ReactCommon/turbomodule/core
+  - React-Fabric/components/safeareaview (0.74.3):
+    - DoubleConversion
+    - fmt (= 9.1.0)
+    - glog
+    - hermes-engine
+    - RCT-Folly/Fabric (= 2024.01.01.00)
+    - RCTRequired
+    - RCTTypeSafety
+    - React-Core
+    - React-cxxreact
+    - React-debug
+    - React-graphics
+    - React-jsi
+    - React-jsiexecutor
+    - React-logger
+    - React-rendererdebug
+    - React-runtimescheduler
+    - React-utils
+    - ReactCommon/turbomodule/core
+  - React-Fabric/components/scrollview (0.74.3):
+    - DoubleConversion
+    - fmt (= 9.1.0)
+    - glog
+    - hermes-engine
+    - RCT-Folly/Fabric (= 2024.01.01.00)
+    - RCTRequired
+    - RCTTypeSafety
+    - React-Core
+    - React-cxxreact
+    - React-debug
+    - React-graphics
+    - React-jsi
+    - React-jsiexecutor
+    - React-logger
+    - React-rendererdebug
+    - React-runtimescheduler
+    - React-utils
+    - ReactCommon/turbomodule/core
+  - React-Fabric/components/text (0.74.3):
+    - DoubleConversion
+    - fmt (= 9.1.0)
+    - glog
+    - hermes-engine
+    - RCT-Folly/Fabric (= 2024.01.01.00)
+    - RCTRequired
+    - RCTTypeSafety
+    - React-Core
+    - React-cxxreact
+    - React-debug
+    - React-graphics
+    - React-jsi
+    - React-jsiexecutor
+    - React-logger
+    - React-rendererdebug
+    - React-runtimescheduler
+    - React-utils
+    - ReactCommon/turbomodule/core
+  - React-Fabric/components/textinput (0.74.3):
+    - DoubleConversion
+    - fmt (= 9.1.0)
+    - glog
+    - hermes-engine
+    - RCT-Folly/Fabric (= 2024.01.01.00)
+    - RCTRequired
+    - RCTTypeSafety
+    - React-Core
+    - React-cxxreact
+    - React-debug
+    - React-graphics
+    - React-jsi
+    - React-jsiexecutor
+    - React-logger
+    - React-rendererdebug
+    - React-runtimescheduler
+    - React-utils
+    - ReactCommon/turbomodule/core
+  - React-Fabric/components/unimplementedview (0.74.3):
+    - DoubleConversion
+    - fmt (= 9.1.0)
+    - glog
+    - hermes-engine
+    - RCT-Folly/Fabric (= 2024.01.01.00)
+    - RCTRequired
+    - RCTTypeSafety
+    - React-Core
+    - React-cxxreact
+    - React-debug
+    - React-graphics
+    - React-jsi
+    - React-jsiexecutor
+    - React-logger
+    - React-rendererdebug
+    - React-runtimescheduler
+    - React-utils
+    - ReactCommon/turbomodule/core
+  - React-Fabric/components/view (0.74.3):
+    - DoubleConversion
+    - fmt (= 9.1.0)
+    - glog
+    - hermes-engine
+    - RCT-Folly/Fabric (= 2024.01.01.00)
+    - RCTRequired
+    - RCTTypeSafety
+    - React-Core
+    - React-cxxreact
+    - React-debug
+    - React-graphics
+    - React-jsi
+    - React-jsiexecutor
+    - React-logger
+    - React-rendererdebug
+    - React-runtimescheduler
+    - React-utils
+    - ReactCommon/turbomodule/core
+    - Yoga
+  - React-Fabric/core (0.74.3):
+    - DoubleConversion
+    - fmt (= 9.1.0)
+    - glog
+    - hermes-engine
+    - RCT-Folly/Fabric (= 2024.01.01.00)
+    - RCTRequired
+    - RCTTypeSafety
+    - React-Core
+    - React-cxxreact
+    - React-debug
+    - React-graphics
+    - React-jsi
+    - React-jsiexecutor
+    - React-logger
+    - React-rendererdebug
+    - React-runtimescheduler
+    - React-utils
+    - ReactCommon/turbomodule/core
+  - React-Fabric/imagemanager (0.74.3):
+    - DoubleConversion
+    - fmt (= 9.1.0)
+    - glog
+    - hermes-engine
+    - RCT-Folly/Fabric (= 2024.01.01.00)
+    - RCTRequired
+    - RCTTypeSafety
+    - React-Core
+    - React-cxxreact
+    - React-debug
+    - React-graphics
+    - React-jsi
+    - React-jsiexecutor
+    - React-logger
+    - React-rendererdebug
+    - React-runtimescheduler
+    - React-utils
+    - ReactCommon/turbomodule/core
+  - React-Fabric/leakchecker (0.74.3):
+    - DoubleConversion
+    - fmt (= 9.1.0)
+    - glog
+    - hermes-engine
+    - RCT-Folly/Fabric (= 2024.01.01.00)
+    - RCTRequired
+    - RCTTypeSafety
+    - React-Core
+    - React-cxxreact
+    - React-debug
+    - React-graphics
+    - React-jsi
+    - React-jsiexecutor
+    - React-logger
+    - React-rendererdebug
+    - React-runtimescheduler
+    - React-utils
+    - ReactCommon/turbomodule/core
+  - React-Fabric/mounting (0.74.3):
+    - DoubleConversion
+    - fmt (= 9.1.0)
+    - glog
+    - hermes-engine
+    - RCT-Folly/Fabric (= 2024.01.01.00)
+    - RCTRequired
+    - RCTTypeSafety
+    - React-Core
+    - React-cxxreact
+    - React-debug
+    - React-graphics
+    - React-jsi
+    - React-jsiexecutor
+    - React-logger
+    - React-rendererdebug
+    - React-runtimescheduler
+    - React-utils
+    - ReactCommon/turbomodule/core
+  - React-Fabric/scheduler (0.74.3):
+    - DoubleConversion
+    - fmt (= 9.1.0)
+    - glog
+    - hermes-engine
+    - RCT-Folly/Fabric (= 2024.01.01.00)
+    - RCTRequired
+    - RCTTypeSafety
+    - React-Core
+    - React-cxxreact
+    - React-debug
+    - React-graphics
+    - React-jsi
+    - React-jsiexecutor
+    - React-logger
+    - React-rendererdebug
+    - React-runtimescheduler
+    - React-utils
+    - ReactCommon/turbomodule/core
+  - React-Fabric/telemetry (0.74.3):
+    - DoubleConversion
+    - fmt (= 9.1.0)
+    - glog
+    - hermes-engine
+    - RCT-Folly/Fabric (= 2024.01.01.00)
+    - RCTRequired
+    - RCTTypeSafety
+    - React-Core
+    - React-cxxreact
+    - React-debug
+    - React-graphics
+    - React-jsi
+    - React-jsiexecutor
+    - React-logger
+    - React-rendererdebug
+    - React-runtimescheduler
+    - React-utils
+    - ReactCommon/turbomodule/core
+  - React-Fabric/templateprocessor (0.74.3):
+    - DoubleConversion
+    - fmt (= 9.1.0)
+    - glog
+    - hermes-engine
+    - RCT-Folly/Fabric (= 2024.01.01.00)
+    - RCTRequired
+    - RCTTypeSafety
+    - React-Core
+    - React-cxxreact
+    - React-debug
+    - React-graphics
+    - React-jsi
+    - React-jsiexecutor
+    - React-logger
+    - React-rendererdebug
+    - React-runtimescheduler
+    - React-utils
+    - ReactCommon/turbomodule/core
+  - React-Fabric/textlayoutmanager (0.74.3):
     - DoubleConversion
     - fmt (= 9.1.0)
     - glog
@@ -860,64 +860,64 @@
     - React-runtimescheduler
     - React-utils
     - ReactCommon/turbomodule/core
-  - React-Fabric/uimanager (0.74.2):
-    - DoubleConversion
-    - fmt (= 9.1.0)
-    - glog
-    - hermes-engine
-    - RCT-Folly/Fabric (= 2024.01.01.00)
-    - RCTRequired
-    - RCTTypeSafety
-    - React-Core
-    - React-cxxreact
-    - React-debug
-    - React-graphics
-    - React-jsi
-    - React-jsiexecutor
-    - React-logger
-    - React-rendererdebug
-    - React-runtimescheduler
-    - React-utils
-    - ReactCommon/turbomodule/core
-  - React-FabricImage (0.74.2):
-    - DoubleConversion
-    - fmt (= 9.1.0)
-    - glog
-    - hermes-engine
-    - RCT-Folly/Fabric (= 2024.01.01.00)
-    - RCTRequired (= 0.74.2)
-    - RCTTypeSafety (= 0.74.2)
+  - React-Fabric/uimanager (0.74.3):
+    - DoubleConversion
+    - fmt (= 9.1.0)
+    - glog
+    - hermes-engine
+    - RCT-Folly/Fabric (= 2024.01.01.00)
+    - RCTRequired
+    - RCTTypeSafety
+    - React-Core
+    - React-cxxreact
+    - React-debug
+    - React-graphics
+    - React-jsi
+    - React-jsiexecutor
+    - React-logger
+    - React-rendererdebug
+    - React-runtimescheduler
+    - React-utils
+    - ReactCommon/turbomodule/core
+  - React-FabricImage (0.74.3):
+    - DoubleConversion
+    - fmt (= 9.1.0)
+    - glog
+    - hermes-engine
+    - RCT-Folly/Fabric (= 2024.01.01.00)
+    - RCTRequired (= 0.74.3)
+    - RCTTypeSafety (= 0.74.3)
     - React-Fabric
     - React-graphics
     - React-ImageManager
     - React-jsi
-    - React-jsiexecutor (= 0.74.2)
+    - React-jsiexecutor (= 0.74.3)
     - React-logger
     - React-rendererdebug
     - React-utils
     - ReactCommon
     - Yoga
-  - React-featureflags (0.74.2)
-  - React-graphics (0.74.2):
-    - DoubleConversion
-    - fmt (= 9.1.0)
-    - glog
-    - RCT-Folly/Fabric (= 2024.01.01.00)
-    - React-Core/Default (= 0.74.2)
-    - React-utils
-  - React-hermes (0.74.2):
-    - DoubleConversion
-    - fmt (= 9.1.0)
-    - glog
-    - hermes-engine
-    - RCT-Folly (= 2024.01.01.00)
-    - React-cxxreact (= 0.74.2)
-    - React-jsi
-    - React-jsiexecutor (= 0.74.2)
-    - React-jsinspector
-    - React-perflogger (= 0.74.2)
+  - React-featureflags (0.74.3)
+  - React-graphics (0.74.3):
+    - DoubleConversion
+    - fmt (= 9.1.0)
+    - glog
+    - RCT-Folly/Fabric (= 2024.01.01.00)
+    - React-Core/Default (= 0.74.3)
+    - React-utils
+  - React-hermes (0.74.3):
+    - DoubleConversion
+    - fmt (= 9.1.0)
+    - glog
+    - hermes-engine
+    - RCT-Folly (= 2024.01.01.00)
+    - React-cxxreact (= 0.74.3)
+    - React-jsi
+    - React-jsiexecutor (= 0.74.3)
+    - React-jsinspector
+    - React-perflogger (= 0.74.3)
     - React-runtimeexecutor
-  - React-ImageManager (0.74.2):
+  - React-ImageManager (0.74.3):
     - glog
     - RCT-Folly/Fabric
     - React-Core/Default
@@ -926,41 +926,41 @@
     - React-graphics
     - React-rendererdebug
     - React-utils
-  - React-jserrorhandler (0.74.2):
+  - React-jserrorhandler (0.74.3):
     - RCT-Folly/Fabric (= 2024.01.01.00)
     - React-debug
     - React-jsi
     - React-Mapbuffer
-  - React-jsi (0.74.2):
+  - React-jsi (0.74.3):
     - boost (= 1.83.0)
     - DoubleConversion
     - fmt (= 9.1.0)
     - glog
     - hermes-engine
     - RCT-Folly (= 2024.01.01.00)
-  - React-jsiexecutor (0.74.2):
-    - DoubleConversion
-    - fmt (= 9.1.0)
-    - glog
-    - hermes-engine
-    - RCT-Folly (= 2024.01.01.00)
-    - React-cxxreact (= 0.74.2)
-    - React-jsi (= 0.74.2)
-    - React-jsinspector
-    - React-perflogger (= 0.74.2)
-  - React-jsinspector (0.74.2):
-    - DoubleConversion
-    - glog
-    - hermes-engine
-    - RCT-Folly (= 2024.01.01.00)
-    - React-featureflags
-    - React-jsi
-    - React-runtimeexecutor (= 0.74.2)
-  - React-jsitracing (0.74.2):
-    - React-jsi
-  - React-logger (0.74.2):
-    - glog
-  - React-Mapbuffer (0.74.2):
+  - React-jsiexecutor (0.74.3):
+    - DoubleConversion
+    - fmt (= 9.1.0)
+    - glog
+    - hermes-engine
+    - RCT-Folly (= 2024.01.01.00)
+    - React-cxxreact (= 0.74.3)
+    - React-jsi (= 0.74.3)
+    - React-jsinspector
+    - React-perflogger (= 0.74.3)
+  - React-jsinspector (0.74.3):
+    - DoubleConversion
+    - glog
+    - hermes-engine
+    - RCT-Folly (= 2024.01.01.00)
+    - React-featureflags
+    - React-jsi
+    - React-runtimeexecutor (= 0.74.3)
+  - React-jsitracing (0.74.3):
+    - React-jsi
+  - React-logger (0.74.3):
+    - glog
+  - React-Mapbuffer (0.74.3):
     - glog
     - React-debug
   - react-native-biometrics (3.0.1):
@@ -1002,15 +1002,15 @@
     - React
   - react-native-randombytes (3.6.1):
     - React-Core
-  - react-native-safe-area-context (4.10.5):
+  - react-native-safe-area-context (4.10.7):
     - React-Core
   - react-native-secure-key-store (2.0.10):
     - React-Core
   - react-native-tcp-socket (6.1.0):
     - CocoaAsyncSocket
     - React-Core
-  - React-nativeconfig (0.74.2)
-  - React-NativeModulesApple (0.74.2):
+  - React-nativeconfig (0.74.3)
+  - React-NativeModulesApple (0.74.3):
     - glog
     - hermes-engine
     - React-callinvoker
@@ -1021,10 +1021,10 @@
     - React-runtimeexecutor
     - ReactCommon/turbomodule/bridging
     - ReactCommon/turbomodule/core
-  - React-perflogger (0.74.2)
-  - React-RCTActionSheet (0.74.2):
-    - React-Core/RCTActionSheetHeaders (= 0.74.2)
-  - React-RCTAnimation (0.74.2):
+  - React-perflogger (0.74.3)
+  - React-RCTActionSheet (0.74.3):
+    - React-Core/RCTActionSheetHeaders (= 0.74.3)
+  - React-RCTAnimation (0.74.3):
     - RCT-Folly (= 2024.01.01.00)
     - RCTTypeSafety
     - React-Codegen
@@ -1032,7 +1032,7 @@
     - React-jsi
     - React-NativeModulesApple
     - ReactCommon
-  - React-RCTAppDelegate (0.74.2):
+  - React-RCTAppDelegate (0.74.3):
     - RCT-Folly (= 2024.01.01.00)
     - RCTRequired
     - RCTTypeSafety
@@ -1056,7 +1056,7 @@
     - React-runtimescheduler
     - React-utils
     - ReactCommon
-  - React-RCTBlob (0.74.2):
+  - React-RCTBlob (0.74.3):
     - DoubleConversion
     - fmt (= 9.1.0)
     - hermes-engine
@@ -1069,7 +1069,7 @@
     - React-NativeModulesApple
     - React-RCTNetwork
     - ReactCommon
-  - React-RCTFabric (0.74.2):
+  - React-RCTFabric (0.74.3):
     - glog
     - hermes-engine
     - RCT-Folly/Fabric (= 2024.01.01.00)
@@ -1089,7 +1089,7 @@
     - React-runtimescheduler
     - React-utils
     - Yoga
-  - React-RCTImage (0.74.2):
+  - React-RCTImage (0.74.3):
     - RCT-Folly (= 2024.01.01.00)
     - RCTTypeSafety
     - React-Codegen
@@ -1098,14 +1098,14 @@
     - React-NativeModulesApple
     - React-RCTNetwork
     - ReactCommon
-  - React-RCTLinking (0.74.2):
+  - React-RCTLinking (0.74.3):
     - React-Codegen
-    - React-Core/RCTLinkingHeaders (= 0.74.2)
-    - React-jsi (= 0.74.2)
+    - React-Core/RCTLinkingHeaders (= 0.74.3)
+    - React-jsi (= 0.74.3)
     - React-NativeModulesApple
     - ReactCommon
-    - ReactCommon/turbomodule/core (= 0.74.2)
-  - React-RCTNetwork (0.74.2):
+    - ReactCommon/turbomodule/core (= 0.74.3)
+  - React-RCTNetwork (0.74.3):
     - RCT-Folly (= 2024.01.01.00)
     - RCTTypeSafety
     - React-Codegen
@@ -1113,7 +1113,7 @@
     - React-jsi
     - React-NativeModulesApple
     - ReactCommon
-  - React-RCTSettings (0.74.2):
+  - React-RCTSettings (0.74.3):
     - RCT-Folly (= 2024.01.01.00)
     - RCTTypeSafety
     - React-Codegen
@@ -1121,23 +1121,23 @@
     - React-jsi
     - React-NativeModulesApple
     - ReactCommon
-  - React-RCTText (0.74.2):
-    - React-Core/RCTTextHeaders (= 0.74.2)
-    - Yoga
-  - React-RCTVibration (0.74.2):
+  - React-RCTText (0.74.3):
+    - React-Core/RCTTextHeaders (= 0.74.3)
+    - Yoga
+  - React-RCTVibration (0.74.3):
     - RCT-Folly (= 2024.01.01.00)
     - React-Codegen
     - React-Core/RCTVibrationHeaders
     - React-jsi
     - React-NativeModulesApple
     - ReactCommon
-  - React-rendererdebug (0.74.2):
-    - DoubleConversion
-    - fmt (= 9.1.0)
-    - RCT-Folly (= 2024.01.01.00)
-    - React-debug
-  - React-rncore (0.74.2)
-  - React-RuntimeApple (0.74.2):
+  - React-rendererdebug (0.74.3):
+    - DoubleConversion
+    - fmt (= 9.1.0)
+    - RCT-Folly (= 2024.01.01.00)
+    - React-debug
+  - React-rncore (0.74.3)
+  - React-RuntimeApple (0.74.3):
     - hermes-engine
     - RCT-Folly/Fabric (= 2024.01.01.00)
     - React-callinvoker
@@ -1155,7 +1155,7 @@
     - React-runtimeexecutor
     - React-RuntimeHermes
     - React-utils
-  - React-RuntimeCore (0.74.2):
+  - React-RuntimeCore (0.74.3):
     - glog
     - hermes-engine
     - RCT-Folly/Fabric (= 2024.01.01.00)
@@ -1168,9 +1168,9 @@
     - React-runtimeexecutor
     - React-runtimescheduler
     - React-utils
-  - React-runtimeexecutor (0.74.2):
-    - React-jsi (= 0.74.2)
-  - React-RuntimeHermes (0.74.2):
+  - React-runtimeexecutor (0.74.3):
+    - React-jsi (= 0.74.3)
+  - React-RuntimeHermes (0.74.3):
     - hermes-engine
     - RCT-Folly/Fabric (= 2024.01.01.00)
     - React-featureflags
@@ -1181,7 +1181,7 @@
     - React-nativeconfig
     - React-RuntimeCore
     - React-utils
-  - React-runtimescheduler (0.74.2):
+  - React-runtimescheduler (0.74.3):
     - glog
     - hermes-engine
     - RCT-Folly (= 2024.01.01.00)
@@ -1193,51 +1193,51 @@
     - React-rendererdebug
     - React-runtimeexecutor
     - React-utils
-  - React-utils (0.74.2):
-    - glog
-    - hermes-engine
-    - RCT-Folly (= 2024.01.01.00)
-    - React-debug
-    - React-jsi (= 0.74.2)
-  - ReactCommon (0.74.2):
-    - ReactCommon/turbomodule (= 0.74.2)
-  - ReactCommon/turbomodule (0.74.2):
-    - DoubleConversion
-    - fmt (= 9.1.0)
-    - glog
-    - hermes-engine
-    - RCT-Folly (= 2024.01.01.00)
-    - React-callinvoker (= 0.74.2)
-    - React-cxxreact (= 0.74.2)
-    - React-jsi (= 0.74.2)
-    - React-logger (= 0.74.2)
-    - React-perflogger (= 0.74.2)
-    - ReactCommon/turbomodule/bridging (= 0.74.2)
-    - ReactCommon/turbomodule/core (= 0.74.2)
-  - ReactCommon/turbomodule/bridging (0.74.2):
-    - DoubleConversion
-    - fmt (= 9.1.0)
-    - glog
-    - hermes-engine
-    - RCT-Folly (= 2024.01.01.00)
-    - React-callinvoker (= 0.74.2)
-    - React-cxxreact (= 0.74.2)
-    - React-jsi (= 0.74.2)
-    - React-logger (= 0.74.2)
-    - React-perflogger (= 0.74.2)
-  - ReactCommon/turbomodule/core (0.74.2):
-    - DoubleConversion
-    - fmt (= 9.1.0)
-    - glog
-    - hermes-engine
-    - RCT-Folly (= 2024.01.01.00)
-    - React-callinvoker (= 0.74.2)
-    - React-cxxreact (= 0.74.2)
-    - React-debug (= 0.74.2)
-    - React-jsi (= 0.74.2)
-    - React-logger (= 0.74.2)
-    - React-perflogger (= 0.74.2)
-    - React-utils (= 0.74.2)
+  - React-utils (0.74.3):
+    - glog
+    - hermes-engine
+    - RCT-Folly (= 2024.01.01.00)
+    - React-debug
+    - React-jsi (= 0.74.3)
+  - ReactCommon (0.74.3):
+    - ReactCommon/turbomodule (= 0.74.3)
+  - ReactCommon/turbomodule (0.74.3):
+    - DoubleConversion
+    - fmt (= 9.1.0)
+    - glog
+    - hermes-engine
+    - RCT-Folly (= 2024.01.01.00)
+    - React-callinvoker (= 0.74.3)
+    - React-cxxreact (= 0.74.3)
+    - React-jsi (= 0.74.3)
+    - React-logger (= 0.74.3)
+    - React-perflogger (= 0.74.3)
+    - ReactCommon/turbomodule/bridging (= 0.74.3)
+    - ReactCommon/turbomodule/core (= 0.74.3)
+  - ReactCommon/turbomodule/bridging (0.74.3):
+    - DoubleConversion
+    - fmt (= 9.1.0)
+    - glog
+    - hermes-engine
+    - RCT-Folly (= 2024.01.01.00)
+    - React-callinvoker (= 0.74.3)
+    - React-cxxreact (= 0.74.3)
+    - React-jsi (= 0.74.3)
+    - React-logger (= 0.74.3)
+    - React-perflogger (= 0.74.3)
+  - ReactCommon/turbomodule/core (0.74.3):
+    - DoubleConversion
+    - fmt (= 9.1.0)
+    - glog
+    - hermes-engine
+    - RCT-Folly (= 2024.01.01.00)
+    - React-callinvoker (= 0.74.3)
+    - React-cxxreact (= 0.74.3)
+    - React-debug (= 0.74.3)
+    - React-jsi (= 0.74.3)
+    - React-logger (= 0.74.3)
+    - React-perflogger (= 0.74.3)
+    - React-utils (= 0.74.3)
   - ReactNativeCameraKit (13.0.0):
     - React-Core
   - RealmJS (12.11.1):
@@ -1257,7 +1257,6 @@
   - RNFS (2.20.0):
     - React-Core
   - RNGestureHandler (2.17.1):
-<<<<<<< HEAD
     - DoubleConversion
     - glog
     - hermes-engine
@@ -1265,9 +1264,6 @@
     - RCTRequired
     - RCTTypeSafety
     - React-Codegen
-=======
-    - RCT-Folly (= 2021.07.22.00)
->>>>>>> 849f0bf4
     - React-Core
     - React-debug
     - React-Fabric
@@ -1491,7 +1487,7 @@
     :podspec: "../node_modules/react-native/third-party-podspecs/glog.podspec"
   hermes-engine:
     :podspec: "../node_modules/react-native/sdks/hermes-engine/hermes-engine.podspec"
-    :tag: hermes-2024-06-03-RNv0.74.2-bb1e74fe1e95c2b5a2f4f9311152da052badc2bc
+    :tag: hermes-2024-06-28-RNv0.74.3-7bda0c267e76d11b68a585f84cfdd65000babf85
   lottie-react-native:
     :path: "../node_modules/lottie-react-native"
   RCT-Folly:
@@ -1671,36 +1667,36 @@
   BVLinearGradient: 880f91a7854faff2df62518f0281afb1c60d49a3
   CocoaAsyncSocket: 065fd1e645c7abab64f7a6a2007a48038fdc6a99
   DoubleConversion: 76ab83afb40bddeeee456813d9c04f67f78771b5
-  FBLazyVector: 4bc164e5b5e6cfc288d2b5ff28643ea15fa1a589
+  FBLazyVector: 7e977dd099937dc5458851233141583abba49ff2
   fmt: 4c2741a687cc09f0634a2e2c72a838b99f1ff120
   glog: fdfdfe5479092de0c4bdbebedd9056951f092c4f
-  hermes-engine: 01d3e052018c2a13937aca1860fbedbccd4a41b7
+  hermes-engine: 1f547997900dd0752dc0cc0ae6dd16173c49e09b
   lottie-ios: e047b1d2e6239b787cc5e9755b988869cf190494
   lottie-react-native: 4279da8b681e89c29a2adb9f99985d6cf372d49d
   RCT-Folly: 02617c592a293bd6d418e0a88ff4ee1f88329b47
-  RCTDeprecation: b03c35057846b685b3ccadc9bfe43e349989cdb2
-  RCTRequired: 194626909cfa8d39ca6663138c417bc6c431648c
-  RCTTypeSafety: 552aff5b8e8341660594db00e53ac889682bc120
-  React: a57fe42044fe6ed3e828f8867ce070a6c5872754
-  React-callinvoker: 6bedefb354a8848b534752417954caa3a5cf34f9
-  React-Codegen: 0952549a095f8f8cb2fb5def1733b6b232769b1c
-  React-Core: 289ee3dfc1639bb9058c1e77427bb48169c26d7a
-  React-CoreModules: eda5ce541a1f552158317abd90a5a0f6a4f8d6f7
-  React-cxxreact: 56bd17ccc6d4248116f7f95884ddb8c528379fb6
-  React-debug: 164b8e302404d92d4bec39778a5e03bcb1b6eb08
-  React-Fabric: 05620c36074e3ab397dd8f9db0deb6d3c38b4efa
-  React-FabricImage: 2a8a7f5729f5c44e32e6f58f7225ee1017ed0704
-  React-featureflags: d97a6393993052e951e16a3b81206e22110be8d2
-  React-graphics: ef07d701f4eb72ae6fca6ed0a7260a04f2a58dec
-  React-hermes: 6ccc301ababfa17a9aad25a7e33faf325fd024b4
-  React-ImageManager: 00404bfe122626bc6493621f2a31ce802115a9b3
-  React-jserrorhandler: 5e2632590a84363855b2083e6b3d501e93bc3f04
-  React-jsi: 828703c235f4eea1647897ee8030efdc6e8e9f14
-  React-jsiexecutor: 713d7bbef0a410cee5b3b78f73ed1fc16e177ba7
-  React-jsinspector: e1fa5325a47f34645195c63e3312ddb6a2efef5d
-  React-jsitracing: 0fa7f78d8fdda794667cb2e6f19c874c1cf31d7e
-  React-logger: 29fa3e048f5f67fe396bc08af7606426d9bd7b5d
-  React-Mapbuffer: bf56147c9775491e53122a94c423ac201417e326
+  RCTDeprecation: 4c7eeb42be0b2e95195563c49be08d0b839d22b4
+  RCTRequired: d530a0f489699c8500e944fde963102c42dcd0c2
+  RCTTypeSafety: b20878506b094fa3d9007d7b9e4be0faa3562499
+  React: 2f9da0177233f60fa3462d83fcccde245759f81a
+  React-callinvoker: d0205f0dcebf72ec27263ab41e3a5ad827ed503f
+  React-Codegen: b4457c8557cb61a27508745f8b03f16afeb9ef59
+  React-Core: 690ebbbf8f8dcfba6686ce8927731d3f025c3114
+  React-CoreModules: 185da31f5eb2e6043c3d19b10c64c4661322ed6a
+  React-cxxreact: c53d2ac9246235351086b8c588feaf775b4ec7f7
+  React-debug: dd8f7c772fda4196814a3b12620863d1d98b3a53
+  React-Fabric: 68935648d5c81e6b84445d9e726a79301f1fac8f
+  React-FabricImage: c92bd5ed4b553c800ca39aee305aaf8dd3e9f4b0
+  React-featureflags: ead50fe0ee4ab9278b5fd9f3f2f0f63e316452f4
+  React-graphics: 71c87b09041e45c61809cd357436e570dea5ed48
+  React-hermes: 917b7ab4c3cb9204c2ad020d74f313830097148b
+  React-ImageManager: 1086d48d00fcb511ea119bfc58fb12a72c4dcb95
+  React-jserrorhandler: 84d45913636750c2e620a8c8e049964967040405
+  React-jsi: 024b933267079f80c30a5cae97bf5ce521217505
+  React-jsiexecutor: 45cb079c87db3f514da3acfc686387a0e01de5c5
+  React-jsinspector: 1066f8b3da937daf8ced4cf3786eb29e1e4f9b30
+  React-jsitracing: 6b3c8c98313642140530f93c46f5a6ca4530b446
+  React-logger: fa92ba4d3a5d39ac450f59be2a3cec7b099f0304
+  React-Mapbuffer: 9f68550e7c6839d01411ac8896aea5c868eff63a
   react-native-biometrics: 352e5a794bfffc46a0c86725ea7dc62deb085bdc
   react-native-blue-crypto: 23f1558ad3d38d7a2edb7e2f6ed1bc520ed93e56
   react-native-bw-file-access: b232fd1d902521ca046f3fc5990ab1465e1878d7
@@ -1711,52 +1707,32 @@
   react-native-menu: d32728a357dfb360cf01cd5979cf7713c5acbb95
   react-native-qrcode-local-image: 35ccb306e4265bc5545f813e54cc830b5d75bcfc
   react-native-randombytes: 421f1c7d48c0af8dbcd471b0324393ebf8fe7846
-  react-native-safe-area-context: a240ad4b683349e48b1d51fed1611138d1bdad97
+  react-native-safe-area-context: 422017db8bcabbada9ad607d010996c56713234c
   react-native-secure-key-store: 910e6df6bc33cb790aba6ee24bc7818df1fe5898
   react-native-tcp-socket: ea937a61ee9ff2cb3cceade359290a46ad2b5aab
-<<<<<<< HEAD
-  React-nativeconfig: 9f223cd321823afdecf59ed00861ab2d69ee0fc1
-  React-NativeModulesApple: ff7efaff7098639db5631236cfd91d60abff04c0
-  React-perflogger: 32ed45d9cee02cf6639acae34251590dccd30994
-  React-RCTActionSheet: 19f967ddaea258182b56ef11437133b056ba2adf
-  React-RCTAnimation: d7f4137fc44a08bba465267ea7cb1dbdb7c4ec87
-  React-RCTAppDelegate: 2b3f4d8009796af209a0d496e73276b743acee08
-  React-RCTBlob: c6c3e1e0251700b7bea036b893913f22e2b9cb47
-  React-RCTFabric: 93a3ea55169d19294f07092013c1c9ea7a015c9b
-  React-RCTImage: 40528ab74a4fef0f0e2ee797a074b26d120b6cc6
-  React-RCTLinking: 385b5beb96749aae9ae1606746e883e1c9f8a6a7
-  React-RCTNetwork: ffc9f05bd8fa5b3bce562199ba41235ad0af645c
-  React-RCTSettings: 21914178bb65cb2c20c655ae1fb401617ae74618
-  React-RCTText: 7f8dba1a311e99f4de15bbace2350e805f33f024
-  React-RCTVibration: e4ccf673579d0d94a96b3a0b64492db08f8324d5
-  React-rendererdebug: ac70f40de137ce7bdbc55eaee60c467a215d9923
-  React-rncore: edfff7a3f7f82ca1e0ba26978c6d84c7a8970dac
-  React-RuntimeApple: a0c98b75571aa5f44ddc7c6e9fd55803fa4db00f
-  React-RuntimeCore: 4b8db1fe2f3f4a3a5ecb22e1a419824e3e2cd7ef
-  React-runtimeexecutor: 5961acc7a77b69f964e1645a5d6069e124ce6b37
-  React-RuntimeHermes: c5825bfae4815fdf4e9e639340c3a986a491884c
-  React-runtimescheduler: 56b642bf605ba5afa500d35790928fc1d51565ad
-  React-utils: 4476b7fcbbd95cfd002f3e778616155241d86e31
-  ReactCommon: ecad995f26e0d1e24061f60f4e5d74782f003f12
-=======
-  React-NativeModulesApple: 3107f777453f953906d9ba9dc5f8cbd91a6ef913
-  React-perflogger: daabc494c6328efc1784a4b49b8b74fca305d11c
-  React-RCTActionSheet: 0e0e64a7cf6c07f1de73d1f0a92d26a70262b256
-  React-RCTAnimation: faef65b19e73029c4828167985b0a7c01c62756d
-  React-RCTAppDelegate: b24e761d235760656226364bb259e3f1508559c2
-  React-RCTBlob: 9e9784a84b824b6d7e2cce05a8087c8c3a47a559
-  React-RCTImage: 15e211cbb629210ab9c1fa37e07e7100362b12ed
-  React-RCTLinking: 50d5faf19b02541cefb78ee5d505029283c8ef95
-  React-RCTNetwork: dfa9fb4ad2ae459b9193a14204b1d9da907d15a7
-  React-RCTSettings: 37611fa97d44a9c5a7ea844cfb953d3513f7ace0
-  React-RCTText: 39ed334f64484d07b85a8159cf117814ff069ff6
-  React-RCTVibration: 62462803b5fe0842e0be6d9ef86dd74e0df4a614
-  React-rncore: 25ad3a3c1e0f4edf77913b9af3af9f497b7f99a5
-  React-runtimeexecutor: e5c2f0a1493d72c61b97465ccfedc339157b3179
-  React-runtimescheduler: f284b4fdad43fe811041129099f1339b54783135
-  React-utils: 22a77b05da25ce49c744faa82e73856dcae1734e
-  ReactCommon: ff94462e007c568d8cdebc32e3c97af86ec93bb5
->>>>>>> 849f0bf4
+  React-nativeconfig: fa5de9d8f4dbd5917358f8ad3ad1e08762f01dcb
+  React-NativeModulesApple: 585d1b78e0597de364d259cb56007052d0bda5e5
+  React-perflogger: 7bb9ba49435ff66b666e7966ee10082508a203e8
+  React-RCTActionSheet: a2816ae2b5c8523c2bc18a8f874a724a096e6d97
+  React-RCTAnimation: e78f52d7422bac13e1213e25e9bcbf99be872e1a
+  React-RCTAppDelegate: 24f46de486cfa3a9f46e4b0786eaf17d92e1e0c6
+  React-RCTBlob: 9f9d6599d1b00690704dadc4a4bc33a7e76938be
+  React-RCTFabric: 609e66bb0371b9082c62ed677ee0614efe711bf2
+  React-RCTImage: 39dd5aee6b92213845e1e7a7c41865801dc33493
+  React-RCTLinking: 35d742a982f901f9ea416d772763e2da65c2dc7d
+  React-RCTNetwork: b078576c0c896c71905f841716b9f9f5922111dc
+  React-RCTSettings: 900aab52b5b1212f247c2944d88f4defbf6146f2
+  React-RCTText: a3895ab4e5df4a5fd41b6f059eed484a0c7016d1
+  React-RCTVibration: ab4912e1427d8de00ef89e9e6582094c4c25dc05
+  React-rendererdebug: 542934058708a643fa5743902eb2fedc0833770a
+  React-rncore: f6c23d9810c8de9e369781bb7b1d5511e9d9f4e7
+  React-RuntimeApple: ce41ba7df744c7a6c2cc490a9b2e15fc58019508
+  React-RuntimeCore: 350218ac9ee1412ddc9806f248141c8fb9bccd8b
+  React-runtimeexecutor: 69cab8ddf409de6d6a855a71c8af9e7290c4e55b
+  React-RuntimeHermes: 9d0812e3370111dd175aa1fa8bd4da93a9efc4fd
+  React-runtimescheduler: 0c80752bceb80924cb8a4babc2a8e3ed70d41e87
+  React-utils: a06061b3887c702235d2dac92dacbd93e1ea079e
+  ReactCommon: f00e436b3925a7ae44dfa294b43ef360fbd8ccc4
   ReactNativeCameraKit: 9d46a5d7dd544ca64aa9c03c150d2348faf437eb
   RealmJS: ecd23895a68689ce2c048d28df3d699cf76cedb7
   rn-ldk: 0d8749d98cc5ce67302a32831818c116b67f7643
@@ -1766,11 +1742,7 @@
   RNDefaultPreference: 08bdb06cfa9188d5da97d4642dac745218d7fb31
   RNDeviceInfo: b899ce37a403a4dea52b7cb85e16e49c04a5b88e
   RNFS: 4ac0f0ea233904cb798630b3c077808c06931688
-<<<<<<< HEAD
   RNGestureHandler: 8dbcccada4a7e702e7dec9338c251b1cf393c960
-=======
-  RNGestureHandler: 53f1b8fcdf62b349da820ef4616abeed04cde85c
->>>>>>> 849f0bf4
   RNHandoff: d3b0754cca3a6bcd9b25f544f733f7f033ccf5fa
   RNKeychain: bfe3d12bf4620fe488771c414530bf16e88f3678
   RNLocalize: b77875884750cb6a58cd6865863fe2ba2729b72b
@@ -1786,7 +1758,7 @@
   RNVectorIcons: 2a2f79274248390b80684ea3c4400bd374a15c90
   RNWatch: fd30ca40a5b5ef58dcbc195638e68219bc455236
   SocketRocket: abac6f5de4d4d62d24e11868d7a2f427e0ef940d
-  Yoga: ae3c32c514802d30f687a04a6a35b348506d411f
+  Yoga: 04f1db30bb810187397fa4c37dd1868a27af229c
 
 PODFILE CHECKSUM: 21646410f42b11a6f6df1ba61ddf849e10f568af
 
