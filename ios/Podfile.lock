--- conflicted
+++ resolved
@@ -262,13 +262,13 @@
     - React
   - react-native-blur (0.8.0):
     - React
-  - react-native-camera (3.43.9):
-    - React-Core
-    - react-native-camera/RCT (= 3.43.9)
-    - react-native-camera/RN (= 3.43.9)
-  - react-native-camera/RCT (3.43.9):
-    - React-Core
-  - react-native-camera/RN (3.43.9):
+  - react-native-camera (3.44.0):
+    - React-Core
+    - react-native-camera/RCT (= 3.44.0)
+    - react-native-camera/RN (= 3.44.0)
+  - react-native-camera/RCT (3.44.0):
+    - React-Core
+  - react-native-camera/RN (3.44.0):
     - React-Core
   - react-native-document-picker (3.5.4):
     - React
@@ -736,7 +736,7 @@
   React-jsinspector: 58aef7155bc9a9683f5b60b35eccea8722a4f53a
   react-native-blue-crypto: 23f1558ad3d38d7a2edb7e2f6ed1bc520ed93e56
   react-native-blur: cad4d93b364f91e7b7931b3fa935455487e5c33c
-  react-native-camera: a3193de4cc61352d9309d15a849b1e0c4a085ac4
+  react-native-camera: 14f79f085a97ee82f99344e10888cbc774403926
   react-native-document-picker: c5752781fbc0c126c627c1549b037c139444a4cf
   react-native-fingerprint-scanner: c68136ca57e3704d7bdf5faa554ea535ce15b1d0
   react-native-idle-timer: 97b8283237d45146a7a5c25bdebe9e1e85f3687b
@@ -777,11 +777,7 @@
   RNReanimated: d9da990fc90123f4ffbfdda93d00fc15174863a8
   RNScreens: f7ad633b2e0190b77b6a7aab7f914fad6f198d8d
   RNSecureKeyStore: f1ad870e53806453039f650720d2845c678d89c8
-<<<<<<< HEAD
-  RNSentry: f109c8729739aa29f182c7d995bbcbccad373f31
-=======
   RNSentry: bfa1e2776c7413570e790cbbf79d2060dd0a565b
->>>>>>> 4878363c
   RNShare: 32ded9b8603fddf8f8eed42014e7ea7a4b0b8bf0
   RNSVG: 551acb6562324b1d52a4e0758f7ca0ec234e278f
   RNVectorIcons: bc69e6a278b14842063605de32bec61f0b251a59
