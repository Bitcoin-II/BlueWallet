--- conflicted
+++ resolved
@@ -1387,7 +1387,7 @@
     - Yoga
   - react-native-randombytes (3.6.1):
     - React-Core
-  - react-native-safe-area-context (5.3.0):
+  - react-native-safe-area-context (5.4.0):
     - React-Core
   - react-native-screen-capture (0.2.3):
     - React
@@ -1800,7 +1800,7 @@
     - ReactCommon/turbomodule/bridging
     - ReactCommon/turbomodule/core
     - Yoga
-  - RNReanimated (3.17.3):
+  - RNReanimated (3.17.4):
     - DoubleConversion
     - glog
     - hermes-engine
@@ -1822,10 +1822,10 @@
     - ReactCodegen
     - ReactCommon/turbomodule/bridging
     - ReactCommon/turbomodule/core
-    - RNReanimated/reanimated (= 3.17.3)
-    - RNReanimated/worklets (= 3.17.3)
-    - Yoga
-  - RNReanimated/reanimated (3.17.3):
+    - RNReanimated/reanimated (= 3.17.4)
+    - RNReanimated/worklets (= 3.17.4)
+    - Yoga
+  - RNReanimated/reanimated (3.17.4):
     - DoubleConversion
     - glog
     - hermes-engine
@@ -1847,9 +1847,9 @@
     - ReactCodegen
     - ReactCommon/turbomodule/bridging
     - ReactCommon/turbomodule/core
-    - RNReanimated/reanimated/apple (= 3.17.3)
-    - Yoga
-  - RNReanimated/reanimated/apple (3.17.3):
+    - RNReanimated/reanimated/apple (= 3.17.4)
+    - Yoga
+  - RNReanimated/reanimated/apple (3.17.4):
     - DoubleConversion
     - glog
     - hermes-engine
@@ -1872,7 +1872,7 @@
     - ReactCommon/turbomodule/bridging
     - ReactCommon/turbomodule/core
     - Yoga
-  - RNReanimated/worklets (3.17.3):
+  - RNReanimated/worklets (3.17.4):
     - DoubleConversion
     - glog
     - hermes-engine
@@ -1894,9 +1894,9 @@
     - ReactCodegen
     - ReactCommon/turbomodule/bridging
     - ReactCommon/turbomodule/core
-    - RNReanimated/worklets/apple (= 3.17.3)
-    - Yoga
-  - RNReanimated/worklets/apple (3.17.3):
+    - RNReanimated/worklets/apple (= 3.17.4)
+    - Yoga
+  - RNReanimated/worklets/apple (3.17.4):
     - DoubleConversion
     - glog
     - hermes-engine
@@ -2361,17 +2361,12 @@
   react-native-biometrics: 43ed5b828646a7862dbc7945556446be00798e7d
   react-native-blue-crypto: de5babd59b17fbf3fc31d2e1e5d59ec859093fbc
   react-native-bw-file-access: fe925b77dbf48500df0b294c6851f8c84607a203
-<<<<<<< HEAD
-  react-native-document-picker: 3d8f32f7159fa7ec98e66927771ec5e0e01df763
-  react-native-image-picker: 86f8954a0b8c0f85d56fa1d85ae87936ae74e615
-=======
-  react-native-document-picker: befd8fe34fcfc606ec7ee427ab21747fbdb6bc44
+  react-native-document-picker: 902df0fd9f9f7548fbe4865194ca29e0a86b4ee4
   react-native-image-picker: 32515318a4ecfbc864f5f94a1c67df1ce4b8d854
->>>>>>> 0835598f
   react-native-menu: 2cfe0a3b3c610ed331f00d9f0df300db14ba8692
   react-native-prevent-screenshot-ios-android: 3c3c17b093472849c17d7807948134a709789b6a
   react-native-randombytes: 3c8f3e89d12487fd03a2f966c288d495415fc116
-  react-native-safe-area-context: fdb0a66feac038cb6eb1edafcf2ccee2b5cf0284
+  react-native-safe-area-context: 9d72abf6d8473da73033b597090a80b709c0b2f1
   react-native-screen-capture: 7b6121f529681ed2fde36cdedadd0bb39e9a3796
   react-native-secure-key-store: eb45b44bdec3f48e9be5cdfca0f49ddf64892ea6
   react-native-tcp-socket: 61379457d7e702e83e28c213b6e085ac079e480f
@@ -2420,7 +2415,7 @@
   RNQuickAction: c2c8f379e614428be0babe4d53a575739667744d
   RNRate: 7641919330e0d6688ad885a985b4bd697ed7d14c
   RNReactNativeHapticFeedback: 9e40918e714999589d7d4adc740bc345158bd733
-  RNReanimated: f876718011176cf29305fc8aff8e6d926c4fc990
+  RNReanimated: 3ea9154cc0013d1c7a9f55e1c2f0c5f535a0af8a
   RNScreens: 5cac36d8f7b3d92fb4304abcb44c5de336413df8
   RNShare: 00cd4a8167ab0755a7645c052f4637c74d709476
   RNSVG: a07e14363aa208062c6483bad24a438d5986d490
