PODS:
  - boost-for-react-native (1.63.0)
  - BVLinearGradient (2.5.6):
    - React
  - CocoaAsyncSocket (7.6.4)
  - DoubleConversion (1.1.6)
  - FBLazyVector (0.63.2)
  - FBReactNativeSpec (0.63.2):
    - Folly (= 2020.01.13.00)
    - RCTRequired (= 0.63.2)
    - RCTTypeSafety (= 0.63.2)
    - React-Core (= 0.63.2)
    - React-jsi (= 0.63.2)
    - ReactCommon/turbomodule/core (= 0.63.2)
  - Folly (2020.01.13.00):
    - boost-for-react-native
    - DoubleConversion
    - Folly/Default (= 2020.01.13.00)
    - glog
  - Folly/Default (2020.01.13.00):
    - boost-for-react-native
    - DoubleConversion
    - glog
  - glog (0.3.5)
  - lottie-ios (3.1.8)
  - lottie-react-native (3.5.0):
    - lottie-ios (~> 3.1.8)
    - React
  - PasscodeAuth (1.0.0):
    - React
  - RCTRequired (0.63.2)
  - RCTTypeSafety (0.63.2):
    - FBLazyVector (= 0.63.2)
    - Folly (= 2020.01.13.00)
    - RCTRequired (= 0.63.2)
    - React-Core (= 0.63.2)
  - React (0.63.2):
    - React-Core (= 0.63.2)
    - React-Core/DevSupport (= 0.63.2)
    - React-Core/RCTWebSocket (= 0.63.2)
    - React-RCTActionSheet (= 0.63.2)
    - React-RCTAnimation (= 0.63.2)
    - React-RCTBlob (= 0.63.2)
    - React-RCTImage (= 0.63.2)
    - React-RCTLinking (= 0.63.2)
    - React-RCTNetwork (= 0.63.2)
    - React-RCTSettings (= 0.63.2)
    - React-RCTText (= 0.63.2)
    - React-RCTVibration (= 0.63.2)
  - React-callinvoker (0.63.2)
  - React-Core (0.63.2):
    - Folly (= 2020.01.13.00)
    - glog
    - React-Core/Default (= 0.63.2)
    - React-cxxreact (= 0.63.2)
    - React-jsi (= 0.63.2)
    - React-jsiexecutor (= 0.63.2)
    - Yoga
  - React-Core/CoreModulesHeaders (0.63.2):
    - Folly (= 2020.01.13.00)
    - glog
    - React-Core/Default
    - React-cxxreact (= 0.63.2)
    - React-jsi (= 0.63.2)
    - React-jsiexecutor (= 0.63.2)
    - Yoga
  - React-Core/Default (0.63.2):
    - Folly (= 2020.01.13.00)
    - glog
    - React-cxxreact (= 0.63.2)
    - React-jsi (= 0.63.2)
    - React-jsiexecutor (= 0.63.2)
    - Yoga
  - React-Core/DevSupport (0.63.2):
    - Folly (= 2020.01.13.00)
    - glog
    - React-Core/Default (= 0.63.2)
    - React-Core/RCTWebSocket (= 0.63.2)
    - React-cxxreact (= 0.63.2)
    - React-jsi (= 0.63.2)
    - React-jsiexecutor (= 0.63.2)
    - React-jsinspector (= 0.63.2)
    - Yoga
  - React-Core/RCTActionSheetHeaders (0.63.2):
    - Folly (= 2020.01.13.00)
    - glog
    - React-Core/Default
    - React-cxxreact (= 0.63.2)
    - React-jsi (= 0.63.2)
    - React-jsiexecutor (= 0.63.2)
    - Yoga
  - React-Core/RCTAnimationHeaders (0.63.2):
    - Folly (= 2020.01.13.00)
    - glog
    - React-Core/Default
    - React-cxxreact (= 0.63.2)
    - React-jsi (= 0.63.2)
    - React-jsiexecutor (= 0.63.2)
    - Yoga
  - React-Core/RCTBlobHeaders (0.63.2):
    - Folly (= 2020.01.13.00)
    - glog
    - React-Core/Default
    - React-cxxreact (= 0.63.2)
    - React-jsi (= 0.63.2)
    - React-jsiexecutor (= 0.63.2)
    - Yoga
  - React-Core/RCTImageHeaders (0.63.2):
    - Folly (= 2020.01.13.00)
    - glog
    - React-Core/Default
    - React-cxxreact (= 0.63.2)
    - React-jsi (= 0.63.2)
    - React-jsiexecutor (= 0.63.2)
    - Yoga
  - React-Core/RCTLinkingHeaders (0.63.2):
    - Folly (= 2020.01.13.00)
    - glog
    - React-Core/Default
    - React-cxxreact (= 0.63.2)
    - React-jsi (= 0.63.2)
    - React-jsiexecutor (= 0.63.2)
    - Yoga
  - React-Core/RCTNetworkHeaders (0.63.2):
    - Folly (= 2020.01.13.00)
    - glog
    - React-Core/Default
    - React-cxxreact (= 0.63.2)
    - React-jsi (= 0.63.2)
    - React-jsiexecutor (= 0.63.2)
    - Yoga
  - React-Core/RCTSettingsHeaders (0.63.2):
    - Folly (= 2020.01.13.00)
    - glog
    - React-Core/Default
    - React-cxxreact (= 0.63.2)
    - React-jsi (= 0.63.2)
    - React-jsiexecutor (= 0.63.2)
    - Yoga
  - React-Core/RCTTextHeaders (0.63.2):
    - Folly (= 2020.01.13.00)
    - glog
    - React-Core/Default
    - React-cxxreact (= 0.63.2)
    - React-jsi (= 0.63.2)
    - React-jsiexecutor (= 0.63.2)
    - Yoga
  - React-Core/RCTVibrationHeaders (0.63.2):
    - Folly (= 2020.01.13.00)
    - glog
    - React-Core/Default
    - React-cxxreact (= 0.63.2)
    - React-jsi (= 0.63.2)
    - React-jsiexecutor (= 0.63.2)
    - Yoga
  - React-Core/RCTWebSocket (0.63.2):
    - Folly (= 2020.01.13.00)
    - glog
    - React-Core/Default (= 0.63.2)
    - React-cxxreact (= 0.63.2)
    - React-jsi (= 0.63.2)
    - React-jsiexecutor (= 0.63.2)
    - Yoga
  - React-CoreModules (0.63.2):
    - FBReactNativeSpec (= 0.63.2)
    - Folly (= 2020.01.13.00)
    - RCTTypeSafety (= 0.63.2)
    - React-Core/CoreModulesHeaders (= 0.63.2)
    - React-jsi (= 0.63.2)
    - React-RCTImage (= 0.63.2)
    - ReactCommon/turbomodule/core (= 0.63.2)
  - React-cxxreact (0.63.2):
    - boost-for-react-native (= 1.63.0)
    - DoubleConversion
    - Folly (= 2020.01.13.00)
    - glog
    - React-callinvoker (= 0.63.2)
    - React-jsinspector (= 0.63.2)
  - React-jsi (0.63.2):
    - boost-for-react-native (= 1.63.0)
    - DoubleConversion
    - Folly (= 2020.01.13.00)
    - glog
    - React-jsi/Default (= 0.63.2)
  - React-jsi/Default (0.63.2):
    - boost-for-react-native (= 1.63.0)
    - DoubleConversion
    - Folly (= 2020.01.13.00)
    - glog
  - React-jsiexecutor (0.63.2):
    - DoubleConversion
    - Folly (= 2020.01.13.00)
    - glog
    - React-cxxreact (= 0.63.2)
    - React-jsi (= 0.63.2)
  - React-jsinspector (0.63.2)
  - react-native-biometrics (2.0.0):
    - React
  - react-native-blue-crypto (1.0.0):
    - React
  - react-native-blur (0.8.0):
    - React
  - react-native-camera (3.31.0):
    - React
    - react-native-camera/RCT (= 3.31.0)
    - react-native-camera/RN (= 3.31.0)
  - react-native-camera/RCT (3.31.0):
    - React
  - react-native-camera/RN (3.31.0):
    - React
  - react-native-document-picker (3.5.4):
    - React
  - react-native-geolocation (2.0.2):
    - React
<<<<<<< HEAD
  - react-native-image-picker (2.3.2):
=======
  - react-native-image-picker (2.3.3):
>>>>>>> b39cb8ba
    - React
  - react-native-randombytes (3.5.3):
    - React
  - react-native-safe-area-context (3.1.4):
    - React
  - react-native-slider (3.0.3):
    - React
  - react-native-tcp-socket (3.7.1):
    - CocoaAsyncSocket
    - React
  - react-native-webview (9.0.2):
    - React
  - React-RCTActionSheet (0.63.2):
    - React-Core/RCTActionSheetHeaders (= 0.63.2)
  - React-RCTAnimation (0.63.2):
    - FBReactNativeSpec (= 0.63.2)
    - Folly (= 2020.01.13.00)
    - RCTTypeSafety (= 0.63.2)
    - React-Core/RCTAnimationHeaders (= 0.63.2)
    - React-jsi (= 0.63.2)
    - ReactCommon/turbomodule/core (= 0.63.2)
  - React-RCTBlob (0.63.2):
    - FBReactNativeSpec (= 0.63.2)
    - Folly (= 2020.01.13.00)
    - React-Core/RCTBlobHeaders (= 0.63.2)
    - React-Core/RCTWebSocket (= 0.63.2)
    - React-jsi (= 0.63.2)
    - React-RCTNetwork (= 0.63.2)
    - ReactCommon/turbomodule/core (= 0.63.2)
  - React-RCTImage (0.63.2):
    - FBReactNativeSpec (= 0.63.2)
    - Folly (= 2020.01.13.00)
    - RCTTypeSafety (= 0.63.2)
    - React-Core/RCTImageHeaders (= 0.63.2)
    - React-jsi (= 0.63.2)
    - React-RCTNetwork (= 0.63.2)
    - ReactCommon/turbomodule/core (= 0.63.2)
  - React-RCTLinking (0.63.2):
    - FBReactNativeSpec (= 0.63.2)
    - React-Core/RCTLinkingHeaders (= 0.63.2)
    - React-jsi (= 0.63.2)
    - ReactCommon/turbomodule/core (= 0.63.2)
  - React-RCTNetwork (0.63.2):
    - FBReactNativeSpec (= 0.63.2)
    - Folly (= 2020.01.13.00)
    - RCTTypeSafety (= 0.63.2)
    - React-Core/RCTNetworkHeaders (= 0.63.2)
    - React-jsi (= 0.63.2)
    - ReactCommon/turbomodule/core (= 0.63.2)
  - React-RCTSettings (0.63.2):
    - FBReactNativeSpec (= 0.63.2)
    - Folly (= 2020.01.13.00)
    - RCTTypeSafety (= 0.63.2)
    - React-Core/RCTSettingsHeaders (= 0.63.2)
    - React-jsi (= 0.63.2)
    - ReactCommon/turbomodule/core (= 0.63.2)
  - React-RCTText (0.63.2):
    - React-Core/RCTTextHeaders (= 0.63.2)
  - React-RCTVibration (0.63.2):
    - FBReactNativeSpec (= 0.63.2)
    - Folly (= 2020.01.13.00)
    - React-Core/RCTVibrationHeaders (= 0.63.2)
    - React-jsi (= 0.63.2)
    - ReactCommon/turbomodule/core (= 0.63.2)
  - ReactCommon/turbomodule/core (0.63.2):
    - DoubleConversion
    - Folly (= 2020.01.13.00)
    - glog
    - React-callinvoker (= 0.63.2)
    - React-Core (= 0.63.2)
    - React-cxxreact (= 0.63.2)
    - React-jsi (= 0.63.2)
  - ReactNativePrivacySnapshot (1.0.0):
    - React
  - RemobileReactNativeQrcodeLocalImage (1.0.4):
    - React
  - RNCAsyncStorage (1.11.0):
    - React
  - RNCClipboard (1.2.3):
    - React
  - RNCMaskedView (0.1.10):
    - React
  - RNCPushNotificationIOS (1.3.0):
    - React
  - RNDefaultPreference (1.4.3):
    - React
  - RNDeviceInfo (5.6.2):
    - React
  - RNFS (2.16.6):
    - React
  - RNGestureHandler (1.7.0):
    - React
  - RNHandoff (0.0.3):
    - React
  - RNLocalize (1.4.0):
    - React
  - RNQuickAction (0.3.13):
    - React
  - RNRate (1.2.4):
    - React
  - RNReactNativeHapticFeedback (1.10.0):
    - React
  - RNScreens (2.10.1):
    - React
  - RNSecureKeyStore (1.0.0):
    - React
  - RNSentry (1.6.3):
    - React
    - Sentry (~> 5.1.8)
  - RNShare (3.7.0):
    - React
  - RNSVG (12.1.0):
    - React
  - RNVectorIcons (6.6.0):
    - React
  - RNWatch (0.5.0):
    - React
  - Sentry (5.1.10):
    - Sentry/Core (= 5.1.10)
  - Sentry/Core (5.1.10)
  - ToolTipMenu (5.2.0):
    - React
  - Yoga (1.14.0)

DEPENDENCIES:
  - BVLinearGradient (from `../node_modules/react-native-linear-gradient`)
  - DoubleConversion (from `../node_modules/react-native/third-party-podspecs/DoubleConversion.podspec`)
  - FBLazyVector (from `../node_modules/react-native/Libraries/FBLazyVector`)
  - FBReactNativeSpec (from `../node_modules/react-native/Libraries/FBReactNativeSpec`)
  - Folly (from `../node_modules/react-native/third-party-podspecs/Folly.podspec`)
  - glog (from `../node_modules/react-native/third-party-podspecs/glog.podspec`)
  - lottie-ios (from `../node_modules/lottie-ios`)
  - lottie-react-native (from `../node_modules/lottie-react-native`)
  - PasscodeAuth (from `../node_modules/react-native-passcode-auth`)
  - RCTRequired (from `../node_modules/react-native/Libraries/RCTRequired`)
  - RCTTypeSafety (from `../node_modules/react-native/Libraries/TypeSafety`)
  - React (from `../node_modules/react-native/`)
  - React-callinvoker (from `../node_modules/react-native/ReactCommon/callinvoker`)
  - React-Core (from `../node_modules/react-native/`)
  - React-Core/DevSupport (from `../node_modules/react-native/`)
  - React-Core/RCTWebSocket (from `../node_modules/react-native/`)
  - React-CoreModules (from `../node_modules/react-native/React/CoreModules`)
  - React-cxxreact (from `../node_modules/react-native/ReactCommon/cxxreact`)
  - React-jsi (from `../node_modules/react-native/ReactCommon/jsi`)
  - React-jsiexecutor (from `../node_modules/react-native/ReactCommon/jsiexecutor`)
  - React-jsinspector (from `../node_modules/react-native/ReactCommon/jsinspector`)
  - react-native-biometrics (from `../node_modules/react-native-biometrics`)
  - react-native-blue-crypto (from `../node_modules/react-native-blue-crypto`)
  - "react-native-blur (from `../node_modules/@react-native-community/blur`)"
  - react-native-camera (from `../node_modules/react-native-camera`)
  - react-native-document-picker (from `../node_modules/react-native-document-picker`)
  - "react-native-geolocation (from `../node_modules/@react-native-community/geolocation`)"
  - react-native-image-picker (from `../node_modules/react-native-image-picker`)
  - react-native-randombytes (from `../node_modules/react-native-randombytes`)
  - react-native-safe-area-context (from `../node_modules/react-native-safe-area-context`)
  - "react-native-slider (from `../node_modules/@react-native-community/slider`)"
  - react-native-tcp-socket (from `../node_modules/react-native-tcp-socket`)
  - react-native-webview (from `../node_modules/react-native-webview`)
  - React-RCTActionSheet (from `../node_modules/react-native/Libraries/ActionSheetIOS`)
  - React-RCTAnimation (from `../node_modules/react-native/Libraries/NativeAnimation`)
  - React-RCTBlob (from `../node_modules/react-native/Libraries/Blob`)
  - React-RCTImage (from `../node_modules/react-native/Libraries/Image`)
  - React-RCTLinking (from `../node_modules/react-native/Libraries/LinkingIOS`)
  - React-RCTNetwork (from `../node_modules/react-native/Libraries/Network`)
  - React-RCTSettings (from `../node_modules/react-native/Libraries/Settings`)
  - React-RCTText (from `../node_modules/react-native/Libraries/Text`)
  - React-RCTVibration (from `../node_modules/react-native/Libraries/Vibration`)
  - ReactCommon/turbomodule/core (from `../node_modules/react-native/ReactCommon`)
  - ReactNativePrivacySnapshot (from `../node_modules/react-native-privacy-snapshot`)
  - "RemobileReactNativeQrcodeLocalImage (from `../node_modules/@remobile/react-native-qrcode-local-image`)"
  - "RNCAsyncStorage (from `../node_modules/@react-native-community/async-storage`)"
  - "RNCClipboard (from `../node_modules/@react-native-community/clipboard`)"
  - "RNCMaskedView (from `../node_modules/@react-native-community/masked-view`)"
  - "RNCPushNotificationIOS (from `../node_modules/@react-native-community/push-notification-ios`)"
  - RNDefaultPreference (from `../node_modules/react-native-default-preference`)
  - RNDeviceInfo (from `../node_modules/react-native-device-info`)
  - RNFS (from `../node_modules/react-native-fs`)
  - RNGestureHandler (from `../node_modules/react-native-gesture-handler`)
  - RNHandoff (from `../node_modules/react-native-handoff`)
  - RNLocalize (from `../node_modules/react-native-localize`)
  - RNQuickAction (from `../node_modules/react-native-quick-actions`)
  - RNRate (from `../node_modules/react-native-rate`)
  - RNReactNativeHapticFeedback (from `../node_modules/react-native-haptic-feedback`)
  - RNScreens (from `../node_modules/react-native-screens`)
  - RNSecureKeyStore (from `../node_modules/react-native-secure-key-store/ios`)
  - "RNSentry (from `../node_modules/@sentry/react-native`)"
  - RNShare (from `../node_modules/react-native-share`)
  - RNSVG (from `../node_modules/react-native-svg`)
  - RNVectorIcons (from `../node_modules/react-native-vector-icons`)
  - RNWatch (from `../node_modules/react-native-watch-connectivity`)
  - ToolTipMenu (from `../node_modules/react-native-tooltip`)
  - Yoga (from `../node_modules/react-native/ReactCommon/yoga`)

SPEC REPOS:
  trunk:
    - boost-for-react-native
    - CocoaAsyncSocket
    - Sentry

EXTERNAL SOURCES:
  BVLinearGradient:
    :path: "../node_modules/react-native-linear-gradient"
  DoubleConversion:
    :podspec: "../node_modules/react-native/third-party-podspecs/DoubleConversion.podspec"
  FBLazyVector:
    :path: "../node_modules/react-native/Libraries/FBLazyVector"
  FBReactNativeSpec:
    :path: "../node_modules/react-native/Libraries/FBReactNativeSpec"
  Folly:
    :podspec: "../node_modules/react-native/third-party-podspecs/Folly.podspec"
  glog:
    :podspec: "../node_modules/react-native/third-party-podspecs/glog.podspec"
  lottie-ios:
    :path: "../node_modules/lottie-ios"
  lottie-react-native:
    :path: "../node_modules/lottie-react-native"
  PasscodeAuth:
    :path: "../node_modules/react-native-passcode-auth"
  RCTRequired:
    :path: "../node_modules/react-native/Libraries/RCTRequired"
  RCTTypeSafety:
    :path: "../node_modules/react-native/Libraries/TypeSafety"
  React:
    :path: "../node_modules/react-native/"
  React-callinvoker:
    :path: "../node_modules/react-native/ReactCommon/callinvoker"
  React-Core:
    :path: "../node_modules/react-native/"
  React-CoreModules:
    :path: "../node_modules/react-native/React/CoreModules"
  React-cxxreact:
    :path: "../node_modules/react-native/ReactCommon/cxxreact"
  React-jsi:
    :path: "../node_modules/react-native/ReactCommon/jsi"
  React-jsiexecutor:
    :path: "../node_modules/react-native/ReactCommon/jsiexecutor"
  React-jsinspector:
    :path: "../node_modules/react-native/ReactCommon/jsinspector"
  react-native-biometrics:
    :path: "../node_modules/react-native-biometrics"
  react-native-blue-crypto:
    :path: "../node_modules/react-native-blue-crypto"
  react-native-blur:
    :path: "../node_modules/@react-native-community/blur"
  react-native-camera:
    :path: "../node_modules/react-native-camera"
  react-native-document-picker:
    :path: "../node_modules/react-native-document-picker"
  react-native-geolocation:
    :path: "../node_modules/@react-native-community/geolocation"
  react-native-image-picker:
    :path: "../node_modules/react-native-image-picker"
  react-native-randombytes:
    :path: "../node_modules/react-native-randombytes"
  react-native-safe-area-context:
    :path: "../node_modules/react-native-safe-area-context"
  react-native-slider:
    :path: "../node_modules/@react-native-community/slider"
  react-native-tcp-socket:
    :path: "../node_modules/react-native-tcp-socket"
  react-native-webview:
    :path: "../node_modules/react-native-webview"
  React-RCTActionSheet:
    :path: "../node_modules/react-native/Libraries/ActionSheetIOS"
  React-RCTAnimation:
    :path: "../node_modules/react-native/Libraries/NativeAnimation"
  React-RCTBlob:
    :path: "../node_modules/react-native/Libraries/Blob"
  React-RCTImage:
    :path: "../node_modules/react-native/Libraries/Image"
  React-RCTLinking:
    :path: "../node_modules/react-native/Libraries/LinkingIOS"
  React-RCTNetwork:
    :path: "../node_modules/react-native/Libraries/Network"
  React-RCTSettings:
    :path: "../node_modules/react-native/Libraries/Settings"
  React-RCTText:
    :path: "../node_modules/react-native/Libraries/Text"
  React-RCTVibration:
    :path: "../node_modules/react-native/Libraries/Vibration"
  ReactCommon:
    :path: "../node_modules/react-native/ReactCommon"
  ReactNativePrivacySnapshot:
    :path: "../node_modules/react-native-privacy-snapshot"
  RemobileReactNativeQrcodeLocalImage:
    :path: "../node_modules/@remobile/react-native-qrcode-local-image"
  RNCAsyncStorage:
    :path: "../node_modules/@react-native-community/async-storage"
  RNCClipboard:
    :path: "../node_modules/@react-native-community/clipboard"
  RNCMaskedView:
    :path: "../node_modules/@react-native-community/masked-view"
  RNCPushNotificationIOS:
    :path: "../node_modules/@react-native-community/push-notification-ios"
  RNDefaultPreference:
    :path: "../node_modules/react-native-default-preference"
  RNDeviceInfo:
    :path: "../node_modules/react-native-device-info"
  RNFS:
    :path: "../node_modules/react-native-fs"
  RNGestureHandler:
    :path: "../node_modules/react-native-gesture-handler"
  RNHandoff:
    :path: "../node_modules/react-native-handoff"
  RNLocalize:
    :path: "../node_modules/react-native-localize"
  RNQuickAction:
    :path: "../node_modules/react-native-quick-actions"
  RNRate:
    :path: "../node_modules/react-native-rate"
  RNReactNativeHapticFeedback:
    :path: "../node_modules/react-native-haptic-feedback"
  RNScreens:
    :path: "../node_modules/react-native-screens"
  RNSecureKeyStore:
    :path: "../node_modules/react-native-secure-key-store/ios"
  RNSentry:
    :path: "../node_modules/@sentry/react-native"
  RNShare:
    :path: "../node_modules/react-native-share"
  RNSVG:
    :path: "../node_modules/react-native-svg"
  RNVectorIcons:
    :path: "../node_modules/react-native-vector-icons"
  RNWatch:
    :path: "../node_modules/react-native-watch-connectivity"
  ToolTipMenu:
    :path: "../node_modules/react-native-tooltip"
  Yoga:
    :path: "../node_modules/react-native/ReactCommon/yoga"

SPEC CHECKSUMS:
  boost-for-react-native: 39c7adb57c4e60d6c5479dd8623128eb5b3f0f2c
  BVLinearGradient: e3aad03778a456d77928f594a649e96995f1c872
  CocoaAsyncSocket: 694058e7c0ed05a9e217d1b3c7ded962f4180845
  DoubleConversion: cde416483dac037923206447da6e1454df403714
  FBLazyVector: 3ef4a7f62e7db01092f9d517d2ebc0d0677c4a37
  FBReactNativeSpec: dc7fa9088f0f2a998503a352b0554d69a4391c5a
  Folly: b73c3869541e86821df3c387eb0af5f65addfab4
  glog: 40a13f7840415b9a77023fbcae0f1e6f43192af3
  lottie-ios: 48fac6be217c76937e36e340e2d09cf7b10b7f5f
  lottie-react-native: 1fb4ce21d6ad37dab8343eaff8719df76035bd93
  PasscodeAuth: 1cc99b13d8e4de4716d7e2b4069af2f1a9de30b2
  RCTRequired: f13f25e7b12f925f1f6a6a8c69d929a03c0129fe
  RCTTypeSafety: 44982c5c8e43ff4141eb519a8ddc88059acd1f3a
  React: e1c65dd41cb9db13b99f24608e47dd595f28ca9a
  React-callinvoker: 552a6a6bc8b3bb794cf108ad59e5a9e2e3b4fc98
  React-Core: 9d341e725dc9cd2f49e4c49ad1fc4e8776aa2639
  React-CoreModules: 5335e168165da7f7083ce7147768d36d3e292318
  React-cxxreact: d3261ec5f7d11743fbf21e263a34ea51d1f13ebc
  React-jsi: 54245e1d5f4b690dec614a73a3795964eeef13a8
  React-jsiexecutor: 8ca588cc921e70590820ce72b8789b02c67cce38
  React-jsinspector: b14e62ebe7a66e9231e9581279909f2fc3db6606
  react-native-biometrics: c892904948a32295b128f633bcc11eda020645c5
  react-native-blue-crypto: 23f1558ad3d38d7a2edb7e2f6ed1bc520ed93e56
  react-native-blur: cad4d93b364f91e7b7931b3fa935455487e5c33c
  react-native-camera: 679479bfe0f59103aca704e8dc39b0cedf5e2f65
  react-native-document-picker: c5752781fbc0c126c627c1549b037c139444a4cf
  react-native-geolocation: cbd9d6bd06bac411eed2671810f454d4908484a8
<<<<<<< HEAD
  react-native-image-picker: 21dfd898395b663680e987496f6c3431eea49fdb
=======
  react-native-image-picker: a6c3d644751a388b0fc8b56822ff7cbd398a3008
>>>>>>> b39cb8ba
  react-native-randombytes: 991545e6eaaf700b4ee384c291ef3d572e0b2ca8
  react-native-safe-area-context: 0ed9288ed4409beabb0817b54efc047286fc84da
  react-native-slider: b733e17fdd31186707146debf1f04b5d94aa1a93
  react-native-tcp-socket: 96a4f104cdcc9c6621aafe92937f163d88447c5b
  react-native-webview: 838be111a7805977e5fc4fa6b66ae293f6c17384
  React-RCTActionSheet: 910163b6b09685a35c4ebbc52b66d1bfbbe39fc5
  React-RCTAnimation: 9a883bbe1e9d2e158d4fb53765ed64c8dc2200c6
  React-RCTBlob: 39cf0ece1927996c4466510e25d2105f67010e13
  React-RCTImage: de355d738727b09ad3692f2a979affbd54b5f378
  React-RCTLinking: 8122f221d395a63364b2c0078ce284214bd04575
  React-RCTNetwork: 8f96c7b49ea6a0f28f98258f347b6ad218bc0830
  React-RCTSettings: 8a49622aff9c1925f5455fa340b6fe4853d64ab6
  React-RCTText: 1b6773e776e4b33f90468c20fe3b16ca3e224bb8
  React-RCTVibration: 4d2e726957f4087449739b595f107c0d4b6c2d2d
  ReactCommon: a0a1edbebcac5e91338371b72ffc66aa822792ce
  ReactNativePrivacySnapshot: cc295e45dc22810e9ff2c93380d643de20a77015
  RemobileReactNativeQrcodeLocalImage: 57aadc12896b148fb5e04bc7c6805f3565f5c3fa
  RNCAsyncStorage: db711e29e5e0500d9bd21aa0c2e397efa45302b1
  RNCClipboard: 5f3218dcdc28405aa2ae72b78e388f150b826dd3
  RNCMaskedView: f5c7d14d6847b7b44853f7acb6284c1da30a3459
  RNCPushNotificationIOS: 23c5b5fdae79f105c63236de5ca306a70c00c444
  RNDefaultPreference: 21816c0a6f61a2829ccc0cef034392e9b509ee5f
  RNDeviceInfo: e9b45b08fd1d733c3940879ed286c37d90bff7a0
  RNFS: 2bd9eb49dc82fa9676382f0585b992c424cd59df
  RNGestureHandler: b6b359bb800ae399a9c8b27032bdbf7c18f08a08
  RNHandoff: d3b0754cca3a6bcd9b25f544f733f7f033ccf5fa
  RNLocalize: fc27ee5878ce5a3af73873fb2d8e866e0d1e6d84
  RNQuickAction: 6d404a869dc872cde841ad3147416a670d13fa93
  RNRate: 2b31dad120cd1b78e33c6034808561c386a3dddf
  RNReactNativeHapticFeedback: 22c5ecf474428766c6b148f96f2ff6155cd7225e
  RNScreens: b748efec66e095134c7166ca333b628cd7e6f3e2
  RNSecureKeyStore: f1ad870e53806453039f650720d2845c678d89c8
  RNSentry: ae1e005e4f2655775475445a9c49c1d343e8e3a7
  RNShare: a1d5064df7a0ebe778d001869b3f0a124bf0a491
  RNSVG: ce9d996113475209013317e48b05c21ee988d42e
  RNVectorIcons: 0bb4def82230be1333ddaeee9fcba45f0b288ed4
  RNWatch: 4de37878bbf071847e438b089c01d4ad8d4eddae
  Sentry: 8715e88b813bde9ad37aead365d5b04ac7302153
  ToolTipMenu: 4d89d95ddffd7539230bdbe02ee51bbde362e37e
  Yoga: 7740b94929bbacbddda59bf115b5317e9a161598

PODFILE CHECKSUM: 19aa4f3419964cbf89816bb8183505265d6e9fa9

COCOAPODS: 1.9.3<|MERGE_RESOLUTION|>--- conflicted
+++ resolved
@@ -21,6 +21,9 @@
     - boost-for-react-native
     - DoubleConversion
     - glog
+  - GCDWebServer (3.5.4):
+    - GCDWebServer/Core (= 3.5.4)
+  - GCDWebServer/Core (3.5.4)
   - glog (0.3.5)
   - lottie-ios (3.1.8)
   - lottie-react-native (3.5.0):
@@ -212,11 +215,7 @@
     - React
   - react-native-geolocation (2.0.2):
     - React
-<<<<<<< HEAD
   - react-native-image-picker (2.3.2):
-=======
-  - react-native-image-picker (2.3.3):
->>>>>>> b39cb8ba
     - React
   - react-native-randombytes (3.5.3):
     - React
@@ -290,6 +289,9 @@
     - React-cxxreact (= 0.63.2)
     - React-jsi (= 0.63.2)
   - ReactNativePrivacySnapshot (1.0.0):
+    - React
+  - RealmJS (6.0.5):
+    - GCDWebServer
     - React
   - RemobileReactNativeQrcodeLocalImage (1.0.4):
     - React
@@ -386,6 +388,7 @@
   - React-RCTVibration (from `../node_modules/react-native/Libraries/Vibration`)
   - ReactCommon/turbomodule/core (from `../node_modules/react-native/ReactCommon`)
   - ReactNativePrivacySnapshot (from `../node_modules/react-native-privacy-snapshot`)
+  - RealmJS (from `../node_modules/realm`)
   - "RemobileReactNativeQrcodeLocalImage (from `../node_modules/@remobile/react-native-qrcode-local-image`)"
   - "RNCAsyncStorage (from `../node_modules/@react-native-community/async-storage`)"
   - "RNCClipboard (from `../node_modules/@react-native-community/clipboard`)"
@@ -414,6 +417,7 @@
   trunk:
     - boost-for-react-native
     - CocoaAsyncSocket
+    - GCDWebServer
     - Sentry
 
 EXTERNAL SOURCES:
@@ -501,6 +505,8 @@
     :path: "../node_modules/react-native/ReactCommon"
   ReactNativePrivacySnapshot:
     :path: "../node_modules/react-native-privacy-snapshot"
+  RealmJS:
+    :path: "../node_modules/realm"
   RemobileReactNativeQrcodeLocalImage:
     :path: "../node_modules/@remobile/react-native-qrcode-local-image"
   RNCAsyncStorage:
@@ -556,6 +562,7 @@
   FBLazyVector: 3ef4a7f62e7db01092f9d517d2ebc0d0677c4a37
   FBReactNativeSpec: dc7fa9088f0f2a998503a352b0554d69a4391c5a
   Folly: b73c3869541e86821df3c387eb0af5f65addfab4
+  GCDWebServer: 2c156a56c8226e2d5c0c3f208a3621ccffbe3ce4
   glog: 40a13f7840415b9a77023fbcae0f1e6f43192af3
   lottie-ios: 48fac6be217c76937e36e340e2d09cf7b10b7f5f
   lottie-react-native: 1fb4ce21d6ad37dab8343eaff8719df76035bd93
@@ -576,11 +583,7 @@
   react-native-camera: 679479bfe0f59103aca704e8dc39b0cedf5e2f65
   react-native-document-picker: c5752781fbc0c126c627c1549b037c139444a4cf
   react-native-geolocation: cbd9d6bd06bac411eed2671810f454d4908484a8
-<<<<<<< HEAD
   react-native-image-picker: 21dfd898395b663680e987496f6c3431eea49fdb
-=======
-  react-native-image-picker: a6c3d644751a388b0fc8b56822ff7cbd398a3008
->>>>>>> b39cb8ba
   react-native-randombytes: 991545e6eaaf700b4ee384c291ef3d572e0b2ca8
   react-native-safe-area-context: 0ed9288ed4409beabb0817b54efc047286fc84da
   react-native-slider: b733e17fdd31186707146debf1f04b5d94aa1a93
@@ -597,6 +600,7 @@
   React-RCTVibration: 4d2e726957f4087449739b595f107c0d4b6c2d2d
   ReactCommon: a0a1edbebcac5e91338371b72ffc66aa822792ce
   ReactNativePrivacySnapshot: cc295e45dc22810e9ff2c93380d643de20a77015
+  RealmJS: 5cfdf06f15475d3c17f2d7f2b16b66392bf70fa2
   RemobileReactNativeQrcodeLocalImage: 57aadc12896b148fb5e04bc7c6805f3565f5c3fa
   RNCAsyncStorage: db711e29e5e0500d9bd21aa0c2e397efa45302b1
   RNCClipboard: 5f3218dcdc28405aa2ae72b78e388f150b826dd3
@@ -624,4 +628,4 @@
 
 PODFILE CHECKSUM: 19aa4f3419964cbf89816bb8183505265d6e9fa9
 
-COCOAPODS: 1.9.3+COCOAPODS: 1.10.0.beta.2