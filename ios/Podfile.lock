PODS:
  - boost (1.76.0)
  - BugsnagReactNative (7.22.3):
    - React-Core
  - BVLinearGradient (2.8.3):
    - React-Core
  - CocoaAsyncSocket (7.6.5)
  - DoubleConversion (1.1.6)
  - FBLazyVector (0.72.7)
  - FBReactNativeSpec (0.72.7):
    - RCT-Folly (= 2021.07.22.00)
    - RCTRequired (= 0.72.7)
    - RCTTypeSafety (= 0.72.7)
    - React-Core (= 0.72.7)
    - React-jsi (= 0.72.7)
    - ReactCommon/turbomodule/core (= 0.72.7)
  - fmt (6.2.1)
  - glog (0.3.5)
  - hermes-engine (0.72.7):
    - hermes-engine/Pre-built (= 0.72.7)
  - hermes-engine/Pre-built (0.72.7)
  - libevent (2.1.12)
  - lottie-ios (4.3.4)
  - lottie-react-native (6.5.1):
    - lottie-ios (~> 4.3.3)
    - React-Core
  - PasscodeAuth (1.0.0):
    - React
  - RCT-Folly (2021.07.22.00):
    - boost
    - DoubleConversion
    - fmt (~> 6.2.1)
    - glog
    - RCT-Folly/Default (= 2021.07.22.00)
  - RCT-Folly/Default (2021.07.22.00):
    - boost
    - DoubleConversion
    - fmt (~> 6.2.1)
    - glog
  - RCT-Folly/Futures (2021.07.22.00):
    - boost
    - DoubleConversion
    - fmt (~> 6.2.1)
    - glog
    - libevent
  - RCTRequired (0.72.7)
  - RCTTypeSafety (0.72.7):
    - FBLazyVector (= 0.72.7)
    - RCTRequired (= 0.72.7)
    - React-Core (= 0.72.7)
  - React (0.72.7):
    - React-Core (= 0.72.7)
    - React-Core/DevSupport (= 0.72.7)
    - React-Core/RCTWebSocket (= 0.72.7)
    - React-RCTActionSheet (= 0.72.7)
    - React-RCTAnimation (= 0.72.7)
    - React-RCTBlob (= 0.72.7)
    - React-RCTImage (= 0.72.7)
    - React-RCTLinking (= 0.72.7)
    - React-RCTNetwork (= 0.72.7)
    - React-RCTSettings (= 0.72.7)
    - React-RCTText (= 0.72.7)
    - React-RCTVibration (= 0.72.7)
  - React-callinvoker (0.72.7)
  - React-Codegen (0.72.7):
    - DoubleConversion
    - FBReactNativeSpec
    - glog
    - hermes-engine
    - RCT-Folly
    - RCTRequired
    - RCTTypeSafety
    - React-Core
    - React-jsi
    - React-jsiexecutor
    - React-NativeModulesApple
    - React-rncore
    - ReactCommon/turbomodule/bridging
    - ReactCommon/turbomodule/core
  - React-Core (0.72.7):
    - glog
    - hermes-engine
    - RCT-Folly (= 2021.07.22.00)
    - React-Core/Default (= 0.72.7)
    - React-cxxreact
    - React-hermes
    - React-jsi
    - React-jsiexecutor
    - React-perflogger
    - React-runtimeexecutor
    - React-utils
    - SocketRocket (= 0.6.1)
    - Yoga
  - React-Core/CoreModulesHeaders (0.72.7):
    - glog
    - hermes-engine
    - RCT-Folly (= 2021.07.22.00)
    - React-Core/Default
    - React-cxxreact
    - React-hermes
    - React-jsi
    - React-jsiexecutor
    - React-perflogger
    - React-runtimeexecutor
    - React-utils
    - SocketRocket (= 0.6.1)
    - Yoga
  - React-Core/Default (0.72.7):
    - glog
    - hermes-engine
    - RCT-Folly (= 2021.07.22.00)
    - React-cxxreact
    - React-hermes
    - React-jsi
    - React-jsiexecutor
    - React-perflogger
    - React-runtimeexecutor
    - React-utils
    - SocketRocket (= 0.6.1)
    - Yoga
  - React-Core/DevSupport (0.72.7):
    - glog
    - hermes-engine
    - RCT-Folly (= 2021.07.22.00)
    - React-Core/Default (= 0.72.7)
    - React-Core/RCTWebSocket (= 0.72.7)
    - React-cxxreact
    - React-hermes
    - React-jsi
    - React-jsiexecutor
    - React-jsinspector (= 0.72.7)
    - React-perflogger
    - React-runtimeexecutor
    - React-utils
    - SocketRocket (= 0.6.1)
    - Yoga
  - React-Core/RCTActionSheetHeaders (0.72.7):
    - glog
    - hermes-engine
    - RCT-Folly (= 2021.07.22.00)
    - React-Core/Default
    - React-cxxreact
    - React-hermes
    - React-jsi
    - React-jsiexecutor
    - React-perflogger
    - React-runtimeexecutor
    - React-utils
    - SocketRocket (= 0.6.1)
    - Yoga
  - React-Core/RCTAnimationHeaders (0.72.7):
    - glog
    - hermes-engine
    - RCT-Folly (= 2021.07.22.00)
    - React-Core/Default
    - React-cxxreact
    - React-hermes
    - React-jsi
    - React-jsiexecutor
    - React-perflogger
    - React-runtimeexecutor
    - React-utils
    - SocketRocket (= 0.6.1)
    - Yoga
  - React-Core/RCTBlobHeaders (0.72.7):
    - glog
    - hermes-engine
    - RCT-Folly (= 2021.07.22.00)
    - React-Core/Default
    - React-cxxreact
    - React-hermes
    - React-jsi
    - React-jsiexecutor
    - React-perflogger
    - React-runtimeexecutor
    - React-utils
    - SocketRocket (= 0.6.1)
    - Yoga
  - React-Core/RCTImageHeaders (0.72.7):
    - glog
    - hermes-engine
    - RCT-Folly (= 2021.07.22.00)
    - React-Core/Default
    - React-cxxreact
    - React-hermes
    - React-jsi
    - React-jsiexecutor
    - React-perflogger
    - React-runtimeexecutor
    - React-utils
    - SocketRocket (= 0.6.1)
    - Yoga
  - React-Core/RCTLinkingHeaders (0.72.7):
    - glog
    - hermes-engine
    - RCT-Folly (= 2021.07.22.00)
    - React-Core/Default
    - React-cxxreact
    - React-hermes
    - React-jsi
    - React-jsiexecutor
    - React-perflogger
    - React-runtimeexecutor
    - React-utils
    - SocketRocket (= 0.6.1)
    - Yoga
  - React-Core/RCTNetworkHeaders (0.72.7):
    - glog
    - hermes-engine
    - RCT-Folly (= 2021.07.22.00)
    - React-Core/Default
    - React-cxxreact
    - React-hermes
    - React-jsi
    - React-jsiexecutor
    - React-perflogger
    - React-runtimeexecutor
    - React-utils
    - SocketRocket (= 0.6.1)
    - Yoga
  - React-Core/RCTSettingsHeaders (0.72.7):
    - glog
    - hermes-engine
    - RCT-Folly (= 2021.07.22.00)
    - React-Core/Default
    - React-cxxreact
    - React-hermes
    - React-jsi
    - React-jsiexecutor
    - React-perflogger
    - React-runtimeexecutor
    - React-utils
    - SocketRocket (= 0.6.1)
    - Yoga
  - React-Core/RCTTextHeaders (0.72.7):
    - glog
    - hermes-engine
    - RCT-Folly (= 2021.07.22.00)
    - React-Core/Default
    - React-cxxreact
    - React-hermes
    - React-jsi
    - React-jsiexecutor
    - React-perflogger
    - React-runtimeexecutor
    - React-utils
    - SocketRocket (= 0.6.1)
    - Yoga
  - React-Core/RCTVibrationHeaders (0.72.7):
    - glog
    - hermes-engine
    - RCT-Folly (= 2021.07.22.00)
    - React-Core/Default
    - React-cxxreact
    - React-hermes
    - React-jsi
    - React-jsiexecutor
    - React-perflogger
    - React-runtimeexecutor
    - React-utils
    - SocketRocket (= 0.6.1)
    - Yoga
  - React-Core/RCTWebSocket (0.72.7):
    - glog
    - hermes-engine
    - RCT-Folly (= 2021.07.22.00)
    - React-Core/Default (= 0.72.7)
    - React-cxxreact
    - React-hermes
    - React-jsi
    - React-jsiexecutor
    - React-perflogger
    - React-runtimeexecutor
    - React-utils
    - SocketRocket (= 0.6.1)
    - Yoga
  - React-CoreModules (0.72.7):
    - RCT-Folly (= 2021.07.22.00)
    - RCTTypeSafety (= 0.72.7)
    - React-Codegen (= 0.72.7)
    - React-Core/CoreModulesHeaders (= 0.72.7)
    - React-jsi (= 0.72.7)
    - React-RCTBlob
    - React-RCTImage (= 0.72.7)
    - ReactCommon/turbomodule/core (= 0.72.7)
    - SocketRocket (= 0.6.1)
  - React-cxxreact (0.72.7):
    - boost (= 1.76.0)
    - DoubleConversion
    - glog
    - hermes-engine
    - RCT-Folly (= 2021.07.22.00)
    - React-callinvoker (= 0.72.7)
    - React-debug (= 0.72.7)
    - React-jsi (= 0.72.7)
    - React-jsinspector (= 0.72.7)
    - React-logger (= 0.72.7)
    - React-perflogger (= 0.72.7)
    - React-runtimeexecutor (= 0.72.7)
  - React-debug (0.72.7)
  - React-hermes (0.72.7):
    - DoubleConversion
    - glog
    - hermes-engine
    - RCT-Folly (= 2021.07.22.00)
    - RCT-Folly/Futures (= 2021.07.22.00)
    - React-cxxreact (= 0.72.7)
    - React-jsi
    - React-jsiexecutor (= 0.72.7)
    - React-jsinspector (= 0.72.7)
    - React-perflogger (= 0.72.7)
  - React-jsi (0.72.7):
    - boost (= 1.76.0)
    - DoubleConversion
    - glog
    - hermes-engine
    - RCT-Folly (= 2021.07.22.00)
  - React-jsiexecutor (0.72.7):
    - DoubleConversion
    - glog
    - hermes-engine
    - RCT-Folly (= 2021.07.22.00)
    - React-cxxreact (= 0.72.7)
    - React-jsi (= 0.72.7)
    - React-perflogger (= 0.72.7)
  - React-jsinspector (0.72.7)
  - React-logger (0.72.7):
    - glog
  - react-native-blue-crypto (1.0.0):
    - React
  - react-native-bw-file-access (1.0.0):
    - React-Core
  - react-native-document-picker (9.1.0):
    - React-Core
  - react-native-fingerprint-scanner (6.0.0):
    - React
  - react-native-idle-timer (2.1.6):
    - React-Core
  - react-native-image-picker (7.1.0):
    - RCT-Folly (= 2021.07.22.00)
    - React-Core
  - react-native-ios-context-menu (1.15.3):
    - React-Core
  - react-native-qrcode-local-image (1.0.4):
    - React
  - react-native-randombytes (3.6.1):
    - React-Core
  - react-native-safe-area-context (4.8.2):
    - React-Core
  - react-native-secure-key-store (2.0.10):
    - React-Core
  - react-native-tcp-socket (5.6.2):
    - CocoaAsyncSocket
    - React-Core
  - react-native-webview (13.6.4):
    - RCT-Folly (= 2021.07.22.00)
    - React-Core
  - react-native-widget-center (0.0.9):
    - React
  - React-NativeModulesApple (0.72.7):
    - hermes-engine
    - React-callinvoker
    - React-Core
    - React-cxxreact
    - React-jsi
    - React-runtimeexecutor
    - ReactCommon/turbomodule/bridging
    - ReactCommon/turbomodule/core
  - React-perflogger (0.72.7)
  - React-RCTActionSheet (0.72.7):
    - React-Core/RCTActionSheetHeaders (= 0.72.7)
  - React-RCTAnimation (0.72.7):
    - RCT-Folly (= 2021.07.22.00)
    - RCTTypeSafety (= 0.72.7)
    - React-Codegen (= 0.72.7)
    - React-Core/RCTAnimationHeaders (= 0.72.7)
    - React-jsi (= 0.72.7)
    - ReactCommon/turbomodule/core (= 0.72.7)
  - React-RCTAppDelegate (0.72.7):
    - RCT-Folly
    - RCTRequired
    - RCTTypeSafety
    - React-Core
    - React-CoreModules
    - React-hermes
    - React-NativeModulesApple
    - React-RCTImage
    - React-RCTNetwork
    - React-runtimescheduler
    - ReactCommon/turbomodule/core
  - React-RCTBlob (0.72.7):
    - hermes-engine
    - RCT-Folly (= 2021.07.22.00)
    - React-Codegen (= 0.72.7)
    - React-Core/RCTBlobHeaders (= 0.72.7)
    - React-Core/RCTWebSocket (= 0.72.7)
    - React-jsi (= 0.72.7)
    - React-RCTNetwork (= 0.72.7)
    - ReactCommon/turbomodule/core (= 0.72.7)
  - React-RCTImage (0.72.7):
    - RCT-Folly (= 2021.07.22.00)
    - RCTTypeSafety (= 0.72.7)
    - React-Codegen (= 0.72.7)
    - React-Core/RCTImageHeaders (= 0.72.7)
    - React-jsi (= 0.72.7)
    - React-RCTNetwork (= 0.72.7)
    - ReactCommon/turbomodule/core (= 0.72.7)
  - React-RCTLinking (0.72.7):
    - React-Codegen (= 0.72.7)
    - React-Core/RCTLinkingHeaders (= 0.72.7)
    - React-jsi (= 0.72.7)
    - ReactCommon/turbomodule/core (= 0.72.7)
  - React-RCTNetwork (0.72.7):
    - RCT-Folly (= 2021.07.22.00)
    - RCTTypeSafety (= 0.72.7)
    - React-Codegen (= 0.72.7)
    - React-Core/RCTNetworkHeaders (= 0.72.7)
    - React-jsi (= 0.72.7)
    - ReactCommon/turbomodule/core (= 0.72.7)
  - React-RCTSettings (0.72.7):
    - RCT-Folly (= 2021.07.22.00)
    - RCTTypeSafety (= 0.72.7)
    - React-Codegen (= 0.72.7)
    - React-Core/RCTSettingsHeaders (= 0.72.7)
    - React-jsi (= 0.72.7)
    - ReactCommon/turbomodule/core (= 0.72.7)
  - React-RCTText (0.72.7):
    - React-Core/RCTTextHeaders (= 0.72.7)
  - React-RCTVibration (0.72.7):
    - RCT-Folly (= 2021.07.22.00)
    - React-Codegen (= 0.72.7)
    - React-Core/RCTVibrationHeaders (= 0.72.7)
    - React-jsi (= 0.72.7)
    - ReactCommon/turbomodule/core (= 0.72.7)
  - React-rncore (0.72.7)
  - React-runtimeexecutor (0.72.7):
    - React-jsi (= 0.72.7)
  - React-runtimescheduler (0.72.7):
    - glog
    - hermes-engine
    - RCT-Folly (= 2021.07.22.00)
    - React-callinvoker
    - React-debug
    - React-jsi
    - React-runtimeexecutor
  - React-utils (0.72.7):
    - glog
    - RCT-Folly (= 2021.07.22.00)
    - React-debug
  - ReactCommon/turbomodule/bridging (0.72.7):
    - DoubleConversion
    - glog
    - hermes-engine
    - RCT-Folly (= 2021.07.22.00)
    - React-callinvoker (= 0.72.7)
    - React-cxxreact (= 0.72.7)
    - React-jsi (= 0.72.7)
    - React-logger (= 0.72.7)
    - React-perflogger (= 0.72.7)
  - ReactCommon/turbomodule/core (0.72.7):
    - DoubleConversion
    - glog
    - hermes-engine
    - RCT-Folly (= 2021.07.22.00)
    - React-callinvoker (= 0.72.7)
    - React-cxxreact (= 0.72.7)
    - React-jsi (= 0.72.7)
    - React-logger (= 0.72.7)
    - React-perflogger (= 0.72.7)
  - ReactNativeCameraKit (13.0.0):
    - React-Core
  - RealmJS (12.5.1):
    - React
  - rn-ldk (0.8.4):
    - React-Core
  - RNCAsyncStorage (1.21.0):
    - React-Core
  - RNCClipboard (1.13.2):
    - React-Core
  - RNCPushNotificationIOS (1.11.0):
    - React-Core
  - RNDefaultPreference (1.4.4):
    - React-Core
  - RNDeviceInfo (10.12.0):
    - React-Core
  - RNFS (2.20.0):
    - React-Core
  - RNGestureHandler (2.14.0):
    - RCT-Folly (= 2021.07.22.00)
    - React-Core
  - RNHandoff (0.0.3):
    - React
  - RNKeychain (8.1.2):
    - React-Core
  - RNLocalize (3.0.4):
    - React-Core
  - RNPermissions (4.0.3):
    - React-Core
  - RNPrivacySnapshot (1.0.0):
    - React
  - RNQuickAction (0.3.13):
    - React
  - RNRate (1.2.12):
    - React-Core
  - RNReactNativeHapticFeedback (2.2.0):
    - React-Core
  - RNReanimated (3.6.1):
    - RCT-Folly (= 2021.07.22.00)
    - React-Core
    - ReactCommon/turbomodule/core
  - RNScreens (3.29.0):
    - RCT-Folly (= 2021.07.22.00)
    - React-Core
  - RNShare (10.0.2):
    - React-Core
  - RNSVG (13.14.0):
    - React-Core
  - RNVectorIcons (10.0.3):
    - RCT-Folly (= 2021.07.22.00)
    - React-Core
  - RNWatch (1.1.0):
    - React
  - SocketRocket (0.6.1)
  - Yoga (1.14.0)

DEPENDENCIES:
  - boost (from `../node_modules/react-native/third-party-podspecs/boost.podspec`)
  - Bugsnag
  - "BugsnagReactNative (from `../node_modules/@bugsnag/react-native`)"
  - BVLinearGradient (from `../node_modules/react-native-linear-gradient`)
  - DoubleConversion (from `../node_modules/react-native/third-party-podspecs/DoubleConversion.podspec`)
  - FBLazyVector (from `../node_modules/react-native/Libraries/FBLazyVector`)
  - FBReactNativeSpec (from `../node_modules/react-native/React/FBReactNativeSpec`)
  - glog (from `../node_modules/react-native/third-party-podspecs/glog.podspec`)
  - hermes-engine (from `../node_modules/react-native/sdks/hermes-engine/hermes-engine.podspec`)
  - libevent (~> 2.1.12)
  - lottie-react-native (from `../node_modules/lottie-react-native`)
  - PasscodeAuth (from `../node_modules/react-native-passcode-auth`)
  - RCT-Folly (from `../node_modules/react-native/third-party-podspecs/RCT-Folly.podspec`)
  - RCTRequired (from `../node_modules/react-native/Libraries/RCTRequired`)
  - RCTTypeSafety (from `../node_modules/react-native/Libraries/TypeSafety`)
  - React (from `../node_modules/react-native/`)
  - React-callinvoker (from `../node_modules/react-native/ReactCommon/callinvoker`)
  - React-Codegen (from `build/generated/ios`)
  - React-Core (from `../node_modules/react-native/`)
  - React-Core/RCTWebSocket (from `../node_modules/react-native/`)
  - React-CoreModules (from `../node_modules/react-native/React/CoreModules`)
  - React-cxxreact (from `../node_modules/react-native/ReactCommon/cxxreact`)
  - React-debug (from `../node_modules/react-native/ReactCommon/react/debug`)
  - React-hermes (from `../node_modules/react-native/ReactCommon/hermes`)
  - React-jsi (from `../node_modules/react-native/ReactCommon/jsi`)
  - React-jsiexecutor (from `../node_modules/react-native/ReactCommon/jsiexecutor`)
  - React-jsinspector (from `../node_modules/react-native/ReactCommon/jsinspector`)
  - React-logger (from `../node_modules/react-native/ReactCommon/logger`)
  - react-native-blue-crypto (from `../node_modules/react-native-blue-crypto`)
  - react-native-bw-file-access (from `../blue_modules/react-native-bw-file-access`)
  - react-native-document-picker (from `../node_modules/react-native-document-picker`)
  - react-native-fingerprint-scanner (from `../node_modules/react-native-fingerprint-scanner`)
  - react-native-idle-timer (from `../node_modules/react-native-idle-timer`)
  - react-native-image-picker (from `../node_modules/react-native-image-picker`)
  - react-native-ios-context-menu (from `../node_modules/react-native-ios-context-menu`)
  - "react-native-qrcode-local-image (from `../node_modules/@remobile/react-native-qrcode-local-image`)"
  - react-native-randombytes (from `../node_modules/react-native-randombytes`)
  - react-native-safe-area-context (from `../node_modules/react-native-safe-area-context`)
  - react-native-secure-key-store (from `../node_modules/react-native-secure-key-store`)
  - react-native-tcp-socket (from `../node_modules/react-native-tcp-socket`)
  - react-native-webview (from `../node_modules/react-native-webview`)
  - react-native-widget-center (from `../node_modules/react-native-widget-center`)
  - React-NativeModulesApple (from `../node_modules/react-native/ReactCommon/react/nativemodule/core/platform/ios`)
  - React-perflogger (from `../node_modules/react-native/ReactCommon/reactperflogger`)
  - React-RCTActionSheet (from `../node_modules/react-native/Libraries/ActionSheetIOS`)
  - React-RCTAnimation (from `../node_modules/react-native/Libraries/NativeAnimation`)
  - React-RCTAppDelegate (from `../node_modules/react-native/Libraries/AppDelegate`)
  - React-RCTBlob (from `../node_modules/react-native/Libraries/Blob`)
  - React-RCTImage (from `../node_modules/react-native/Libraries/Image`)
  - React-RCTLinking (from `../node_modules/react-native/Libraries/LinkingIOS`)
  - React-RCTNetwork (from `../node_modules/react-native/Libraries/Network`)
  - React-RCTSettings (from `../node_modules/react-native/Libraries/Settings`)
  - React-RCTText (from `../node_modules/react-native/Libraries/Text`)
  - React-RCTVibration (from `../node_modules/react-native/Libraries/Vibration`)
  - React-rncore (from `../node_modules/react-native/ReactCommon`)
  - React-runtimeexecutor (from `../node_modules/react-native/ReactCommon/runtimeexecutor`)
  - React-runtimescheduler (from `../node_modules/react-native/ReactCommon/react/renderer/runtimescheduler`)
  - React-utils (from `../node_modules/react-native/ReactCommon/react/utils`)
  - ReactCommon/turbomodule/core (from `../node_modules/react-native/ReactCommon`)
  - ReactNativeCameraKit (from `../node_modules/react-native-camera-kit`)
  - RealmJS (from `../node_modules/realm`)
  - rn-ldk (from `../node_modules/rn-ldk`)
  - "RNCAsyncStorage (from `../node_modules/@react-native-async-storage/async-storage`)"
  - "RNCClipboard (from `../node_modules/@react-native-clipboard/clipboard`)"
  - "RNCPushNotificationIOS (from `../node_modules/@react-native-community/push-notification-ios`)"
  - RNDefaultPreference (from `../node_modules/react-native-default-preference`)
  - RNDeviceInfo (from `../node_modules/react-native-device-info`)
  - RNFS (from `../node_modules/react-native-fs`)
  - RNGestureHandler (from `../node_modules/react-native-gesture-handler`)
  - RNHandoff (from `../node_modules/react-native-handoff`)
  - RNKeychain (from `../node_modules/react-native-keychain`)
  - RNLocalize (from `../node_modules/react-native-localize`)
  - RNPermissions (from `../node_modules/react-native-permissions`)
  - RNPrivacySnapshot (from `../node_modules/react-native-privacy-snapshot`)
  - RNQuickAction (from `../node_modules/react-native-quick-actions`)
  - RNRate (from `../node_modules/react-native-rate`)
  - RNReactNativeHapticFeedback (from `../node_modules/react-native-haptic-feedback`)
  - RNReanimated (from `../node_modules/react-native-reanimated`)
  - RNScreens (from `../node_modules/react-native-screens`)
  - RNShare (from `../node_modules/react-native-share`)
  - RNSVG (from `../node_modules/react-native-svg`)
  - RNVectorIcons (from `../node_modules/react-native-vector-icons`)
  - RNWatch (from `../node_modules/react-native-watch-connectivity`)
  - Yoga (from `../node_modules/react-native/ReactCommon/yoga`)

SPEC REPOS:
  trunk:
    - CocoaAsyncSocket
    - fmt
    - libevent
<<<<<<< HEAD
    - SocketRocket
=======
    - lottie-ios
>>>>>>> 97784e0a

EXTERNAL SOURCES:
  boost:
    :podspec: "../node_modules/react-native/third-party-podspecs/boost.podspec"
  BugsnagReactNative:
    :path: "../node_modules/@bugsnag/react-native"
  BVLinearGradient:
    :path: "../node_modules/react-native-linear-gradient"
  DoubleConversion:
    :podspec: "../node_modules/react-native/third-party-podspecs/DoubleConversion.podspec"
  FBLazyVector:
    :path: "../node_modules/react-native/Libraries/FBLazyVector"
  FBReactNativeSpec:
    :path: "../node_modules/react-native/React/FBReactNativeSpec"
  glog:
    :podspec: "../node_modules/react-native/third-party-podspecs/glog.podspec"
  hermes-engine:
    :podspec: "../node_modules/react-native/sdks/hermes-engine/hermes-engine.podspec"
<<<<<<< HEAD
    :tag: hermes-2023-08-07-RNv0.72.4-813b2def12bc9df02654b3e3653ae4a68d0572e0
  lottie-ios:
    :path: "../node_modules/lottie-ios"
=======
>>>>>>> 97784e0a
  lottie-react-native:
    :path: "../node_modules/lottie-react-native"
  PasscodeAuth:
    :path: "../node_modules/react-native-passcode-auth"
  RCT-Folly:
    :podspec: "../node_modules/react-native/third-party-podspecs/RCT-Folly.podspec"
  RCTRequired:
    :path: "../node_modules/react-native/Libraries/RCTRequired"
  RCTTypeSafety:
    :path: "../node_modules/react-native/Libraries/TypeSafety"
  React:
    :path: "../node_modules/react-native/"
  React-callinvoker:
    :path: "../node_modules/react-native/ReactCommon/callinvoker"
  React-Codegen:
    :path: build/generated/ios
  React-Core:
    :path: "../node_modules/react-native/"
  React-CoreModules:
    :path: "../node_modules/react-native/React/CoreModules"
  React-cxxreact:
    :path: "../node_modules/react-native/ReactCommon/cxxreact"
  React-debug:
    :path: "../node_modules/react-native/ReactCommon/react/debug"
  React-hermes:
    :path: "../node_modules/react-native/ReactCommon/hermes"
  React-jsi:
    :path: "../node_modules/react-native/ReactCommon/jsi"
  React-jsiexecutor:
    :path: "../node_modules/react-native/ReactCommon/jsiexecutor"
  React-jsinspector:
    :path: "../node_modules/react-native/ReactCommon/jsinspector"
  React-logger:
    :path: "../node_modules/react-native/ReactCommon/logger"
  react-native-blue-crypto:
    :path: "../node_modules/react-native-blue-crypto"
  react-native-bw-file-access:
    :path: "../blue_modules/react-native-bw-file-access"
  react-native-document-picker:
    :path: "../node_modules/react-native-document-picker"
  react-native-fingerprint-scanner:
    :path: "../node_modules/react-native-fingerprint-scanner"
  react-native-idle-timer:
    :path: "../node_modules/react-native-idle-timer"
  react-native-image-picker:
    :path: "../node_modules/react-native-image-picker"
  react-native-ios-context-menu:
    :path: "../node_modules/react-native-ios-context-menu"
  react-native-qrcode-local-image:
    :path: "../node_modules/@remobile/react-native-qrcode-local-image"
  react-native-randombytes:
    :path: "../node_modules/react-native-randombytes"
  react-native-safe-area-context:
    :path: "../node_modules/react-native-safe-area-context"
  react-native-secure-key-store:
    :path: "../node_modules/react-native-secure-key-store"
  react-native-tcp-socket:
    :path: "../node_modules/react-native-tcp-socket"
  react-native-webview:
    :path: "../node_modules/react-native-webview"
  react-native-widget-center:
    :path: "../node_modules/react-native-widget-center"
  React-NativeModulesApple:
    :path: "../node_modules/react-native/ReactCommon/react/nativemodule/core/platform/ios"
  React-perflogger:
    :path: "../node_modules/react-native/ReactCommon/reactperflogger"
  React-RCTActionSheet:
    :path: "../node_modules/react-native/Libraries/ActionSheetIOS"
  React-RCTAnimation:
    :path: "../node_modules/react-native/Libraries/NativeAnimation"
  React-RCTAppDelegate:
    :path: "../node_modules/react-native/Libraries/AppDelegate"
  React-RCTBlob:
    :path: "../node_modules/react-native/Libraries/Blob"
  React-RCTImage:
    :path: "../node_modules/react-native/Libraries/Image"
  React-RCTLinking:
    :path: "../node_modules/react-native/Libraries/LinkingIOS"
  React-RCTNetwork:
    :path: "../node_modules/react-native/Libraries/Network"
  React-RCTSettings:
    :path: "../node_modules/react-native/Libraries/Settings"
  React-RCTText:
    :path: "../node_modules/react-native/Libraries/Text"
  React-RCTVibration:
    :path: "../node_modules/react-native/Libraries/Vibration"
  React-rncore:
    :path: "../node_modules/react-native/ReactCommon"
  React-runtimeexecutor:
    :path: "../node_modules/react-native/ReactCommon/runtimeexecutor"
  React-runtimescheduler:
    :path: "../node_modules/react-native/ReactCommon/react/renderer/runtimescheduler"
  React-utils:
    :path: "../node_modules/react-native/ReactCommon/react/utils"
  ReactCommon:
    :path: "../node_modules/react-native/ReactCommon"
  ReactNativeCameraKit:
    :path: "../node_modules/react-native-camera-kit"
  RealmJS:
    :path: "../node_modules/realm"
  rn-ldk:
    :path: "../node_modules/rn-ldk"
  RNCAsyncStorage:
    :path: "../node_modules/@react-native-async-storage/async-storage"
  RNCClipboard:
    :path: "../node_modules/@react-native-clipboard/clipboard"
  RNCPushNotificationIOS:
    :path: "../node_modules/@react-native-community/push-notification-ios"
  RNDefaultPreference:
    :path: "../node_modules/react-native-default-preference"
  RNDeviceInfo:
    :path: "../node_modules/react-native-device-info"
  RNFS:
    :path: "../node_modules/react-native-fs"
  RNGestureHandler:
    :path: "../node_modules/react-native-gesture-handler"
  RNHandoff:
    :path: "../node_modules/react-native-handoff"
  RNKeychain:
    :path: "../node_modules/react-native-keychain"
  RNLocalize:
    :path: "../node_modules/react-native-localize"
  RNPermissions:
    :path: "../node_modules/react-native-permissions"
  RNPrivacySnapshot:
    :path: "../node_modules/react-native-privacy-snapshot"
  RNQuickAction:
    :path: "../node_modules/react-native-quick-actions"
  RNRate:
    :path: "../node_modules/react-native-rate"
  RNReactNativeHapticFeedback:
    :path: "../node_modules/react-native-haptic-feedback"
  RNReanimated:
    :path: "../node_modules/react-native-reanimated"
  RNScreens:
    :path: "../node_modules/react-native-screens"
  RNShare:
    :path: "../node_modules/react-native-share"
  RNSVG:
    :path: "../node_modules/react-native-svg"
  RNVectorIcons:
    :path: "../node_modules/react-native-vector-icons"
  RNWatch:
    :path: "../node_modules/react-native-watch-connectivity"
  Yoga:
    :path: "../node_modules/react-native/ReactCommon/yoga"

SPEC CHECKSUMS:
  boost: 57d2868c099736d80fcd648bf211b4431e51a558
  BugsnagReactNative: d9fa0824cea1beb5ab1f12828d79a2bd1b383e60
  BVLinearGradient: 880f91a7854faff2df62518f0281afb1c60d49a3
  CocoaAsyncSocket: 065fd1e645c7abab64f7a6a2007a48038fdc6a99
  DoubleConversion: 5189b271737e1565bdce30deb4a08d647e3f5f54
  FBLazyVector: 5fbbff1d7734827299274638deb8ba3024f6c597
  FBReactNativeSpec: 638095fe8a01506634d77b260ef8a322019ac671
  fmt: ff9d55029c625d3757ed641535fd4a75fedc7ce9
  glog: 04b94705f318337d7ead9e6d17c019bd9b1f6b1b
  hermes-engine: 9180d43df05c1ed658a87cc733dc3044cf90c00a
  libevent: 4049cae6c81cdb3654a443be001fb9bdceff7913
  lottie-ios: 3d98679b41fa6fd6aff2352b3953dbd3df8a397e
  lottie-react-native: cdeae481649c11d586084b8662f03251c4dd8249
  PasscodeAuth: 3e88093ff46c31a952d8b36c488240de980517be
  RCT-Folly: 424b8c9a7a0b9ab2886ffe9c3b041ef628fd4fb1
  RCTRequired: 83bca1c184feb4d2e51c72c8369b83d641443f95
  RCTTypeSafety: 13c4a87a16d7db6cd66006ce9759f073402ef85b
  React: e67aa9f99957c7611c392b5e49355d877d6525e2
  React-callinvoker: 2790c09d964c2e5404b5410cde91b152e3746b7b
  React-Codegen: e6e05e105ca7cdb990f4d609985a2a689d8d0653
  React-Core: 9283f1e7d0d5e3d33ad298547547b1b43912534c
  React-CoreModules: 6312c9b2fec4329d9ae6a2b8c350032d1664c51b
  React-cxxreact: 7da72565656c8ac7f97c9a031d0b199bbdec0640
  React-debug: 4accb2b9dc09b575206d2c42f4082990a52ae436
  React-hermes: 1299a94f255f59a72d5baa54a2ca2e1eee104947
  React-jsi: 2208de64c3a41714ac04e86975386fc49116ea13
  React-jsiexecutor: c49502e5d02112247ee4526bc3ccfc891ae3eb9b
  React-jsinspector: 8baadae51f01d867c3921213a25ab78ab4fbcd91
  React-logger: 8edc785c47c8686c7962199a307015e2ce9a0e4f
  react-native-blue-crypto: 23f1558ad3d38d7a2edb7e2f6ed1bc520ed93e56
  react-native-bw-file-access: b232fd1d902521ca046f3fc5990ab1465e1878d7
  react-native-document-picker: b4f4a23b73f864ce17965b284c0757648993805b
  react-native-fingerprint-scanner: ac6656f18c8e45a7459302b84da41a44ad96dbbe
  react-native-idle-timer: f7f651542b39dce9b9473e4578cb64a255075f17
  react-native-image-picker: 5e076db26cd81660cfb6db5bcf517cfa12054d45
  react-native-ios-context-menu: e529171ba760a1af7f2ef0729f5a7f4d226171c5
  react-native-qrcode-local-image: 35ccb306e4265bc5545f813e54cc830b5d75bcfc
  react-native-randombytes: 421f1c7d48c0af8dbcd471b0324393ebf8fe7846
  react-native-safe-area-context: 0ee144a6170530ccc37a0fd9388e28d06f516a89
  react-native-secure-key-store: 910e6df6bc33cb790aba6ee24bc7818df1fe5898
  react-native-tcp-socket: c1b7297619616b4c9caae6889bcb0aba78086989
  react-native-webview: 107961c73db53d66549c867a3b64eaa20d34c41f
  react-native-widget-center: 12dfba20a4fa995850b52cf0afecf734397f4b9c
  React-NativeModulesApple: b6868ee904013a7923128892ee4a032498a1024a
  React-perflogger: 31ea61077185eb1428baf60c0db6e2886f141a5a
  React-RCTActionSheet: 392090a3abc8992eb269ef0eaa561750588fc39d
  React-RCTAnimation: 4b3cc6a29474bc0d78c4f04b52ab59bf760e8a9b
  React-RCTAppDelegate: 89b015b29885109addcabecdf3b2e833905437c7
  React-RCTBlob: 3e23dcbe6638897b5605e46d0d62955d78e8d27b
  React-RCTImage: 8a5d339d614a90a183fc1b8b6a7eb44e2e703943
  React-RCTLinking: b37dfbf646d77c326f9eae094b1fcd575b1c24c7
  React-RCTNetwork: 8bed9b2461c7d8a7d14e63df9b16181c448beebc
  React-RCTSettings: 506a5f09a455123a8873801b70aa7b4010b76b01
  React-RCTText: 3c71ecaad8ee010b79632ea2590f86c02f5cce17
  React-RCTVibration: d1b78ca38f61ea4b3e9ebb2ddbd0b5662631d99b
  React-rncore: bfc2f6568b6fecbae6f2f774e95c60c3c9e95bf2
  React-runtimeexecutor: 47b0a2d5bbb416db65ef881a6f7bdcfefa0001ab
  React-runtimescheduler: 7649c3b46c8dee1853691ecf60146a16ae59253c
  React-utils: 56838edeaaf651220d1e53cd0b8934fb8ce68415
  ReactCommon: 5f704096ccf7733b390f59043b6fa9cc180ee4f6
  ReactNativeCameraKit: 9d46a5d7dd544ca64aa9c03c150d2348faf437eb
  RealmJS: 5af7e3b3c1b6de6a1f9bd62bfbf4caca749fa708
  rn-ldk: 0d8749d98cc5ce67302a32831818c116b67f7643
  RNCAsyncStorage: 618d03a5f52fbccb3d7010076bc54712844c18ef
  RNCClipboard: 60fed4b71560d7bfe40e9d35dea9762b024da86d
  RNCPushNotificationIOS: 64218f3c776c03d7408284a819b2abfda1834bc8
  RNDefaultPreference: 08bdb06cfa9188d5da97d4642dac745218d7fb31
  RNDeviceInfo: db5c64a060e66e5db3102d041ebe3ef307a85120
  RNFS: 4ac0f0ea233904cb798630b3c077808c06931688
  RNGestureHandler: 32a01c29ecc9bb0b5bf7bc0a33547f61b4dc2741
  RNHandoff: d3b0754cca3a6bcd9b25f544f733f7f033ccf5fa
  RNKeychain: a65256b6ca6ba6976132cc4124b238a5b13b3d9c
  RNLocalize: 1ce4263770515f53d3de442ce7657b3661b16a37
  RNPermissions: cd6128d802ece7bbbebbeab0d75899e84234661b
  RNPrivacySnapshot: 71919dde3c6a29dd332115409c2aec564afee8f4
  RNQuickAction: 6d404a869dc872cde841ad3147416a670d13fa93
  RNRate: ef3bcff84f39bb1d1e41c5593d3eea4aab2bd73a
  RNReactNativeHapticFeedback: ec56a5f81c3941206fd85625fa669ffc7b4545f9
  RNReanimated: fdbaa9c964bbab7fac50c90862b6cc5f041679b9
  RNScreens: 3c5b9f4a9dcde752466854b6109b79c0e205dad3
  RNShare: 859ff710211285676b0bcedd156c12437ea1d564
  RNSVG: d00c8f91c3cbf6d476451313a18f04d220d4f396
  RNVectorIcons: 64e6a523ac30a3241efa9baf1ffbcc5e76ff747a
  RNWatch: fd30ca40a5b5ef58dcbc195638e68219bc455236
  SocketRocket: f32cd54efbe0f095c4d7594881e52619cfe80b17
  Yoga: 4c3aa327e4a6a23eeacd71f61c81df1bcdf677d5

PODFILE CHECKSUM: 66bf7c7d90e9324a65ba7957841a84c911ca0731

COCOAPODS: 1.14.3<|MERGE_RESOLUTION|>--- conflicted
+++ resolved
@@ -614,11 +614,8 @@
     - CocoaAsyncSocket
     - fmt
     - libevent
-<<<<<<< HEAD
+    - lottie-ios
     - SocketRocket
-=======
-    - lottie-ios
->>>>>>> 97784e0a
 
 EXTERNAL SOURCES:
   boost:
@@ -637,12 +634,7 @@
     :podspec: "../node_modules/react-native/third-party-podspecs/glog.podspec"
   hermes-engine:
     :podspec: "../node_modules/react-native/sdks/hermes-engine/hermes-engine.podspec"
-<<<<<<< HEAD
     :tag: hermes-2023-08-07-RNv0.72.4-813b2def12bc9df02654b3e3653ae4a68d0572e0
-  lottie-ios:
-    :path: "../node_modules/lottie-ios"
-=======
->>>>>>> 97784e0a
   lottie-react-native:
     :path: "../node_modules/lottie-react-native"
   PasscodeAuth:
