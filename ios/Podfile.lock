--- conflicted
+++ resolved
@@ -6,16 +6,6 @@
   - DoubleConversion (1.1.6)
   - EFQRCode (5.1.0):
     - swift_qrcodejs (~> 1.1.1)
-<<<<<<< HEAD
-  - FBLazyVector (0.63.1)
-  - FBReactNativeSpec (0.63.1):
-    - Folly (= 2020.01.13.00)
-    - RCTRequired (= 0.63.1)
-    - RCTTypeSafety (= 0.63.1)
-    - React-Core (= 0.63.1)
-    - React-jsi (= 0.63.1)
-    - ReactCommon/turbomodule/core (= 0.63.1)
-=======
   - FBLazyVector (0.63.2)
   - FBReactNativeSpec (0.63.2):
     - Folly (= 2020.01.13.00)
@@ -24,53 +14,6 @@
     - React-Core (= 0.63.2)
     - React-jsi (= 0.63.2)
     - ReactCommon/turbomodule/core (= 0.63.2)
-  - Flipper (0.41.5):
-    - Flipper-Folly (~> 2.2)
-    - Flipper-RSocket (~> 1.1)
-  - Flipper-DoubleConversion (1.1.7)
-  - Flipper-Folly (2.2.0):
-    - boost-for-react-native
-    - CocoaLibEvent (~> 1.0)
-    - Flipper-DoubleConversion
-    - Flipper-Glog
-    - OpenSSL-Universal (= 1.0.2.19)
-  - Flipper-Glog (0.3.6)
-  - Flipper-PeerTalk (0.0.4)
-  - Flipper-RSocket (1.1.0):
-    - Flipper-Folly (~> 2.2)
-  - FlipperKit (0.41.5):
-    - FlipperKit/Core (= 0.41.5)
-  - FlipperKit/Core (0.41.5):
-    - Flipper (~> 0.41.5)
-    - FlipperKit/CppBridge
-    - FlipperKit/FBCxxFollyDynamicConvert
-    - FlipperKit/FBDefines
-    - FlipperKit/FKPortForwarding
-  - FlipperKit/CppBridge (0.41.5):
-    - Flipper (~> 0.41.5)
-  - FlipperKit/FBCxxFollyDynamicConvert (0.41.5):
-    - Flipper-Folly (~> 2.2)
-  - FlipperKit/FBDefines (0.41.5)
-  - FlipperKit/FKPortForwarding (0.41.5):
-    - CocoaAsyncSocket (~> 7.6)
-    - Flipper-PeerTalk (~> 0.0.4)
-  - FlipperKit/FlipperKitHighlightOverlay (0.41.5)
-  - FlipperKit/FlipperKitLayoutPlugin (0.41.5):
-    - FlipperKit/Core
-    - FlipperKit/FlipperKitHighlightOverlay
-    - FlipperKit/FlipperKitLayoutTextSearchable
-    - YogaKit (~> 1.18)
-  - FlipperKit/FlipperKitLayoutTextSearchable (0.41.5)
-  - FlipperKit/FlipperKitNetworkPlugin (0.41.5):
-    - FlipperKit/Core
-  - FlipperKit/FlipperKitReactPlugin (0.41.5):
-    - FlipperKit/Core
-  - FlipperKit/FlipperKitUserDefaultsPlugin (0.41.5):
-    - FlipperKit/Core
-  - FlipperKit/SKIOSNetworkPlugin (0.41.5):
-    - FlipperKit/Core
-    - FlipperKit/FlipperKitNetworkPlugin
->>>>>>> 14825384
   - Folly (2020.01.13.00):
     - boost-for-react-native
     - DoubleConversion
@@ -87,150 +30,6 @@
     - React
   - PasscodeAuth (1.0.0):
     - React
-<<<<<<< HEAD
-  - RCTRequired (0.63.1)
-  - RCTTypeSafety (0.63.1):
-    - FBLazyVector (= 0.63.1)
-    - Folly (= 2020.01.13.00)
-    - RCTRequired (= 0.63.1)
-    - React-Core (= 0.63.1)
-  - React (0.63.1):
-    - React-Core (= 0.63.1)
-    - React-Core/DevSupport (= 0.63.1)
-    - React-Core/RCTWebSocket (= 0.63.1)
-    - React-RCTActionSheet (= 0.63.1)
-    - React-RCTAnimation (= 0.63.1)
-    - React-RCTBlob (= 0.63.1)
-    - React-RCTImage (= 0.63.1)
-    - React-RCTLinking (= 0.63.1)
-    - React-RCTNetwork (= 0.63.1)
-    - React-RCTSettings (= 0.63.1)
-    - React-RCTText (= 0.63.1)
-    - React-RCTVibration (= 0.63.1)
-  - React-callinvoker (0.63.1)
-  - React-Core (0.63.1):
-    - Folly (= 2020.01.13.00)
-    - glog
-    - React-Core/Default (= 0.63.1)
-    - React-cxxreact (= 0.63.1)
-    - React-jsi (= 0.63.1)
-    - React-jsiexecutor (= 0.63.1)
-    - Yoga
-  - React-Core/CoreModulesHeaders (0.63.1):
-    - Folly (= 2020.01.13.00)
-    - glog
-    - React-Core/Default
-    - React-cxxreact (= 0.63.1)
-    - React-jsi (= 0.63.1)
-    - React-jsiexecutor (= 0.63.1)
-    - Yoga
-  - React-Core/Default (0.63.1):
-    - Folly (= 2020.01.13.00)
-    - glog
-    - React-cxxreact (= 0.63.1)
-    - React-jsi (= 0.63.1)
-    - React-jsiexecutor (= 0.63.1)
-    - Yoga
-  - React-Core/DevSupport (0.63.1):
-    - Folly (= 2020.01.13.00)
-    - glog
-    - React-Core/Default (= 0.63.1)
-    - React-Core/RCTWebSocket (= 0.63.1)
-    - React-cxxreact (= 0.63.1)
-    - React-jsi (= 0.63.1)
-    - React-jsiexecutor (= 0.63.1)
-    - React-jsinspector (= 0.63.1)
-    - Yoga
-  - React-Core/RCTActionSheetHeaders (0.63.1):
-    - Folly (= 2020.01.13.00)
-    - glog
-    - React-Core/Default
-    - React-cxxreact (= 0.63.1)
-    - React-jsi (= 0.63.1)
-    - React-jsiexecutor (= 0.63.1)
-    - Yoga
-  - React-Core/RCTAnimationHeaders (0.63.1):
-    - Folly (= 2020.01.13.00)
-    - glog
-    - React-Core/Default
-    - React-cxxreact (= 0.63.1)
-    - React-jsi (= 0.63.1)
-    - React-jsiexecutor (= 0.63.1)
-    - Yoga
-  - React-Core/RCTBlobHeaders (0.63.1):
-    - Folly (= 2020.01.13.00)
-    - glog
-    - React-Core/Default
-    - React-cxxreact (= 0.63.1)
-    - React-jsi (= 0.63.1)
-    - React-jsiexecutor (= 0.63.1)
-    - Yoga
-  - React-Core/RCTImageHeaders (0.63.1):
-    - Folly (= 2020.01.13.00)
-    - glog
-    - React-Core/Default
-    - React-cxxreact (= 0.63.1)
-    - React-jsi (= 0.63.1)
-    - React-jsiexecutor (= 0.63.1)
-    - Yoga
-  - React-Core/RCTLinkingHeaders (0.63.1):
-    - Folly (= 2020.01.13.00)
-    - glog
-    - React-Core/Default
-    - React-cxxreact (= 0.63.1)
-    - React-jsi (= 0.63.1)
-    - React-jsiexecutor (= 0.63.1)
-    - Yoga
-  - React-Core/RCTNetworkHeaders (0.63.1):
-    - Folly (= 2020.01.13.00)
-    - glog
-    - React-Core/Default
-    - React-cxxreact (= 0.63.1)
-    - React-jsi (= 0.63.1)
-    - React-jsiexecutor (= 0.63.1)
-    - Yoga
-  - React-Core/RCTSettingsHeaders (0.63.1):
-    - Folly (= 2020.01.13.00)
-    - glog
-    - React-Core/Default
-    - React-cxxreact (= 0.63.1)
-    - React-jsi (= 0.63.1)
-    - React-jsiexecutor (= 0.63.1)
-    - Yoga
-  - React-Core/RCTTextHeaders (0.63.1):
-    - Folly (= 2020.01.13.00)
-    - glog
-    - React-Core/Default
-    - React-cxxreact (= 0.63.1)
-    - React-jsi (= 0.63.1)
-    - React-jsiexecutor (= 0.63.1)
-    - Yoga
-  - React-Core/RCTVibrationHeaders (0.63.1):
-    - Folly (= 2020.01.13.00)
-    - glog
-    - React-Core/Default
-    - React-cxxreact (= 0.63.1)
-    - React-jsi (= 0.63.1)
-    - React-jsiexecutor (= 0.63.1)
-    - Yoga
-  - React-Core/RCTWebSocket (0.63.1):
-    - Folly (= 2020.01.13.00)
-    - glog
-    - React-Core/Default (= 0.63.1)
-    - React-cxxreact (= 0.63.1)
-    - React-jsi (= 0.63.1)
-    - React-jsiexecutor (= 0.63.1)
-    - Yoga
-  - React-CoreModules (0.63.1):
-    - FBReactNativeSpec (= 0.63.1)
-    - Folly (= 2020.01.13.00)
-    - RCTTypeSafety (= 0.63.1)
-    - React-Core/CoreModulesHeaders (= 0.63.1)
-    - React-jsi (= 0.63.1)
-    - React-RCTImage (= 0.63.1)
-    - ReactCommon/turbomodule/core (= 0.63.1)
-  - React-cxxreact (0.63.1):
-=======
   - RCTRequired (0.63.2)
   - RCTTypeSafety (0.63.2):
     - FBLazyVector (= 0.63.2)
@@ -373,44 +172,23 @@
     - React-RCTImage (= 0.63.2)
     - ReactCommon/turbomodule/core (= 0.63.2)
   - React-cxxreact (0.63.2):
->>>>>>> 14825384
     - boost-for-react-native (= 1.63.0)
     - DoubleConversion
     - Folly (= 2020.01.13.00)
     - glog
-<<<<<<< HEAD
-    - React-callinvoker (= 0.63.1)
-    - React-jsinspector (= 0.63.1)
-  - React-jsi (0.63.1):
-=======
     - React-callinvoker (= 0.63.2)
     - React-jsinspector (= 0.63.2)
   - React-jsi (0.63.2):
->>>>>>> 14825384
     - boost-for-react-native (= 1.63.0)
     - DoubleConversion
     - Folly (= 2020.01.13.00)
     - glog
-<<<<<<< HEAD
-    - React-jsi/Default (= 0.63.1)
-  - React-jsi/Default (0.63.1):
-=======
     - React-jsi/Default (= 0.63.2)
   - React-jsi/Default (0.63.2):
->>>>>>> 14825384
     - boost-for-react-native (= 1.63.0)
     - DoubleConversion
     - Folly (= 2020.01.13.00)
     - glog
-<<<<<<< HEAD
-  - React-jsiexecutor (0.63.1):
-    - DoubleConversion
-    - Folly (= 2020.01.13.00)
-    - glog
-    - React-cxxreact (= 0.63.1)
-    - React-jsi (= 0.63.1)
-  - React-jsinspector (0.63.1)
-=======
   - React-jsiexecutor (0.63.2):
     - DoubleConversion
     - Folly (= 2020.01.13.00)
@@ -418,14 +196,12 @@
     - React-cxxreact (= 0.63.2)
     - React-jsi (= 0.63.2)
   - React-jsinspector (0.63.2)
->>>>>>> 14825384
   - react-native-biometrics (2.0.0):
     - React
   - react-native-blue-crypto (1.0.0):
     - React
   - react-native-blur (0.8.0):
     - React
-<<<<<<< HEAD
   - react-native-camera (3.31.0):
     - React
     - react-native-camera/RCT (= 3.31.0)
@@ -437,97 +213,18 @@
   - react-native-document-picker (3.2.0):
     - React
   - react-native-image-picker (2.3.2):
-=======
-  - react-native-camera (3.35.0):
-    - React
-    - react-native-camera/RCT (= 3.35.0)
-    - react-native-camera/RN (= 3.35.0)
-  - react-native-camera/RCT (3.35.0):
-    - React
-  - react-native-camera/RN (3.35.0):
-    - React
-  - react-native-document-picker (3.2.0):
-    - React
-  - react-native-image-picker (2.3.3):
->>>>>>> 14825384
     - React
   - react-native-randombytes (3.5.3):
     - React
   - react-native-safe-area-context (3.1.1):
     - React
-<<<<<<< HEAD
-  - react-native-slider (3.0.2):
-=======
   - react-native-slider (3.0.3):
->>>>>>> 14825384
     - React
   - react-native-tcp-socket (3.7.1):
     - CocoaAsyncSocket
     - React
   - react-native-webview (9.0.2):
     - React
-<<<<<<< HEAD
-  - React-RCTActionSheet (0.63.1):
-    - React-Core/RCTActionSheetHeaders (= 0.63.1)
-  - React-RCTAnimation (0.63.1):
-    - FBReactNativeSpec (= 0.63.1)
-    - Folly (= 2020.01.13.00)
-    - RCTTypeSafety (= 0.63.1)
-    - React-Core/RCTAnimationHeaders (= 0.63.1)
-    - React-jsi (= 0.63.1)
-    - ReactCommon/turbomodule/core (= 0.63.1)
-  - React-RCTBlob (0.63.1):
-    - FBReactNativeSpec (= 0.63.1)
-    - Folly (= 2020.01.13.00)
-    - React-Core/RCTBlobHeaders (= 0.63.1)
-    - React-Core/RCTWebSocket (= 0.63.1)
-    - React-jsi (= 0.63.1)
-    - React-RCTNetwork (= 0.63.1)
-    - ReactCommon/turbomodule/core (= 0.63.1)
-  - React-RCTImage (0.63.1):
-    - FBReactNativeSpec (= 0.63.1)
-    - Folly (= 2020.01.13.00)
-    - RCTTypeSafety (= 0.63.1)
-    - React-Core/RCTImageHeaders (= 0.63.1)
-    - React-jsi (= 0.63.1)
-    - React-RCTNetwork (= 0.63.1)
-    - ReactCommon/turbomodule/core (= 0.63.1)
-  - React-RCTLinking (0.63.1):
-    - FBReactNativeSpec (= 0.63.1)
-    - React-Core/RCTLinkingHeaders (= 0.63.1)
-    - React-jsi (= 0.63.1)
-    - ReactCommon/turbomodule/core (= 0.63.1)
-  - React-RCTNetwork (0.63.1):
-    - FBReactNativeSpec (= 0.63.1)
-    - Folly (= 2020.01.13.00)
-    - RCTTypeSafety (= 0.63.1)
-    - React-Core/RCTNetworkHeaders (= 0.63.1)
-    - React-jsi (= 0.63.1)
-    - ReactCommon/turbomodule/core (= 0.63.1)
-  - React-RCTSettings (0.63.1):
-    - FBReactNativeSpec (= 0.63.1)
-    - Folly (= 2020.01.13.00)
-    - RCTTypeSafety (= 0.63.1)
-    - React-Core/RCTSettingsHeaders (= 0.63.1)
-    - React-jsi (= 0.63.1)
-    - ReactCommon/turbomodule/core (= 0.63.1)
-  - React-RCTText (0.63.1):
-    - React-Core/RCTTextHeaders (= 0.63.1)
-  - React-RCTVibration (0.63.1):
-    - FBReactNativeSpec (= 0.63.1)
-    - Folly (= 2020.01.13.00)
-    - React-Core/RCTVibrationHeaders (= 0.63.1)
-    - React-jsi (= 0.63.1)
-    - ReactCommon/turbomodule/core (= 0.63.1)
-  - ReactCommon/turbomodule/core (0.63.1):
-    - DoubleConversion
-    - Folly (= 2020.01.13.00)
-    - glog
-    - React-callinvoker (= 0.63.1)
-    - React-Core (= 0.63.1)
-    - React-cxxreact (= 0.63.1)
-    - React-jsi (= 0.63.1)
-=======
   - React-RCTActionSheet (0.63.2):
     - React-Core/RCTActionSheetHeaders (= 0.63.2)
   - React-RCTAnimation (0.63.2):
@@ -588,7 +285,6 @@
     - React-Core (= 0.63.2)
     - React-cxxreact (= 0.63.2)
     - React-jsi (= 0.63.2)
->>>>>>> 14825384
   - ReactNativePrivacySnapshot (1.0.0):
     - React
   - RemobileReactNativeQrcodeLocalImage (1.0.4):
@@ -599,7 +295,7 @@
     - React
   - RNCMaskedView (0.1.10):
     - React
-  - RNCPushNotificationIOS (1.4.0):
+  - RNCPushNotificationIOS (1.3.0):
     - React
   - RNDefaultPreference (1.4.3):
     - React
@@ -623,11 +319,7 @@
     - React
   - RNSecureKeyStore (1.0.0):
     - React
-<<<<<<< HEAD
-  - RNSentry (1.6.2):
-=======
   - RNSentry (1.6.3):
->>>>>>> 14825384
     - React
     - Sentry (~> 5.1.8)
   - RNShare (3.7.0):
@@ -652,28 +344,6 @@
   - EFQRCode (= 5.1.0)
   - FBLazyVector (from `../node_modules/react-native/Libraries/FBLazyVector`)
   - FBReactNativeSpec (from `../node_modules/react-native/Libraries/FBReactNativeSpec`)
-<<<<<<< HEAD
-=======
-  - Flipper (~> 0.41.1)
-  - Flipper-DoubleConversion (= 1.1.7)
-  - Flipper-Folly (~> 2.2)
-  - Flipper-Glog (= 0.3.6)
-  - Flipper-PeerTalk (~> 0.0.4)
-  - Flipper-RSocket (~> 1.1)
-  - FlipperKit (~> 0.41.1)
-  - FlipperKit/Core (~> 0.41.1)
-  - FlipperKit/CppBridge (~> 0.41.1)
-  - FlipperKit/FBCxxFollyDynamicConvert (~> 0.41.1)
-  - FlipperKit/FBDefines (~> 0.41.1)
-  - FlipperKit/FKPortForwarding (~> 0.41.1)
-  - FlipperKit/FlipperKitHighlightOverlay (~> 0.41.1)
-  - FlipperKit/FlipperKitLayoutPlugin (~> 0.41.1)
-  - FlipperKit/FlipperKitLayoutTextSearchable (~> 0.41.1)
-  - FlipperKit/FlipperKitNetworkPlugin (~> 0.41.1)
-  - FlipperKit/FlipperKitReactPlugin (~> 0.41.1)
-  - FlipperKit/FlipperKitUserDefaultsPlugin (~> 0.41.1)
-  - FlipperKit/SKIOSNetworkPlugin (~> 0.41.1)
->>>>>>> 14825384
   - Folly (from `../node_modules/react-native/third-party-podspecs/Folly.podspec`)
   - glog (from `../node_modules/react-native/third-party-podspecs/glog.podspec`)
   - lottie-ios (from `../node_modules/lottie-ios`)
@@ -879,65 +549,14 @@
   boost-for-react-native: 39c7adb57c4e60d6c5479dd8623128eb5b3f0f2c
   BVLinearGradient: e3aad03778a456d77928f594a649e96995f1c872
   CocoaAsyncSocket: 694058e7c0ed05a9e217d1b3c7ded962f4180845
-<<<<<<< HEAD
-  DoubleConversion: cde416483dac037923206447da6e1454df403714
-  EFQRCode: 07ee69f29196329e974b9bffa5381240cc09ea4c
-  FBLazyVector: a50434c875bd42f2b1c99c712bda892a1dc659c7
-  FBReactNativeSpec: 393853a536428e05a9da00b6290042f09809b15b
-  Folly: b73c3869541e86821df3c387eb0af5f65addfab4
-  glog: 40a13f7840415b9a77023fbcae0f1e6f43192af3
-  lottie-ios: 48fac6be217c76937e36e340e2d09cf7b10b7f5f
-  lottie-react-native: a664f59f1f298c2696dd0ae07b15cbdfc433cb02
-  PasscodeAuth: 1cc99b13d8e4de4716d7e2b4069af2f1a9de30b2
-  RCTRequired: d9b1a9e6fa097744ca3ede59f86a35096df7202b
-  RCTTypeSafety: c227cd061983e9e964115afbc4e8730d6a6f1395
-  React: 86e972a20967ee4137aa19dc48319405927c2e94
-  React-callinvoker: 87ee376c25277d74e164ff036b27084e343f3e69
-  React-Core: f5ec03baf7ed58d9f3ee04a8f84e4c97ee8bf4c9
-  React-CoreModules: 958898aa8c069280e866e35a2f29480a81fcf335
-  React-cxxreact: 90de76b9b51575668ad7fd4e33a5a8c143beecc2
-  React-jsi: b32a31da32e030f30bbf9a8d3a9c8325df9e793f
-  React-jsiexecutor: 7ab9cdcdd18d57652fb041f8a147fe9658d4e00a
-  React-jsinspector: 2e28bb487e42dda6c94dbfa0c648d1343767a0fb
-  react-native-biometrics: c892904948a32295b128f633bcc11eda020645c5
-  react-native-blue-crypto: 23f1558ad3d38d7a2edb7e2f6ed1bc520ed93e56
-  react-native-blur: cad4d93b364f91e7b7931b3fa935455487e5c33c
-  react-native-camera: 679479bfe0f59103aca704e8dc39b0cedf5e2f65
-  react-native-document-picker: e3516aff0dcf65ee0785d9bcf190eb10e2261154
-  react-native-image-picker: 21dfd898395b663680e987496f6c3431eea49fdb
-  react-native-randombytes: 991545e6eaaf700b4ee384c291ef3d572e0b2ca8
-  react-native-safe-area-context: 4c3249e4840225c61fcd215b136af0a737bccb79
-  react-native-slider: f03fadc72af280bc5e6fc9cf0f034ee6b9b094be
-  react-native-tcp-socket: 96a4f104cdcc9c6621aafe92937f163d88447c5b
-  react-native-webview: 838be111a7805977e5fc4fa6b66ae293f6c17384
-  React-RCTActionSheet: 1702a1a85e550b5c36e2e03cb2bd3adea053de95
-  React-RCTAnimation: ddda576010a878865a4eab83a78acd92176ef6a1
-  React-RCTBlob: 34334384284c81577409d5205bd2b9ff594d8ab6
-  React-RCTImage: e2a661266dca295cffb33909cc64675a2efedb26
-  React-RCTLinking: cd39b9b5e9cbb9e827854e30dfa92d7db074cea8
-  React-RCTNetwork: 16939b7e4058d6f662b304a1f61689e249a2bfcc
-  React-RCTSettings: 24726a62de0c326f9ebfc3838898a501b87ce711
-  React-RCTText: 4f95d322b7e6da72817284abf8a2cdcec18b9cd8
-  React-RCTVibration: f3a9123c244f35c40d3c9f3ec3f0b9e5717bb292
-  ReactCommon: 2905859f84a94a381bb0d8dd3921ccb1a0047cb8
-=======
-  CocoaLibEvent: 2fab71b8bd46dd33ddb959f7928ec5909f838e3f
   DoubleConversion: cde416483dac037923206447da6e1454df403714
   EFQRCode: 07ee69f29196329e974b9bffa5381240cc09ea4c
   FBLazyVector: 3ef4a7f62e7db01092f9d517d2ebc0d0677c4a37
   FBReactNativeSpec: dc7fa9088f0f2a998503a352b0554d69a4391c5a
-  Flipper: 33585e2d9810fe5528346be33bcf71b37bb7ae13
-  Flipper-DoubleConversion: 38631e41ef4f9b12861c67d17cb5518d06badc41
-  Flipper-Folly: c12092ea368353b58e992843a990a3225d4533c3
-  Flipper-Glog: 1dfd6abf1e922806c52ceb8701a3599a79a200a6
-  Flipper-PeerTalk: 116d8f857dc6ef55c7a5a75ea3ceaafe878aadc9
-  Flipper-RSocket: 64e7431a55835eb953b0bf984ef3b90ae9fdddd7
-  FlipperKit: bc68102cd4952a258a23c9c1b316c7bec1fecf83
   Folly: b73c3869541e86821df3c387eb0af5f65addfab4
   glog: 40a13f7840415b9a77023fbcae0f1e6f43192af3
   lottie-ios: 48fac6be217c76937e36e340e2d09cf7b10b7f5f
   lottie-react-native: 1fb4ce21d6ad37dab8343eaff8719df76035bd93
-  OpenSSL-Universal: 8b48cc0d10c1b2923617dfe5c178aa9ed2689355
   PasscodeAuth: 1cc99b13d8e4de4716d7e2b4069af2f1a9de30b2
   RCTRequired: f13f25e7b12f925f1f6a6a8c69d929a03c0129fe
   RCTTypeSafety: 44982c5c8e43ff4141eb519a8ddc88059acd1f3a
@@ -952,9 +571,9 @@
   react-native-biometrics: c892904948a32295b128f633bcc11eda020645c5
   react-native-blue-crypto: 23f1558ad3d38d7a2edb7e2f6ed1bc520ed93e56
   react-native-blur: cad4d93b364f91e7b7931b3fa935455487e5c33c
-  react-native-camera: 9dd96065b956306de03ef2a2efc3583019f95941
+  react-native-camera: 679479bfe0f59103aca704e8dc39b0cedf5e2f65
   react-native-document-picker: e3516aff0dcf65ee0785d9bcf190eb10e2261154
-  react-native-image-picker: a6c3d644751a388b0fc8b56822ff7cbd398a3008
+  react-native-image-picker: 21dfd898395b663680e987496f6c3431eea49fdb
   react-native-randombytes: 991545e6eaaf700b4ee384c291ef3d572e0b2ca8
   react-native-safe-area-context: 4c3249e4840225c61fcd215b136af0a737bccb79
   react-native-slider: b733e17fdd31186707146debf1f04b5d94aa1a93
@@ -970,13 +589,12 @@
   React-RCTText: 1b6773e776e4b33f90468c20fe3b16ca3e224bb8
   React-RCTVibration: 4d2e726957f4087449739b595f107c0d4b6c2d2d
   ReactCommon: a0a1edbebcac5e91338371b72ffc66aa822792ce
->>>>>>> 14825384
   ReactNativePrivacySnapshot: cc295e45dc22810e9ff2c93380d643de20a77015
   RemobileReactNativeQrcodeLocalImage: 57aadc12896b148fb5e04bc7c6805f3565f5c3fa
   RNCAsyncStorage: db711e29e5e0500d9bd21aa0c2e397efa45302b1
   RNCClipboard: 5f3218dcdc28405aa2ae72b78e388f150b826dd3
   RNCMaskedView: f5c7d14d6847b7b44853f7acb6284c1da30a3459
-  RNCPushNotificationIOS: f4a1a20fe1d70bbb1fab6abf86ffec2996012b12
+  RNCPushNotificationIOS: 23c5b5fdae79f105c63236de5ca306a70c00c444
   RNDefaultPreference: 21816c0a6f61a2829ccc0cef034392e9b509ee5f
   RNDeviceInfo: e9b45b08fd1d733c3940879ed286c37d90bff7a0
   RNFS: 2bd9eb49dc82fa9676382f0585b992c424cd59df
@@ -988,11 +606,7 @@
   RNReactNativeHapticFeedback: 22c5ecf474428766c6b148f96f2ff6155cd7225e
   RNScreens: c526239bbe0e957b988dacc8d75ac94ec9cb19da
   RNSecureKeyStore: f1ad870e53806453039f650720d2845c678d89c8
-<<<<<<< HEAD
-  RNSentry: 9d68f0ce79608e90e10ac320c409321efc114b8f
-=======
   RNSentry: ae1e005e4f2655775475445a9c49c1d343e8e3a7
->>>>>>> 14825384
   RNShare: a1d5064df7a0ebe778d001869b3f0a124bf0a491
   RNSVG: ce9d996113475209013317e48b05c21ee988d42e
   RNVectorIcons: da6fe858f5a65d7bbc3379540a889b0b12aa5976
@@ -1000,15 +614,8 @@
   Sentry: 8715e88b813bde9ad37aead365d5b04ac7302153
   swift_qrcodejs: 4d024fc98b0778b804ec6a5c810880fd092aec9d
   ToolTipMenu: 4d89d95ddffd7539230bdbe02ee51bbde362e37e
-<<<<<<< HEAD
-  Yoga: d5bd05a2b6b94c52323745c2c2b64557c8c66f64
+  Yoga: 7740b94929bbacbddda59bf115b5317e9a161598
 
 PODFILE CHECKSUM: 8b7d4989006419c5290f8cd063e4234b8fa1246c
-=======
-  Yoga: 7740b94929bbacbddda59bf115b5317e9a161598
-  YogaKit: f782866e155069a2cca2517aafea43200b01fd5a
-
-PODFILE CHECKSUM: da13b6809ff449c9c781057143faa7a9f5fbdd3f
->>>>>>> 14825384
 
 COCOAPODS: 1.9.3