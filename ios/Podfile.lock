PODS:
  - boost (1.84.0)
  - BugsnagReactNative (8.3.1):
    - DoubleConversion
    - glog
    - hermes-engine
    - RCT-Folly (= 2024.11.18.00)
    - RCTRequired
    - RCTTypeSafety
    - React-Core
    - React-debug
    - React-Fabric
    - React-featureflags
    - React-graphics
    - React-ImageManager
    - React-NativeModulesApple
    - React-RCTFabric
    - React-rendererdebug
    - React-utils
    - ReactCodegen
    - ReactCommon/turbomodule/bridging
    - ReactCommon/turbomodule/core
    - Yoga
  - BVLinearGradient (2.8.3):
    - React-Core
  - CocoaAsyncSocket (7.6.5)
  - DoubleConversion (1.1.6)
  - fast_float (6.1.4)
  - FBLazyVector (0.77.2)
  - fmt (11.0.2)
  - glog (0.3.5)
  - hermes-engine (0.77.2):
    - hermes-engine/Pre-built (= 0.77.2)
  - hermes-engine/Pre-built (0.77.2)
  - lottie-ios (4.5.0)
  - lottie-react-native (7.2.2):
    - DoubleConversion
    - glog
    - hermes-engine
    - lottie-ios (= 4.5.0)
    - RCT-Folly (= 2024.11.18.00)
    - RCTRequired
    - RCTTypeSafety
    - React-Core
    - React-debug
    - React-Fabric
    - React-featureflags
    - React-graphics
    - React-ImageManager
    - React-NativeModulesApple
    - React-RCTFabric
    - React-rendererdebug
    - React-utils
    - ReactCodegen
    - ReactCommon/turbomodule/bridging
    - ReactCommon/turbomodule/core
    - Yoga
  - RCT-Folly (2024.11.18.00):
    - boost
    - DoubleConversion
    - fast_float (= 6.1.4)
    - fmt (= 11.0.2)
    - glog
    - RCT-Folly/Default (= 2024.11.18.00)
  - RCT-Folly/Default (2024.11.18.00):
    - boost
    - DoubleConversion
    - fast_float (= 6.1.4)
    - fmt (= 11.0.2)
    - glog
  - RCT-Folly/Fabric (2024.11.18.00):
    - boost
    - DoubleConversion
    - fast_float (= 6.1.4)
    - fmt (= 11.0.2)
    - glog
  - RCTDeprecation (0.77.2)
  - RCTRequired (0.77.2)
  - RCTTypeSafety (0.77.2):
    - FBLazyVector (= 0.77.2)
    - RCTRequired (= 0.77.2)
    - React-Core (= 0.77.2)
  - React (0.77.2):
    - React-Core (= 0.77.2)
    - React-Core/DevSupport (= 0.77.2)
    - React-Core/RCTWebSocket (= 0.77.2)
    - React-RCTActionSheet (= 0.77.2)
    - React-RCTAnimation (= 0.77.2)
    - React-RCTBlob (= 0.77.2)
    - React-RCTImage (= 0.77.2)
    - React-RCTLinking (= 0.77.2)
    - React-RCTNetwork (= 0.77.2)
    - React-RCTSettings (= 0.77.2)
    - React-RCTText (= 0.77.2)
    - React-RCTVibration (= 0.77.2)
  - React-callinvoker (0.77.2)
  - React-Core (0.77.2):
    - glog
    - hermes-engine
    - RCT-Folly (= 2024.11.18.00)
    - RCTDeprecation
    - React-Core/Default (= 0.77.2)
    - React-cxxreact
    - React-featureflags
    - React-hermes
    - React-jsi
    - React-jsiexecutor
    - React-jsinspector
    - React-perflogger
    - React-runtimescheduler
    - React-utils
    - SocketRocket (= 0.7.1)
    - Yoga
  - React-Core/CoreModulesHeaders (0.77.2):
    - glog
    - hermes-engine
    - RCT-Folly (= 2024.11.18.00)
    - RCTDeprecation
    - React-Core/Default
    - React-cxxreact
    - React-featureflags
    - React-hermes
    - React-jsi
    - React-jsiexecutor
    - React-jsinspector
    - React-perflogger
    - React-runtimescheduler
    - React-utils
    - SocketRocket (= 0.7.1)
    - Yoga
  - React-Core/Default (0.77.2):
    - glog
    - hermes-engine
    - RCT-Folly (= 2024.11.18.00)
    - RCTDeprecation
    - React-cxxreact
    - React-featureflags
    - React-hermes
    - React-jsi
    - React-jsiexecutor
    - React-jsinspector
    - React-perflogger
    - React-runtimescheduler
    - React-utils
    - SocketRocket (= 0.7.1)
    - Yoga
  - React-Core/DevSupport (0.77.2):
    - glog
    - hermes-engine
    - RCT-Folly (= 2024.11.18.00)
    - RCTDeprecation
    - React-Core/Default (= 0.77.2)
    - React-Core/RCTWebSocket (= 0.77.2)
    - React-cxxreact
    - React-featureflags
    - React-hermes
    - React-jsi
    - React-jsiexecutor
    - React-jsinspector
    - React-perflogger
    - React-runtimescheduler
    - React-utils
    - SocketRocket (= 0.7.1)
    - Yoga
  - React-Core/RCTActionSheetHeaders (0.77.2):
    - glog
    - hermes-engine
    - RCT-Folly (= 2024.11.18.00)
    - RCTDeprecation
    - React-Core/Default
    - React-cxxreact
    - React-featureflags
    - React-hermes
    - React-jsi
    - React-jsiexecutor
    - React-jsinspector
    - React-perflogger
    - React-runtimescheduler
    - React-utils
    - SocketRocket (= 0.7.1)
    - Yoga
  - React-Core/RCTAnimationHeaders (0.77.2):
    - glog
    - hermes-engine
    - RCT-Folly (= 2024.11.18.00)
    - RCTDeprecation
    - React-Core/Default
    - React-cxxreact
    - React-featureflags
    - React-hermes
    - React-jsi
    - React-jsiexecutor
    - React-jsinspector
    - React-perflogger
    - React-runtimescheduler
    - React-utils
    - SocketRocket (= 0.7.1)
    - Yoga
  - React-Core/RCTBlobHeaders (0.77.2):
    - glog
    - hermes-engine
    - RCT-Folly (= 2024.11.18.00)
    - RCTDeprecation
    - React-Core/Default
    - React-cxxreact
    - React-featureflags
    - React-hermes
    - React-jsi
    - React-jsiexecutor
    - React-jsinspector
    - React-perflogger
    - React-runtimescheduler
    - React-utils
    - SocketRocket (= 0.7.1)
    - Yoga
  - React-Core/RCTImageHeaders (0.77.2):
    - glog
    - hermes-engine
    - RCT-Folly (= 2024.11.18.00)
    - RCTDeprecation
    - React-Core/Default
    - React-cxxreact
    - React-featureflags
    - React-hermes
    - React-jsi
    - React-jsiexecutor
    - React-jsinspector
    - React-perflogger
    - React-runtimescheduler
    - React-utils
    - SocketRocket (= 0.7.1)
    - Yoga
  - React-Core/RCTLinkingHeaders (0.77.2):
    - glog
    - hermes-engine
    - RCT-Folly (= 2024.11.18.00)
    - RCTDeprecation
    - React-Core/Default
    - React-cxxreact
    - React-featureflags
    - React-hermes
    - React-jsi
    - React-jsiexecutor
    - React-jsinspector
    - React-perflogger
    - React-runtimescheduler
    - React-utils
    - SocketRocket (= 0.7.1)
    - Yoga
  - React-Core/RCTNetworkHeaders (0.77.2):
    - glog
    - hermes-engine
    - RCT-Folly (= 2024.11.18.00)
    - RCTDeprecation
    - React-Core/Default
    - React-cxxreact
    - React-featureflags
    - React-hermes
    - React-jsi
    - React-jsiexecutor
    - React-jsinspector
    - React-perflogger
    - React-runtimescheduler
    - React-utils
    - SocketRocket (= 0.7.1)
    - Yoga
  - React-Core/RCTSettingsHeaders (0.77.2):
    - glog
    - hermes-engine
    - RCT-Folly (= 2024.11.18.00)
    - RCTDeprecation
    - React-Core/Default
    - React-cxxreact
    - React-featureflags
    - React-hermes
    - React-jsi
    - React-jsiexecutor
    - React-jsinspector
    - React-perflogger
    - React-runtimescheduler
    - React-utils
    - SocketRocket (= 0.7.1)
    - Yoga
  - React-Core/RCTTextHeaders (0.77.2):
    - glog
    - hermes-engine
    - RCT-Folly (= 2024.11.18.00)
    - RCTDeprecation
    - React-Core/Default
    - React-cxxreact
    - React-featureflags
    - React-hermes
    - React-jsi
    - React-jsiexecutor
    - React-jsinspector
    - React-perflogger
    - React-runtimescheduler
    - React-utils
    - SocketRocket (= 0.7.1)
    - Yoga
  - React-Core/RCTVibrationHeaders (0.77.2):
    - glog
    - hermes-engine
    - RCT-Folly (= 2024.11.18.00)
    - RCTDeprecation
    - React-Core/Default
    - React-cxxreact
    - React-featureflags
    - React-hermes
    - React-jsi
    - React-jsiexecutor
    - React-jsinspector
    - React-perflogger
    - React-runtimescheduler
    - React-utils
    - SocketRocket (= 0.7.1)
    - Yoga
  - React-Core/RCTWebSocket (0.77.2):
    - glog
    - hermes-engine
    - RCT-Folly (= 2024.11.18.00)
    - RCTDeprecation
    - React-Core/Default (= 0.77.2)
    - React-cxxreact
    - React-featureflags
    - React-hermes
    - React-jsi
    - React-jsiexecutor
    - React-jsinspector
    - React-perflogger
    - React-runtimescheduler
    - React-utils
    - SocketRocket (= 0.7.1)
    - Yoga
  - React-CoreModules (0.77.2):
    - DoubleConversion
    - fast_float (= 6.1.4)
    - fmt (= 11.0.2)
    - RCT-Folly (= 2024.11.18.00)
    - RCTTypeSafety (= 0.77.2)
    - React-Core/CoreModulesHeaders (= 0.77.2)
    - React-jsi (= 0.77.2)
    - React-jsinspector
    - React-NativeModulesApple
    - React-RCTBlob
    - React-RCTFBReactNativeSpec
    - React-RCTImage (= 0.77.2)
    - ReactCommon
    - SocketRocket (= 0.7.1)
  - React-cxxreact (0.77.2):
    - boost
    - DoubleConversion
    - fast_float (= 6.1.4)
    - fmt (= 11.0.2)
    - glog
    - hermes-engine
    - RCT-Folly (= 2024.11.18.00)
    - React-callinvoker (= 0.77.2)
    - React-debug (= 0.77.2)
    - React-jsi (= 0.77.2)
    - React-jsinspector
    - React-logger (= 0.77.2)
    - React-perflogger (= 0.77.2)
    - React-runtimeexecutor (= 0.77.2)
    - React-timing (= 0.77.2)
  - React-debug (0.77.2)
  - React-defaultsnativemodule (0.77.2):
    - hermes-engine
    - RCT-Folly
    - React-domnativemodule
    - React-featureflagsnativemodule
    - React-idlecallbacksnativemodule
    - React-jsi
    - React-jsiexecutor
    - React-microtasksnativemodule
    - React-RCTFBReactNativeSpec
  - React-domnativemodule (0.77.2):
    - hermes-engine
    - RCT-Folly
    - React-Fabric
    - React-FabricComponents
    - React-graphics
    - React-jsi
    - React-jsiexecutor
    - React-RCTFBReactNativeSpec
    - ReactCommon/turbomodule/core
    - Yoga
  - React-Fabric (0.77.2):
    - DoubleConversion
    - fast_float (= 6.1.4)
    - fmt (= 11.0.2)
    - glog
    - hermes-engine
    - RCT-Folly/Fabric (= 2024.11.18.00)
    - RCTRequired
    - RCTTypeSafety
    - React-Core
    - React-cxxreact
    - React-debug
    - React-Fabric/animations (= 0.77.2)
    - React-Fabric/attributedstring (= 0.77.2)
    - React-Fabric/componentregistry (= 0.77.2)
    - React-Fabric/componentregistrynative (= 0.77.2)
    - React-Fabric/components (= 0.77.2)
    - React-Fabric/core (= 0.77.2)
    - React-Fabric/dom (= 0.77.2)
    - React-Fabric/imagemanager (= 0.77.2)
    - React-Fabric/leakchecker (= 0.77.2)
    - React-Fabric/mounting (= 0.77.2)
    - React-Fabric/observers (= 0.77.2)
    - React-Fabric/scheduler (= 0.77.2)
    - React-Fabric/telemetry (= 0.77.2)
    - React-Fabric/templateprocessor (= 0.77.2)
    - React-Fabric/uimanager (= 0.77.2)
    - React-featureflags
    - React-graphics
    - React-jsi
    - React-jsiexecutor
    - React-logger
    - React-rendererdebug
    - React-runtimescheduler
    - React-utils
    - ReactCommon/turbomodule/core
  - React-Fabric/animations (0.77.2):
    - DoubleConversion
    - fast_float (= 6.1.4)
    - fmt (= 11.0.2)
    - glog
    - hermes-engine
    - RCT-Folly/Fabric (= 2024.11.18.00)
    - RCTRequired
    - RCTTypeSafety
    - React-Core
    - React-cxxreact
    - React-debug
    - React-featureflags
    - React-graphics
    - React-jsi
    - React-jsiexecutor
    - React-logger
    - React-rendererdebug
    - React-runtimescheduler
    - React-utils
    - ReactCommon/turbomodule/core
  - React-Fabric/attributedstring (0.77.2):
    - DoubleConversion
    - fast_float (= 6.1.4)
    - fmt (= 11.0.2)
    - glog
    - hermes-engine
    - RCT-Folly/Fabric (= 2024.11.18.00)
    - RCTRequired
    - RCTTypeSafety
    - React-Core
    - React-cxxreact
    - React-debug
    - React-featureflags
    - React-graphics
    - React-jsi
    - React-jsiexecutor
    - React-logger
    - React-rendererdebug
    - React-runtimescheduler
    - React-utils
    - ReactCommon/turbomodule/core
  - React-Fabric/componentregistry (0.77.2):
    - DoubleConversion
    - fast_float (= 6.1.4)
    - fmt (= 11.0.2)
    - glog
    - hermes-engine
    - RCT-Folly/Fabric (= 2024.11.18.00)
    - RCTRequired
    - RCTTypeSafety
    - React-Core
    - React-cxxreact
    - React-debug
    - React-featureflags
    - React-graphics
    - React-jsi
    - React-jsiexecutor
    - React-logger
    - React-rendererdebug
    - React-runtimescheduler
    - React-utils
    - ReactCommon/turbomodule/core
  - React-Fabric/componentregistrynative (0.77.2):
    - DoubleConversion
    - fast_float (= 6.1.4)
    - fmt (= 11.0.2)
    - glog
    - hermes-engine
    - RCT-Folly/Fabric (= 2024.11.18.00)
    - RCTRequired
    - RCTTypeSafety
    - React-Core
    - React-cxxreact
    - React-debug
    - React-featureflags
    - React-graphics
    - React-jsi
    - React-jsiexecutor
    - React-logger
    - React-rendererdebug
    - React-runtimescheduler
    - React-utils
    - ReactCommon/turbomodule/core
  - React-Fabric/components (0.77.2):
    - DoubleConversion
    - fast_float (= 6.1.4)
    - fmt (= 11.0.2)
    - glog
    - hermes-engine
    - RCT-Folly/Fabric (= 2024.11.18.00)
    - RCTRequired
    - RCTTypeSafety
    - React-Core
    - React-cxxreact
    - React-debug
    - React-Fabric/components/legacyviewmanagerinterop (= 0.77.2)
    - React-Fabric/components/root (= 0.77.2)
    - React-Fabric/components/view (= 0.77.2)
    - React-featureflags
    - React-graphics
    - React-jsi
    - React-jsiexecutor
    - React-logger
    - React-rendererdebug
    - React-runtimescheduler
    - React-utils
    - ReactCommon/turbomodule/core
  - React-Fabric/components/legacyviewmanagerinterop (0.77.2):
    - DoubleConversion
    - fast_float (= 6.1.4)
    - fmt (= 11.0.2)
    - glog
    - hermes-engine
    - RCT-Folly/Fabric (= 2024.11.18.00)
    - RCTRequired
    - RCTTypeSafety
    - React-Core
    - React-cxxreact
    - React-debug
    - React-featureflags
    - React-graphics
    - React-jsi
    - React-jsiexecutor
    - React-logger
    - React-rendererdebug
    - React-runtimescheduler
    - React-utils
    - ReactCommon/turbomodule/core
  - React-Fabric/components/root (0.77.2):
    - DoubleConversion
    - fast_float (= 6.1.4)
    - fmt (= 11.0.2)
    - glog
    - hermes-engine
    - RCT-Folly/Fabric (= 2024.11.18.00)
    - RCTRequired
    - RCTTypeSafety
    - React-Core
    - React-cxxreact
    - React-debug
    - React-featureflags
    - React-graphics
    - React-jsi
    - React-jsiexecutor
    - React-logger
    - React-rendererdebug
    - React-runtimescheduler
    - React-utils
    - ReactCommon/turbomodule/core
  - React-Fabric/components/view (0.77.2):
    - DoubleConversion
    - fast_float (= 6.1.4)
    - fmt (= 11.0.2)
    - glog
    - hermes-engine
    - RCT-Folly/Fabric (= 2024.11.18.00)
    - RCTRequired
    - RCTTypeSafety
    - React-Core
    - React-cxxreact
    - React-debug
    - React-featureflags
    - React-graphics
    - React-jsi
    - React-jsiexecutor
    - React-logger
    - React-rendererdebug
    - React-runtimescheduler
    - React-utils
    - ReactCommon/turbomodule/core
    - Yoga
  - React-Fabric/core (0.77.2):
    - DoubleConversion
    - fast_float (= 6.1.4)
    - fmt (= 11.0.2)
    - glog
    - hermes-engine
    - RCT-Folly/Fabric (= 2024.11.18.00)
    - RCTRequired
    - RCTTypeSafety
    - React-Core
    - React-cxxreact
    - React-debug
    - React-featureflags
    - React-graphics
    - React-jsi
    - React-jsiexecutor
    - React-logger
    - React-rendererdebug
    - React-runtimescheduler
    - React-utils
    - ReactCommon/turbomodule/core
  - React-Fabric/dom (0.77.2):
    - DoubleConversion
    - fast_float (= 6.1.4)
    - fmt (= 11.0.2)
    - glog
    - hermes-engine
    - RCT-Folly/Fabric (= 2024.11.18.00)
    - RCTRequired
    - RCTTypeSafety
    - React-Core
    - React-cxxreact
    - React-debug
    - React-featureflags
    - React-graphics
    - React-jsi
    - React-jsiexecutor
    - React-logger
    - React-rendererdebug
    - React-runtimescheduler
    - React-utils
    - ReactCommon/turbomodule/core
  - React-Fabric/imagemanager (0.77.2):
    - DoubleConversion
    - fast_float (= 6.1.4)
    - fmt (= 11.0.2)
    - glog
    - hermes-engine
    - RCT-Folly/Fabric (= 2024.11.18.00)
    - RCTRequired
    - RCTTypeSafety
    - React-Core
    - React-cxxreact
    - React-debug
    - React-featureflags
    - React-graphics
    - React-jsi
    - React-jsiexecutor
    - React-logger
    - React-rendererdebug
    - React-runtimescheduler
    - React-utils
    - ReactCommon/turbomodule/core
  - React-Fabric/leakchecker (0.77.2):
    - DoubleConversion
    - fast_float (= 6.1.4)
    - fmt (= 11.0.2)
    - glog
    - hermes-engine
    - RCT-Folly/Fabric (= 2024.11.18.00)
    - RCTRequired
    - RCTTypeSafety
    - React-Core
    - React-cxxreact
    - React-debug
    - React-featureflags
    - React-graphics
    - React-jsi
    - React-jsiexecutor
    - React-logger
    - React-rendererdebug
    - React-runtimescheduler
    - React-utils
    - ReactCommon/turbomodule/core
  - React-Fabric/mounting (0.77.2):
    - DoubleConversion
    - fast_float (= 6.1.4)
    - fmt (= 11.0.2)
    - glog
    - hermes-engine
    - RCT-Folly/Fabric (= 2024.11.18.00)
    - RCTRequired
    - RCTTypeSafety
    - React-Core
    - React-cxxreact
    - React-debug
    - React-featureflags
    - React-graphics
    - React-jsi
    - React-jsiexecutor
    - React-logger
    - React-rendererdebug
    - React-runtimescheduler
    - React-utils
    - ReactCommon/turbomodule/core
  - React-Fabric/observers (0.77.2):
    - DoubleConversion
    - fast_float (= 6.1.4)
    - fmt (= 11.0.2)
    - glog
    - hermes-engine
    - RCT-Folly/Fabric (= 2024.11.18.00)
    - RCTRequired
    - RCTTypeSafety
    - React-Core
    - React-cxxreact
    - React-debug
    - React-Fabric/observers/events (= 0.77.2)
    - React-featureflags
    - React-graphics
    - React-jsi
    - React-jsiexecutor
    - React-logger
    - React-rendererdebug
    - React-runtimescheduler
    - React-utils
    - ReactCommon/turbomodule/core
  - React-Fabric/observers/events (0.77.2):
    - DoubleConversion
    - fast_float (= 6.1.4)
    - fmt (= 11.0.2)
    - glog
    - hermes-engine
    - RCT-Folly/Fabric (= 2024.11.18.00)
    - RCTRequired
    - RCTTypeSafety
    - React-Core
    - React-cxxreact
    - React-debug
    - React-featureflags
    - React-graphics
    - React-jsi
    - React-jsiexecutor
    - React-logger
    - React-rendererdebug
    - React-runtimescheduler
    - React-utils
    - ReactCommon/turbomodule/core
  - React-Fabric/scheduler (0.77.2):
    - DoubleConversion
    - fast_float (= 6.1.4)
    - fmt (= 11.0.2)
    - glog
    - hermes-engine
    - RCT-Folly/Fabric (= 2024.11.18.00)
    - RCTRequired
    - RCTTypeSafety
    - React-Core
    - React-cxxreact
    - React-debug
    - React-Fabric/observers/events
    - React-featureflags
    - React-graphics
    - React-jsi
    - React-jsiexecutor
    - React-logger
    - React-performancetimeline
    - React-rendererdebug
    - React-runtimescheduler
    - React-utils
    - ReactCommon/turbomodule/core
  - React-Fabric/telemetry (0.77.2):
    - DoubleConversion
    - fast_float (= 6.1.4)
    - fmt (= 11.0.2)
    - glog
    - hermes-engine
    - RCT-Folly/Fabric (= 2024.11.18.00)
    - RCTRequired
    - RCTTypeSafety
    - React-Core
    - React-cxxreact
    - React-debug
    - React-featureflags
    - React-graphics
    - React-jsi
    - React-jsiexecutor
    - React-logger
    - React-rendererdebug
    - React-runtimescheduler
    - React-utils
    - ReactCommon/turbomodule/core
  - React-Fabric/templateprocessor (0.77.2):
    - DoubleConversion
    - fast_float (= 6.1.4)
    - fmt (= 11.0.2)
    - glog
    - hermes-engine
    - RCT-Folly/Fabric (= 2024.11.18.00)
    - RCTRequired
    - RCTTypeSafety
    - React-Core
    - React-cxxreact
    - React-debug
    - React-featureflags
    - React-graphics
    - React-jsi
    - React-jsiexecutor
    - React-logger
    - React-rendererdebug
    - React-runtimescheduler
    - React-utils
    - ReactCommon/turbomodule/core
  - React-Fabric/uimanager (0.77.2):
    - DoubleConversion
    - fast_float (= 6.1.4)
    - fmt (= 11.0.2)
    - glog
    - hermes-engine
    - RCT-Folly/Fabric (= 2024.11.18.00)
    - RCTRequired
    - RCTTypeSafety
    - React-Core
    - React-cxxreact
    - React-debug
    - React-Fabric/uimanager/consistency (= 0.77.2)
    - React-featureflags
    - React-graphics
    - React-jsi
    - React-jsiexecutor
    - React-logger
    - React-rendererconsistency
    - React-rendererdebug
    - React-runtimescheduler
    - React-utils
    - ReactCommon/turbomodule/core
  - React-Fabric/uimanager/consistency (0.77.2):
    - DoubleConversion
    - fast_float (= 6.1.4)
    - fmt (= 11.0.2)
    - glog
    - hermes-engine
    - RCT-Folly/Fabric (= 2024.11.18.00)
    - RCTRequired
    - RCTTypeSafety
    - React-Core
    - React-cxxreact
    - React-debug
    - React-featureflags
    - React-graphics
    - React-jsi
    - React-jsiexecutor
    - React-logger
    - React-rendererconsistency
    - React-rendererdebug
    - React-runtimescheduler
    - React-utils
    - ReactCommon/turbomodule/core
  - React-FabricComponents (0.77.2):
    - DoubleConversion
    - fast_float (= 6.1.4)
    - fmt (= 11.0.2)
    - glog
    - hermes-engine
    - RCT-Folly/Fabric (= 2024.11.18.00)
    - RCTRequired
    - RCTTypeSafety
    - React-Core
    - React-cxxreact
    - React-debug
    - React-Fabric
    - React-FabricComponents/components (= 0.77.2)
    - React-FabricComponents/textlayoutmanager (= 0.77.2)
    - React-featureflags
    - React-graphics
    - React-jsi
    - React-jsiexecutor
    - React-logger
    - React-rendererdebug
    - React-runtimescheduler
    - React-utils
    - ReactCommon/turbomodule/core
    - Yoga
  - React-FabricComponents/components (0.77.2):
    - DoubleConversion
    - fast_float (= 6.1.4)
    - fmt (= 11.0.2)
    - glog
    - hermes-engine
    - RCT-Folly/Fabric (= 2024.11.18.00)
    - RCTRequired
    - RCTTypeSafety
    - React-Core
    - React-cxxreact
    - React-debug
    - React-Fabric
    - React-FabricComponents/components/inputaccessory (= 0.77.2)
    - React-FabricComponents/components/iostextinput (= 0.77.2)
    - React-FabricComponents/components/modal (= 0.77.2)
    - React-FabricComponents/components/rncore (= 0.77.2)
    - React-FabricComponents/components/safeareaview (= 0.77.2)
    - React-FabricComponents/components/scrollview (= 0.77.2)
    - React-FabricComponents/components/text (= 0.77.2)
    - React-FabricComponents/components/textinput (= 0.77.2)
    - React-FabricComponents/components/unimplementedview (= 0.77.2)
    - React-featureflags
    - React-graphics
    - React-jsi
    - React-jsiexecutor
    - React-logger
    - React-rendererdebug
    - React-runtimescheduler
    - React-utils
    - ReactCommon/turbomodule/core
    - Yoga
  - React-FabricComponents/components/inputaccessory (0.77.2):
    - DoubleConversion
    - fast_float (= 6.1.4)
    - fmt (= 11.0.2)
    - glog
    - hermes-engine
    - RCT-Folly/Fabric (= 2024.11.18.00)
    - RCTRequired
    - RCTTypeSafety
    - React-Core
    - React-cxxreact
    - React-debug
    - React-Fabric
    - React-featureflags
    - React-graphics
    - React-jsi
    - React-jsiexecutor
    - React-logger
    - React-rendererdebug
    - React-runtimescheduler
    - React-utils
    - ReactCommon/turbomodule/core
    - Yoga
  - React-FabricComponents/components/iostextinput (0.77.2):
    - DoubleConversion
    - fast_float (= 6.1.4)
    - fmt (= 11.0.2)
    - glog
    - hermes-engine
    - RCT-Folly/Fabric (= 2024.11.18.00)
    - RCTRequired
    - RCTTypeSafety
    - React-Core
    - React-cxxreact
    - React-debug
    - React-Fabric
    - React-featureflags
    - React-graphics
    - React-jsi
    - React-jsiexecutor
    - React-logger
    - React-rendererdebug
    - React-runtimescheduler
    - React-utils
    - ReactCommon/turbomodule/core
    - Yoga
  - React-FabricComponents/components/modal (0.77.2):
    - DoubleConversion
    - fast_float (= 6.1.4)
    - fmt (= 11.0.2)
    - glog
    - hermes-engine
    - RCT-Folly/Fabric (= 2024.11.18.00)
    - RCTRequired
    - RCTTypeSafety
    - React-Core
    - React-cxxreact
    - React-debug
    - React-Fabric
    - React-featureflags
    - React-graphics
    - React-jsi
    - React-jsiexecutor
    - React-logger
    - React-rendererdebug
    - React-runtimescheduler
    - React-utils
    - ReactCommon/turbomodule/core
    - Yoga
  - React-FabricComponents/components/rncore (0.77.2):
    - DoubleConversion
    - fast_float (= 6.1.4)
    - fmt (= 11.0.2)
    - glog
    - hermes-engine
    - RCT-Folly/Fabric (= 2024.11.18.00)
    - RCTRequired
    - RCTTypeSafety
    - React-Core
    - React-cxxreact
    - React-debug
    - React-Fabric
    - React-featureflags
    - React-graphics
    - React-jsi
    - React-jsiexecutor
    - React-logger
    - React-rendererdebug
    - React-runtimescheduler
    - React-utils
    - ReactCommon/turbomodule/core
    - Yoga
  - React-FabricComponents/components/safeareaview (0.77.2):
    - DoubleConversion
    - fast_float (= 6.1.4)
    - fmt (= 11.0.2)
    - glog
    - hermes-engine
    - RCT-Folly/Fabric (= 2024.11.18.00)
    - RCTRequired
    - RCTTypeSafety
    - React-Core
    - React-cxxreact
    - React-debug
    - React-Fabric
    - React-featureflags
    - React-graphics
    - React-jsi
    - React-jsiexecutor
    - React-logger
    - React-rendererdebug
    - React-runtimescheduler
    - React-utils
    - ReactCommon/turbomodule/core
    - Yoga
  - React-FabricComponents/components/scrollview (0.77.2):
    - DoubleConversion
    - fast_float (= 6.1.4)
    - fmt (= 11.0.2)
    - glog
    - hermes-engine
    - RCT-Folly/Fabric (= 2024.11.18.00)
    - RCTRequired
    - RCTTypeSafety
    - React-Core
    - React-cxxreact
    - React-debug
    - React-Fabric
    - React-featureflags
    - React-graphics
    - React-jsi
    - React-jsiexecutor
    - React-logger
    - React-rendererdebug
    - React-runtimescheduler
    - React-utils
    - ReactCommon/turbomodule/core
    - Yoga
  - React-FabricComponents/components/text (0.77.2):
    - DoubleConversion
    - fast_float (= 6.1.4)
    - fmt (= 11.0.2)
    - glog
    - hermes-engine
    - RCT-Folly/Fabric (= 2024.11.18.00)
    - RCTRequired
    - RCTTypeSafety
    - React-Core
    - React-cxxreact
    - React-debug
    - React-Fabric
    - React-featureflags
    - React-graphics
    - React-jsi
    - React-jsiexecutor
    - React-logger
    - React-rendererdebug
    - React-runtimescheduler
    - React-utils
    - ReactCommon/turbomodule/core
    - Yoga
  - React-FabricComponents/components/textinput (0.77.2):
    - DoubleConversion
    - fast_float (= 6.1.4)
    - fmt (= 11.0.2)
    - glog
    - hermes-engine
    - RCT-Folly/Fabric (= 2024.11.18.00)
    - RCTRequired
    - RCTTypeSafety
    - React-Core
    - React-cxxreact
    - React-debug
    - React-Fabric
    - React-featureflags
    - React-graphics
    - React-jsi
    - React-jsiexecutor
    - React-logger
    - React-rendererdebug
    - React-runtimescheduler
    - React-utils
    - ReactCommon/turbomodule/core
    - Yoga
  - React-FabricComponents/components/unimplementedview (0.77.2):
    - DoubleConversion
    - fast_float (= 6.1.4)
    - fmt (= 11.0.2)
    - glog
    - hermes-engine
    - RCT-Folly/Fabric (= 2024.11.18.00)
    - RCTRequired
    - RCTTypeSafety
    - React-Core
    - React-cxxreact
    - React-debug
    - React-Fabric
    - React-featureflags
    - React-graphics
    - React-jsi
    - React-jsiexecutor
    - React-logger
    - React-rendererdebug
    - React-runtimescheduler
    - React-utils
    - ReactCommon/turbomodule/core
    - Yoga
  - React-FabricComponents/textlayoutmanager (0.77.2):
    - DoubleConversion
    - fast_float (= 6.1.4)
    - fmt (= 11.0.2)
    - glog
    - hermes-engine
    - RCT-Folly/Fabric (= 2024.11.18.00)
    - RCTRequired
    - RCTTypeSafety
    - React-Core
    - React-cxxreact
    - React-debug
    - React-Fabric
    - React-featureflags
    - React-graphics
    - React-jsi
    - React-jsiexecutor
    - React-logger
    - React-rendererdebug
    - React-runtimescheduler
    - React-utils
    - ReactCommon/turbomodule/core
    - Yoga
  - React-FabricImage (0.77.2):
    - DoubleConversion
    - fast_float (= 6.1.4)
    - fmt (= 11.0.2)
    - glog
    - hermes-engine
    - RCT-Folly/Fabric (= 2024.11.18.00)
    - RCTRequired (= 0.77.2)
    - RCTTypeSafety (= 0.77.2)
    - React-Fabric
    - React-featureflags
    - React-graphics
    - React-ImageManager
    - React-jsi
    - React-jsiexecutor (= 0.77.2)
    - React-logger
    - React-rendererdebug
    - React-utils
    - ReactCommon
    - Yoga
  - React-featureflags (0.77.2)
  - React-featureflagsnativemodule (0.77.2):
    - hermes-engine
    - RCT-Folly
    - React-featureflags
    - React-jsi
    - React-jsiexecutor
    - React-RCTFBReactNativeSpec
    - ReactCommon/turbomodule/core
  - React-graphics (0.77.2):
    - DoubleConversion
    - fast_float (= 6.1.4)
    - fmt (= 11.0.2)
    - glog
    - RCT-Folly/Fabric (= 2024.11.18.00)
    - React-jsi
    - React-jsiexecutor
    - React-utils
  - React-hermes (0.77.2):
    - DoubleConversion
    - fast_float (= 6.1.4)
    - fmt (= 11.0.2)
    - glog
    - hermes-engine
    - RCT-Folly (= 2024.11.18.00)
    - React-cxxreact (= 0.77.2)
    - React-jsi
    - React-jsiexecutor (= 0.77.2)
    - React-jsinspector
    - React-perflogger (= 0.77.2)
    - React-runtimeexecutor
  - React-idlecallbacksnativemodule (0.77.2):
    - hermes-engine
    - RCT-Folly
    - React-jsi
    - React-jsiexecutor
    - React-RCTFBReactNativeSpec
    - React-runtimescheduler
    - ReactCommon/turbomodule/core
  - React-ImageManager (0.77.2):
    - glog
    - RCT-Folly/Fabric
    - React-Core/Default
    - React-debug
    - React-Fabric
    - React-graphics
    - React-rendererdebug
    - React-utils
  - React-jserrorhandler (0.77.2):
    - glog
    - hermes-engine
    - RCT-Folly/Fabric (= 2024.11.18.00)
    - React-cxxreact
    - React-debug
    - React-featureflags
    - React-jsi
    - ReactCommon/turbomodule/bridging
  - React-jsi (0.77.2):
    - boost
    - DoubleConversion
    - fast_float (= 6.1.4)
    - fmt (= 11.0.2)
    - glog
    - hermes-engine
    - RCT-Folly (= 2024.11.18.00)
  - React-jsiexecutor (0.77.2):
    - DoubleConversion
    - fast_float (= 6.1.4)
    - fmt (= 11.0.2)
    - glog
    - hermes-engine
    - RCT-Folly (= 2024.11.18.00)
    - React-cxxreact (= 0.77.2)
    - React-jsi (= 0.77.2)
    - React-jsinspector
    - React-perflogger (= 0.77.2)
  - React-jsinspector (0.77.2):
    - DoubleConversion
    - glog
    - hermes-engine
    - RCT-Folly (= 2024.11.18.00)
    - React-featureflags
    - React-jsi
    - React-perflogger (= 0.77.2)
    - React-runtimeexecutor (= 0.77.2)
  - React-jsitracing (0.77.2):
    - React-jsi
  - React-logger (0.77.2):
    - glog
  - React-Mapbuffer (0.77.2):
    - glog
    - React-debug
  - React-microtasksnativemodule (0.77.2):
    - hermes-engine
    - RCT-Folly
    - React-jsi
    - React-jsiexecutor
    - React-RCTFBReactNativeSpec
    - ReactCommon/turbomodule/core
  - react-native-biometrics (3.0.1):
    - React-Core
  - react-native-blue-crypto (1.0.0):
    - React
  - react-native-bw-file-access (1.0.0):
    - React-Core
  - react-native-capture-protection (2.0.7):
    - React-Core
  - react-native-document-picker (9.3.1):
    - DoubleConversion
    - glog
    - hermes-engine
    - RCT-Folly (= 2024.11.18.00)
    - RCTRequired
    - RCTTypeSafety
    - React-Core
    - React-debug
    - React-Fabric
    - React-featureflags
    - React-graphics
    - React-ImageManager
    - React-NativeModulesApple
    - React-RCTFabric
    - React-rendererdebug
    - React-utils
    - ReactCodegen
    - ReactCommon/turbomodule/bridging
    - ReactCommon/turbomodule/core
    - Yoga
  - react-native-image-picker (8.2.1):
    - DoubleConversion
    - glog
    - hermes-engine
    - RCT-Folly (= 2024.11.18.00)
    - RCTRequired
    - RCTTypeSafety
    - React-Core
    - React-debug
    - React-Fabric
    - React-featureflags
    - React-graphics
    - React-ImageManager
    - React-NativeModulesApple
    - React-RCTFabric
    - React-rendererdebug
    - React-utils
    - ReactCodegen
    - ReactCommon/turbomodule/bridging
    - ReactCommon/turbomodule/core
    - Yoga
  - react-native-menu (1.2.1):
<<<<<<< HEAD
    - DoubleConversion
    - glog
    - hermes-engine
    - RCT-Folly (= 2024.11.18.00)
    - RCTRequired
    - RCTTypeSafety
    - React-Core
    - React-debug
    - React-Fabric
    - React-featureflags
    - React-graphics
    - React-ImageManager
    - React-NativeModulesApple
    - React-RCTFabric
    - React-rendererdebug
    - React-utils
    - ReactCodegen
    - ReactCommon/turbomodule/bridging
    - ReactCommon/turbomodule/core
    - Yoga
=======
    - React
>>>>>>> 52b1dd6c
  - react-native-randombytes (3.6.1):
    - React-Core
  - react-native-safe-area-context (5.4.0):
    - DoubleConversion
    - glog
    - hermes-engine
    - RCT-Folly (= 2024.11.18.00)
    - RCTRequired
    - RCTTypeSafety
    - React-Core
    - React-debug
    - React-Fabric
    - React-featureflags
    - React-graphics
    - React-ImageManager
    - react-native-safe-area-context/common (= 5.4.0)
    - react-native-safe-area-context/fabric (= 5.4.0)
    - React-NativeModulesApple
    - React-RCTFabric
    - React-rendererdebug
    - React-utils
    - ReactCodegen
    - ReactCommon/turbomodule/bridging
    - ReactCommon/turbomodule/core
    - Yoga
  - react-native-safe-area-context/common (5.4.0):
    - DoubleConversion
    - glog
    - hermes-engine
    - RCT-Folly (= 2024.11.18.00)
    - RCTRequired
    - RCTTypeSafety
    - React-Core
    - React-debug
    - React-Fabric
    - React-featureflags
    - React-graphics
    - React-ImageManager
    - React-NativeModulesApple
    - React-RCTFabric
    - React-rendererdebug
    - React-utils
    - ReactCodegen
    - ReactCommon/turbomodule/bridging
    - ReactCommon/turbomodule/core
    - Yoga
  - react-native-safe-area-context/fabric (5.4.0):
    - DoubleConversion
    - glog
    - hermes-engine
    - RCT-Folly (= 2024.11.18.00)
    - RCTRequired
    - RCTTypeSafety
    - React-Core
    - React-debug
    - React-Fabric
    - React-featureflags
    - React-graphics
    - React-ImageManager
    - react-native-safe-area-context/common
    - React-NativeModulesApple
    - React-RCTFabric
    - React-rendererdebug
    - React-utils
    - ReactCodegen
    - ReactCommon/turbomodule/bridging
    - ReactCommon/turbomodule/core
    - Yoga
  - react-native-screen-capture (0.2.3):
    - React
  - react-native-secure-key-store (2.0.10):
    - React-Core
  - react-native-tcp-socket (6.3.0):
    - CocoaAsyncSocket
    - React-Core
  - react-native-true-sheet (2.0.0):
    - DoubleConversion
    - glog
    - hermes-engine
    - RCT-Folly (= 2024.11.18.00)
    - RCTRequired
    - RCTTypeSafety
    - React-Core
    - React-debug
    - React-Fabric
    - React-featureflags
    - React-graphics
    - React-ImageManager
    - React-NativeModulesApple
    - React-RCTFabric
    - React-rendererdebug
    - React-utils
    - ReactCodegen
    - ReactCommon/turbomodule/bridging
    - ReactCommon/turbomodule/core
    - Yoga
  - React-nativeconfig (0.77.2)
  - React-NativeModulesApple (0.77.2):
    - glog
    - hermes-engine
    - React-callinvoker
    - React-Core
    - React-cxxreact
    - React-jsi
    - React-jsinspector
    - React-runtimeexecutor
    - ReactCommon/turbomodule/bridging
    - ReactCommon/turbomodule/core
  - React-perflogger (0.77.2):
    - DoubleConversion
    - RCT-Folly (= 2024.11.18.00)
  - React-performancetimeline (0.77.2):
    - RCT-Folly (= 2024.11.18.00)
    - React-cxxreact
    - React-featureflags
    - React-timing
  - React-RCTActionSheet (0.77.2):
    - React-Core/RCTActionSheetHeaders (= 0.77.2)
  - React-RCTAnimation (0.77.2):
    - RCT-Folly (= 2024.11.18.00)
    - RCTTypeSafety
    - React-Core/RCTAnimationHeaders
    - React-jsi
    - React-NativeModulesApple
    - React-RCTFBReactNativeSpec
    - ReactCommon
  - React-RCTAppDelegate (0.77.2):
    - RCT-Folly (= 2024.11.18.00)
    - RCTRequired
    - RCTTypeSafety
    - React-Core
    - React-CoreModules
    - React-debug
    - React-defaultsnativemodule
    - React-Fabric
    - React-featureflags
    - React-graphics
    - React-hermes
    - React-nativeconfig
    - React-NativeModulesApple
    - React-RCTFabric
    - React-RCTFBReactNativeSpec
    - React-RCTImage
    - React-RCTNetwork
    - React-rendererdebug
    - React-RuntimeApple
    - React-RuntimeCore
    - React-RuntimeHermes
    - React-runtimescheduler
    - React-utils
    - ReactCommon
  - React-RCTBlob (0.77.2):
    - DoubleConversion
    - fast_float (= 6.1.4)
    - fmt (= 11.0.2)
    - hermes-engine
    - RCT-Folly (= 2024.11.18.00)
    - React-Core/RCTBlobHeaders
    - React-Core/RCTWebSocket
    - React-jsi
    - React-jsinspector
    - React-NativeModulesApple
    - React-RCTFBReactNativeSpec
    - React-RCTNetwork
    - ReactCommon
  - React-RCTFabric (0.77.2):
    - glog
    - hermes-engine
    - RCT-Folly/Fabric (= 2024.11.18.00)
    - React-Core
    - React-debug
    - React-Fabric
    - React-FabricComponents
    - React-FabricImage
    - React-featureflags
    - React-graphics
    - React-ImageManager
    - React-jsi
    - React-jsinspector
    - React-nativeconfig
    - React-performancetimeline
    - React-RCTImage
    - React-RCTText
    - React-rendererconsistency
    - React-rendererdebug
    - React-runtimescheduler
    - React-utils
    - Yoga
  - React-RCTFBReactNativeSpec (0.77.2):
    - hermes-engine
    - RCT-Folly
    - RCTRequired
    - RCTTypeSafety
    - React-Core
    - React-jsi
    - React-jsiexecutor
    - React-NativeModulesApple
    - ReactCommon
  - React-RCTImage (0.77.2):
    - RCT-Folly (= 2024.11.18.00)
    - RCTTypeSafety
    - React-Core/RCTImageHeaders
    - React-jsi
    - React-NativeModulesApple
    - React-RCTFBReactNativeSpec
    - React-RCTNetwork
    - ReactCommon
  - React-RCTLinking (0.77.2):
    - React-Core/RCTLinkingHeaders (= 0.77.2)
    - React-jsi (= 0.77.2)
    - React-NativeModulesApple
    - React-RCTFBReactNativeSpec
    - ReactCommon
    - ReactCommon/turbomodule/core (= 0.77.2)
  - React-RCTNetwork (0.77.2):
    - RCT-Folly (= 2024.11.18.00)
    - RCTTypeSafety
    - React-Core/RCTNetworkHeaders
    - React-jsi
    - React-NativeModulesApple
    - React-RCTFBReactNativeSpec
    - ReactCommon
  - React-RCTSettings (0.77.2):
    - RCT-Folly (= 2024.11.18.00)
    - RCTTypeSafety
    - React-Core/RCTSettingsHeaders
    - React-jsi
    - React-NativeModulesApple
    - React-RCTFBReactNativeSpec
    - ReactCommon
  - React-RCTText (0.77.2):
    - React-Core/RCTTextHeaders (= 0.77.2)
    - Yoga
  - React-RCTVibration (0.77.2):
    - RCT-Folly (= 2024.11.18.00)
    - React-Core/RCTVibrationHeaders
    - React-jsi
    - React-NativeModulesApple
    - React-RCTFBReactNativeSpec
    - ReactCommon
  - React-rendererconsistency (0.77.2)
  - React-rendererdebug (0.77.2):
    - DoubleConversion
    - fast_float (= 6.1.4)
    - fmt (= 11.0.2)
    - RCT-Folly (= 2024.11.18.00)
    - React-debug
  - React-rncore (0.77.2)
  - React-RuntimeApple (0.77.2):
    - hermes-engine
    - RCT-Folly/Fabric (= 2024.11.18.00)
    - React-callinvoker
    - React-Core/Default
    - React-CoreModules
    - React-cxxreact
    - React-featureflags
    - React-jserrorhandler
    - React-jsi
    - React-jsiexecutor
    - React-jsinspector
    - React-Mapbuffer
    - React-NativeModulesApple
    - React-RCTFabric
    - React-RCTFBReactNativeSpec
    - React-RuntimeCore
    - React-runtimeexecutor
    - React-RuntimeHermes
    - React-runtimescheduler
    - React-utils
  - React-RuntimeCore (0.77.2):
    - glog
    - hermes-engine
    - RCT-Folly/Fabric (= 2024.11.18.00)
    - React-cxxreact
    - React-Fabric
    - React-featureflags
    - React-jserrorhandler
    - React-jsi
    - React-jsiexecutor
    - React-jsinspector
    - React-performancetimeline
    - React-runtimeexecutor
    - React-runtimescheduler
    - React-utils
  - React-runtimeexecutor (0.77.2):
    - React-jsi (= 0.77.2)
  - React-RuntimeHermes (0.77.2):
    - hermes-engine
    - RCT-Folly/Fabric (= 2024.11.18.00)
    - React-featureflags
    - React-hermes
    - React-jsi
    - React-jsinspector
    - React-jsitracing
    - React-nativeconfig
    - React-RuntimeCore
    - React-utils
  - React-runtimescheduler (0.77.2):
    - glog
    - hermes-engine
    - RCT-Folly (= 2024.11.18.00)
    - React-callinvoker
    - React-cxxreact
    - React-debug
    - React-featureflags
    - React-jsi
    - React-performancetimeline
    - React-rendererconsistency
    - React-rendererdebug
    - React-runtimeexecutor
    - React-timing
    - React-utils
  - React-timing (0.77.2)
  - React-utils (0.77.2):
    - glog
    - hermes-engine
    - RCT-Folly (= 2024.11.18.00)
    - React-debug
    - React-jsi (= 0.77.2)
  - ReactAppDependencyProvider (0.77.2):
    - ReactCodegen
  - ReactCodegen (0.77.2):
    - DoubleConversion
    - glog
    - hermes-engine
    - RCT-Folly
    - RCTRequired
    - RCTTypeSafety
    - React-Core
    - React-debug
    - React-Fabric
    - React-FabricImage
    - React-featureflags
    - React-graphics
    - React-jsi
    - React-jsiexecutor
    - React-NativeModulesApple
    - React-RCTAppDelegate
    - React-rendererdebug
    - React-utils
    - ReactCommon/turbomodule/bridging
    - ReactCommon/turbomodule/core
  - ReactCommon (0.77.2):
    - ReactCommon/turbomodule (= 0.77.2)
  - ReactCommon/turbomodule (0.77.2):
    - DoubleConversion
    - fast_float (= 6.1.4)
    - fmt (= 11.0.2)
    - glog
    - hermes-engine
    - RCT-Folly (= 2024.11.18.00)
    - React-callinvoker (= 0.77.2)
    - React-cxxreact (= 0.77.2)
    - React-jsi (= 0.77.2)
    - React-logger (= 0.77.2)
    - React-perflogger (= 0.77.2)
    - ReactCommon/turbomodule/bridging (= 0.77.2)
    - ReactCommon/turbomodule/core (= 0.77.2)
  - ReactCommon/turbomodule/bridging (0.77.2):
    - DoubleConversion
    - fast_float (= 6.1.4)
    - fmt (= 11.0.2)
    - glog
    - hermes-engine
    - RCT-Folly (= 2024.11.18.00)
    - React-callinvoker (= 0.77.2)
    - React-cxxreact (= 0.77.2)
    - React-jsi (= 0.77.2)
    - React-logger (= 0.77.2)
    - React-perflogger (= 0.77.2)
  - ReactCommon/turbomodule/core (0.77.2):
    - DoubleConversion
    - fast_float (= 6.1.4)
    - fmt (= 11.0.2)
    - glog
    - hermes-engine
    - RCT-Folly (= 2024.11.18.00)
    - React-callinvoker (= 0.77.2)
    - React-cxxreact (= 0.77.2)
    - React-debug (= 0.77.2)
    - React-featureflags (= 0.77.2)
    - React-jsi (= 0.77.2)
    - React-logger (= 0.77.2)
    - React-perflogger (= 0.77.2)
    - React-utils (= 0.77.2)
  - ReactNativeCameraKit (15.0.1):
    - DoubleConversion
    - glog
    - hermes-engine
    - RCT-Folly (= 2024.11.18.00)
    - RCTRequired
    - RCTTypeSafety
    - React-Core
    - React-debug
    - React-Fabric
    - React-featureflags
    - React-graphics
    - React-ImageManager
    - React-NativeModulesApple
    - React-RCTFabric
    - React-rendererdebug
    - React-utils
    - ReactCodegen
    - ReactCommon/turbomodule/bridging
    - ReactCommon/turbomodule/core
    - Yoga
  - RealmJS (20.1.0):
    - React
  - RNCAsyncStorage (2.1.2):
    - DoubleConversion
    - glog
    - hermes-engine
    - RCT-Folly (= 2024.11.18.00)
    - RCTRequired
    - RCTTypeSafety
    - React-Core
    - React-debug
    - React-Fabric
    - React-featureflags
    - React-graphics
    - React-ImageManager
    - React-NativeModulesApple
    - React-RCTFabric
    - React-rendererdebug
    - React-utils
    - ReactCodegen
    - ReactCommon/turbomodule/bridging
    - ReactCommon/turbomodule/core
    - Yoga
  - RNCClipboard (1.16.2):
    - DoubleConversion
    - glog
    - hermes-engine
    - RCT-Folly (= 2024.11.18.00)
    - RCTRequired
    - RCTTypeSafety
    - React-Core
    - React-debug
    - React-Fabric
    - React-featureflags
    - React-graphics
    - React-ImageManager
    - React-NativeModulesApple
    - React-RCTFabric
    - React-rendererdebug
    - React-utils
    - ReactCodegen
    - ReactCommon/turbomodule/bridging
    - ReactCommon/turbomodule/core
    - Yoga
  - RNCPushNotificationIOS (1.11.0):
    - React-Core
  - RNDefaultPreference (1.5.1):
    - React-Core
  - RNDeviceInfo (14.0.4):
    - React-Core
  - RNFS (2.20.0):
    - React-Core
  - RNGestureHandler (2.25.0):
    - DoubleConversion
    - glog
    - hermes-engine
    - RCT-Folly (= 2024.11.18.00)
    - RCTRequired
    - RCTTypeSafety
    - React-Core
    - React-debug
    - React-Fabric
    - React-featureflags
    - React-graphics
    - React-ImageManager
    - React-NativeModulesApple
    - React-RCTFabric
    - React-rendererdebug
    - React-utils
    - ReactCodegen
    - ReactCommon/turbomodule/bridging
    - ReactCommon/turbomodule/core
    - Yoga
  - RNHandoff (0.0.3):
    - React
  - RNKeychain (9.1.0):
    - DoubleConversion
    - glog
    - hermes-engine
    - RCT-Folly (= 2024.11.18.00)
    - RCTRequired
    - RCTTypeSafety
    - React-Core
    - React-debug
    - React-Fabric
    - React-featureflags
    - React-graphics
    - React-ImageManager
    - React-NativeModulesApple
    - React-RCTFabric
    - React-rendererdebug
    - React-utils
    - ReactCodegen
    - ReactCommon/turbomodule/bridging
    - ReactCommon/turbomodule/core
    - Yoga
  - RNLocalize (3.4.1):
    - DoubleConversion
    - glog
    - hermes-engine
    - RCT-Folly (= 2024.11.18.00)
    - RCTRequired
    - RCTTypeSafety
    - React-Core
    - React-debug
    - React-Fabric
    - React-featureflags
    - React-graphics
    - React-ImageManager
    - React-NativeModulesApple
    - React-RCTFabric
    - React-rendererdebug
    - React-utils
    - ReactCodegen
    - ReactCommon/turbomodule/bridging
    - ReactCommon/turbomodule/core
    - Yoga
  - RNPermissions (5.4.0):
    - DoubleConversion
    - glog
    - hermes-engine
    - RCT-Folly (= 2024.11.18.00)
    - RCTRequired
    - RCTTypeSafety
    - React-Core
    - React-debug
    - React-Fabric
    - React-featureflags
    - React-graphics
    - React-ImageManager
    - React-NativeModulesApple
    - React-RCTFabric
    - React-rendererdebug
    - React-utils
    - ReactCodegen
    - ReactCommon/turbomodule/bridging
    - ReactCommon/turbomodule/core
    - Yoga
  - RNQrGenerator (1.4.3):
    - React
    - ZXingObjC
  - RNQuickAction (0.3.13):
    - React
  - RNRate (1.2.12):
    - React-Core
  - RNReactNativeHapticFeedback (2.3.3):
    - DoubleConversion
    - glog
    - hermes-engine
    - RCT-Folly (= 2024.11.18.00)
    - RCTRequired
    - RCTTypeSafety
    - React-Core
    - React-debug
    - React-Fabric
    - React-featureflags
    - React-graphics
    - React-ImageManager
    - React-NativeModulesApple
    - React-RCTFabric
    - React-rendererdebug
    - React-utils
    - ReactCodegen
    - ReactCommon/turbomodule/bridging
    - ReactCommon/turbomodule/core
    - Yoga
  - RNReanimated (3.17.5):
    - DoubleConversion
    - glog
    - hermes-engine
    - RCT-Folly (= 2024.11.18.00)
    - RCTRequired
    - RCTTypeSafety
    - React-Core
    - React-debug
    - React-Fabric
    - React-featureflags
    - React-graphics
    - React-hermes
    - React-ImageManager
    - React-jsi
    - React-NativeModulesApple
    - React-RCTFabric
    - React-rendererdebug
    - React-utils
    - ReactCodegen
    - ReactCommon/turbomodule/bridging
    - ReactCommon/turbomodule/core
    - RNReanimated/reanimated (= 3.17.5)
    - RNReanimated/worklets (= 3.17.5)
    - Yoga
  - RNReanimated/reanimated (3.17.5):
    - DoubleConversion
    - glog
    - hermes-engine
    - RCT-Folly (= 2024.11.18.00)
    - RCTRequired
    - RCTTypeSafety
    - React-Core
    - React-debug
    - React-Fabric
    - React-featureflags
    - React-graphics
    - React-hermes
    - React-ImageManager
    - React-jsi
    - React-NativeModulesApple
    - React-RCTFabric
    - React-rendererdebug
    - React-utils
    - ReactCodegen
    - ReactCommon/turbomodule/bridging
    - ReactCommon/turbomodule/core
    - RNReanimated/reanimated/apple (= 3.17.5)
    - Yoga
  - RNReanimated/reanimated/apple (3.17.5):
    - DoubleConversion
    - glog
    - hermes-engine
    - RCT-Folly (= 2024.11.18.00)
    - RCTRequired
    - RCTTypeSafety
    - React-Core
    - React-debug
    - React-Fabric
    - React-featureflags
    - React-graphics
    - React-hermes
    - React-ImageManager
    - React-jsi
    - React-NativeModulesApple
    - React-RCTFabric
    - React-rendererdebug
    - React-utils
    - ReactCodegen
    - ReactCommon/turbomodule/bridging
    - ReactCommon/turbomodule/core
    - Yoga
  - RNReanimated/worklets (3.17.5):
    - DoubleConversion
    - glog
    - hermes-engine
    - RCT-Folly (= 2024.11.18.00)
    - RCTRequired
    - RCTTypeSafety
    - React-Core
    - React-debug
    - React-Fabric
    - React-featureflags
    - React-graphics
    - React-hermes
    - React-ImageManager
    - React-jsi
    - React-NativeModulesApple
    - React-RCTFabric
    - React-rendererdebug
    - React-utils
    - ReactCodegen
    - ReactCommon/turbomodule/bridging
    - ReactCommon/turbomodule/core
    - RNReanimated/worklets/apple (= 3.17.5)
    - Yoga
  - RNReanimated/worklets/apple (3.17.5):
    - DoubleConversion
    - glog
    - hermes-engine
    - RCT-Folly (= 2024.11.18.00)
    - RCTRequired
    - RCTTypeSafety
    - React-Core
    - React-debug
    - React-Fabric
    - React-featureflags
    - React-graphics
    - React-hermes
    - React-ImageManager
    - React-jsi
    - React-NativeModulesApple
    - React-RCTFabric
    - React-rendererdebug
    - React-utils
    - ReactCodegen
    - ReactCommon/turbomodule/bridging
    - ReactCommon/turbomodule/core
    - Yoga
  - RNScreens (4.10.0):
    - DoubleConversion
    - glog
    - hermes-engine
    - RCT-Folly (= 2024.11.18.00)
    - RCTRequired
    - RCTTypeSafety
    - React-Core
    - React-debug
    - React-Fabric
    - React-featureflags
    - React-graphics
    - React-ImageManager
    - React-NativeModulesApple
    - React-RCTFabric
    - React-RCTImage
    - React-rendererdebug
    - React-utils
    - ReactCodegen
    - ReactCommon/turbomodule/bridging
    - ReactCommon/turbomodule/core
    - RNScreens/common (= 4.10.0)
    - Yoga
<<<<<<< HEAD
  - RNScreens/common (4.10.0):
    - DoubleConversion
    - glog
    - hermes-engine
    - RCT-Folly (= 2024.11.18.00)
    - RCTRequired
    - RCTTypeSafety
    - React-Core
    - React-debug
    - React-Fabric
    - React-featureflags
    - React-graphics
    - React-ImageManager
    - React-NativeModulesApple
    - React-RCTFabric
    - React-RCTImage
    - React-rendererdebug
    - React-utils
    - ReactCodegen
    - ReactCommon/turbomodule/bridging
    - ReactCommon/turbomodule/core
    - Yoga
=======
>>>>>>> 52b1dd6c
  - RNShare (12.0.11):
    - DoubleConversion
    - glog
    - hermes-engine
    - RCT-Folly (= 2024.11.18.00)
    - RCTRequired
    - RCTTypeSafety
    - React-Core
    - React-debug
    - React-Fabric
    - React-featureflags
    - React-graphics
    - React-ImageManager
    - React-NativeModulesApple
    - React-RCTFabric
    - React-rendererdebug
    - React-utils
    - ReactCodegen
    - ReactCommon/turbomodule/bridging
    - ReactCommon/turbomodule/core
    - Yoga
  - RNSVG (15.11.2):
    - DoubleConversion
    - glog
    - hermes-engine
    - RCT-Folly (= 2024.11.18.00)
    - RCTRequired
    - RCTTypeSafety
    - React-Core
    - React-debug
    - React-Fabric
    - React-featureflags
    - React-graphics
    - React-ImageManager
    - React-NativeModulesApple
    - React-RCTFabric
    - React-rendererdebug
    - React-utils
    - ReactCodegen
    - ReactCommon/turbomodule/bridging
    - ReactCommon/turbomodule/core
    - RNSVG/common (= 15.11.2)
    - Yoga
  - RNSVG/common (15.11.2):
    - DoubleConversion
    - glog
    - hermes-engine
    - RCT-Folly (= 2024.11.18.00)
    - RCTRequired
    - RCTTypeSafety
    - React-Core
    - React-debug
    - React-Fabric
    - React-featureflags
    - React-graphics
    - React-ImageManager
    - React-NativeModulesApple
    - React-RCTFabric
    - React-rendererdebug
    - React-utils
    - ReactCodegen
    - ReactCommon/turbomodule/bridging
    - ReactCommon/turbomodule/core
    - Yoga
  - RNVectorIcons (10.2.0):
    - DoubleConversion
    - glog
    - hermes-engine
    - RCT-Folly (= 2024.11.18.00)
    - RCTRequired
    - RCTTypeSafety
    - React-Core
    - React-debug
    - React-Fabric
    - React-featureflags
    - React-graphics
    - React-ImageManager
    - React-NativeModulesApple
    - React-RCTFabric
    - React-rendererdebug
    - React-utils
    - ReactCodegen
    - ReactCommon/turbomodule/bridging
    - ReactCommon/turbomodule/core
    - Yoga
  - RNWatch (1.1.0):
    - React
  - SocketRocket (0.7.1)
  - Yoga (0.0.0)
  - ZXingObjC (3.6.9):
    - ZXingObjC/All (= 3.6.9)
  - ZXingObjC/All (3.6.9)

DEPENDENCIES:
  - boost (from `../node_modules/react-native/third-party-podspecs/boost.podspec`)
  - "BugsnagReactNative (from `../node_modules/@bugsnag/react-native`)"
  - BVLinearGradient (from `../node_modules/react-native-linear-gradient`)
  - DoubleConversion (from `../node_modules/react-native/third-party-podspecs/DoubleConversion.podspec`)
  - fast_float (from `../node_modules/react-native/third-party-podspecs/fast_float.podspec`)
  - FBLazyVector (from `../node_modules/react-native/Libraries/FBLazyVector`)
  - fmt (from `../node_modules/react-native/third-party-podspecs/fmt.podspec`)
  - glog (from `../node_modules/react-native/third-party-podspecs/glog.podspec`)
  - hermes-engine (from `../node_modules/react-native/sdks/hermes-engine/hermes-engine.podspec`)
  - lottie-react-native (from `../node_modules/lottie-react-native`)
  - RCT-Folly (from `../node_modules/react-native/third-party-podspecs/RCT-Folly.podspec`)
  - RCT-Folly/Fabric (from `../node_modules/react-native/third-party-podspecs/RCT-Folly.podspec`)
  - RCTDeprecation (from `../node_modules/react-native/ReactApple/Libraries/RCTFoundation/RCTDeprecation`)
  - RCTRequired (from `../node_modules/react-native/Libraries/Required`)
  - RCTTypeSafety (from `../node_modules/react-native/Libraries/TypeSafety`)
  - React (from `../node_modules/react-native/`)
  - React-callinvoker (from `../node_modules/react-native/ReactCommon/callinvoker`)
  - React-Core (from `../node_modules/react-native/`)
  - React-Core/RCTWebSocket (from `../node_modules/react-native/`)
  - React-CoreModules (from `../node_modules/react-native/React/CoreModules`)
  - React-cxxreact (from `../node_modules/react-native/ReactCommon/cxxreact`)
  - React-debug (from `../node_modules/react-native/ReactCommon/react/debug`)
  - React-defaultsnativemodule (from `../node_modules/react-native/ReactCommon/react/nativemodule/defaults`)
  - React-domnativemodule (from `../node_modules/react-native/ReactCommon/react/nativemodule/dom`)
  - React-Fabric (from `../node_modules/react-native/ReactCommon`)
  - React-FabricComponents (from `../node_modules/react-native/ReactCommon`)
  - React-FabricImage (from `../node_modules/react-native/ReactCommon`)
  - React-featureflags (from `../node_modules/react-native/ReactCommon/react/featureflags`)
  - React-featureflagsnativemodule (from `../node_modules/react-native/ReactCommon/react/nativemodule/featureflags`)
  - React-graphics (from `../node_modules/react-native/ReactCommon/react/renderer/graphics`)
  - React-hermes (from `../node_modules/react-native/ReactCommon/hermes`)
  - React-idlecallbacksnativemodule (from `../node_modules/react-native/ReactCommon/react/nativemodule/idlecallbacks`)
  - React-ImageManager (from `../node_modules/react-native/ReactCommon/react/renderer/imagemanager/platform/ios`)
  - React-jserrorhandler (from `../node_modules/react-native/ReactCommon/jserrorhandler`)
  - React-jsi (from `../node_modules/react-native/ReactCommon/jsi`)
  - React-jsiexecutor (from `../node_modules/react-native/ReactCommon/jsiexecutor`)
  - React-jsinspector (from `../node_modules/react-native/ReactCommon/jsinspector-modern`)
  - React-jsitracing (from `../node_modules/react-native/ReactCommon/hermes/executor/`)
  - React-logger (from `../node_modules/react-native/ReactCommon/logger`)
  - React-Mapbuffer (from `../node_modules/react-native/ReactCommon`)
  - React-microtasksnativemodule (from `../node_modules/react-native/ReactCommon/react/nativemodule/microtasks`)
  - react-native-biometrics (from `../node_modules/react-native-biometrics`)
  - react-native-blue-crypto (from `../node_modules/react-native-blue-crypto`)
  - react-native-bw-file-access (from `../blue_modules/react-native-bw-file-access`)
  - react-native-capture-protection (from `../node_modules/react-native-capture-protection`)
  - react-native-document-picker (from `../node_modules/react-native-document-picker`)
  - react-native-image-picker (from `../node_modules/react-native-image-picker`)
  - "react-native-menu (from `../node_modules/@react-native-menu/menu`)"
  - react-native-randombytes (from `../node_modules/react-native-randombytes`)
  - react-native-safe-area-context (from `../node_modules/react-native-safe-area-context`)
  - react-native-screen-capture (from `../node_modules/react-native-screen-capture`)
  - react-native-secure-key-store (from `../node_modules/react-native-secure-key-store`)
  - react-native-tcp-socket (from `../node_modules/react-native-tcp-socket`)
  - "react-native-true-sheet (from `../node_modules/@lodev09/react-native-true-sheet`)"
  - React-nativeconfig (from `../node_modules/react-native/ReactCommon`)
  - React-NativeModulesApple (from `../node_modules/react-native/ReactCommon/react/nativemodule/core/platform/ios`)
  - React-perflogger (from `../node_modules/react-native/ReactCommon/reactperflogger`)
  - React-performancetimeline (from `../node_modules/react-native/ReactCommon/react/performance/timeline`)
  - React-RCTActionSheet (from `../node_modules/react-native/Libraries/ActionSheetIOS`)
  - React-RCTAnimation (from `../node_modules/react-native/Libraries/NativeAnimation`)
  - React-RCTAppDelegate (from `../node_modules/react-native/Libraries/AppDelegate`)
  - React-RCTBlob (from `../node_modules/react-native/Libraries/Blob`)
  - React-RCTFabric (from `../node_modules/react-native/React`)
  - React-RCTFBReactNativeSpec (from `../node_modules/react-native/React`)
  - React-RCTImage (from `../node_modules/react-native/Libraries/Image`)
  - React-RCTLinking (from `../node_modules/react-native/Libraries/LinkingIOS`)
  - React-RCTNetwork (from `../node_modules/react-native/Libraries/Network`)
  - React-RCTSettings (from `../node_modules/react-native/Libraries/Settings`)
  - React-RCTText (from `../node_modules/react-native/Libraries/Text`)
  - React-RCTVibration (from `../node_modules/react-native/Libraries/Vibration`)
  - React-rendererconsistency (from `../node_modules/react-native/ReactCommon/react/renderer/consistency`)
  - React-rendererdebug (from `../node_modules/react-native/ReactCommon/react/renderer/debug`)
  - React-rncore (from `../node_modules/react-native/ReactCommon`)
  - React-RuntimeApple (from `../node_modules/react-native/ReactCommon/react/runtime/platform/ios`)
  - React-RuntimeCore (from `../node_modules/react-native/ReactCommon/react/runtime`)
  - React-runtimeexecutor (from `../node_modules/react-native/ReactCommon/runtimeexecutor`)
  - React-RuntimeHermes (from `../node_modules/react-native/ReactCommon/react/runtime`)
  - React-runtimescheduler (from `../node_modules/react-native/ReactCommon/react/renderer/runtimescheduler`)
  - React-timing (from `../node_modules/react-native/ReactCommon/react/timing`)
  - React-utils (from `../node_modules/react-native/ReactCommon/react/utils`)
  - ReactAppDependencyProvider (from `build/generated/ios`)
  - ReactCodegen (from `build/generated/ios`)
  - ReactCommon/turbomodule/core (from `../node_modules/react-native/ReactCommon`)
  - ReactNativeCameraKit (from `../node_modules/react-native-camera-kit`)
  - RealmJS (from `../node_modules/realm`)
  - "RNCAsyncStorage (from `../node_modules/@react-native-async-storage/async-storage`)"
  - "RNCClipboard (from `../node_modules/@react-native-clipboard/clipboard`)"
  - "RNCPushNotificationIOS (from `../node_modules/@react-native-community/push-notification-ios`)"
  - RNDefaultPreference (from `../node_modules/react-native-default-preference`)
  - RNDeviceInfo (from `../node_modules/react-native-device-info`)
  - RNFS (from `../node_modules/react-native-fs`)
  - RNGestureHandler (from `../node_modules/react-native-gesture-handler`)
  - RNHandoff (from `../node_modules/react-native-handoff`)
  - RNKeychain (from `../node_modules/react-native-keychain`)
  - RNLocalize (from `../node_modules/react-native-localize`)
  - RNPermissions (from `../node_modules/react-native-permissions`)
  - RNQrGenerator (from `../node_modules/rn-qr-generator`)
  - RNQuickAction (from `../node_modules/react-native-quick-actions`)
  - RNRate (from `../node_modules/react-native-rate`)
  - RNReactNativeHapticFeedback (from `../node_modules/react-native-haptic-feedback`)
  - RNReanimated (from `../node_modules/react-native-reanimated`)
  - RNScreens (from `../node_modules/react-native-screens`)
  - RNShare (from `../node_modules/react-native-share`)
  - RNSVG (from `../node_modules/react-native-svg`)
  - RNVectorIcons (from `../node_modules/react-native-vector-icons`)
  - RNWatch (from `../node_modules/react-native-watch-connectivity`)
  - Yoga (from `../node_modules/react-native/ReactCommon/yoga`)

SPEC REPOS:
  trunk:
    - CocoaAsyncSocket
    - lottie-ios
    - SocketRocket
    - ZXingObjC

EXTERNAL SOURCES:
  boost:
    :podspec: "../node_modules/react-native/third-party-podspecs/boost.podspec"
  BugsnagReactNative:
    :path: "../node_modules/@bugsnag/react-native"
  BVLinearGradient:
    :path: "../node_modules/react-native-linear-gradient"
  DoubleConversion:
    :podspec: "../node_modules/react-native/third-party-podspecs/DoubleConversion.podspec"
  fast_float:
    :podspec: "../node_modules/react-native/third-party-podspecs/fast_float.podspec"
  FBLazyVector:
    :path: "../node_modules/react-native/Libraries/FBLazyVector"
  fmt:
    :podspec: "../node_modules/react-native/third-party-podspecs/fmt.podspec"
  glog:
    :podspec: "../node_modules/react-native/third-party-podspecs/glog.podspec"
  hermes-engine:
    :podspec: "../node_modules/react-native/sdks/hermes-engine/hermes-engine.podspec"
    :tag: hermes-2024-11-25-RNv0.77.0-d4f25d534ab744866448b36ca3bf3d97c08e638c
  lottie-react-native:
    :path: "../node_modules/lottie-react-native"
  RCT-Folly:
    :podspec: "../node_modules/react-native/third-party-podspecs/RCT-Folly.podspec"
  RCTDeprecation:
    :path: "../node_modules/react-native/ReactApple/Libraries/RCTFoundation/RCTDeprecation"
  RCTRequired:
    :path: "../node_modules/react-native/Libraries/Required"
  RCTTypeSafety:
    :path: "../node_modules/react-native/Libraries/TypeSafety"
  React:
    :path: "../node_modules/react-native/"
  React-callinvoker:
    :path: "../node_modules/react-native/ReactCommon/callinvoker"
  React-Core:
    :path: "../node_modules/react-native/"
  React-CoreModules:
    :path: "../node_modules/react-native/React/CoreModules"
  React-cxxreact:
    :path: "../node_modules/react-native/ReactCommon/cxxreact"
  React-debug:
    :path: "../node_modules/react-native/ReactCommon/react/debug"
  React-defaultsnativemodule:
    :path: "../node_modules/react-native/ReactCommon/react/nativemodule/defaults"
  React-domnativemodule:
    :path: "../node_modules/react-native/ReactCommon/react/nativemodule/dom"
  React-Fabric:
    :path: "../node_modules/react-native/ReactCommon"
  React-FabricComponents:
    :path: "../node_modules/react-native/ReactCommon"
  React-FabricImage:
    :path: "../node_modules/react-native/ReactCommon"
  React-featureflags:
    :path: "../node_modules/react-native/ReactCommon/react/featureflags"
  React-featureflagsnativemodule:
    :path: "../node_modules/react-native/ReactCommon/react/nativemodule/featureflags"
  React-graphics:
    :path: "../node_modules/react-native/ReactCommon/react/renderer/graphics"
  React-hermes:
    :path: "../node_modules/react-native/ReactCommon/hermes"
  React-idlecallbacksnativemodule:
    :path: "../node_modules/react-native/ReactCommon/react/nativemodule/idlecallbacks"
  React-ImageManager:
    :path: "../node_modules/react-native/ReactCommon/react/renderer/imagemanager/platform/ios"
  React-jserrorhandler:
    :path: "../node_modules/react-native/ReactCommon/jserrorhandler"
  React-jsi:
    :path: "../node_modules/react-native/ReactCommon/jsi"
  React-jsiexecutor:
    :path: "../node_modules/react-native/ReactCommon/jsiexecutor"
  React-jsinspector:
    :path: "../node_modules/react-native/ReactCommon/jsinspector-modern"
  React-jsitracing:
    :path: "../node_modules/react-native/ReactCommon/hermes/executor/"
  React-logger:
    :path: "../node_modules/react-native/ReactCommon/logger"
  React-Mapbuffer:
    :path: "../node_modules/react-native/ReactCommon"
  React-microtasksnativemodule:
    :path: "../node_modules/react-native/ReactCommon/react/nativemodule/microtasks"
  react-native-biometrics:
    :path: "../node_modules/react-native-biometrics"
  react-native-blue-crypto:
    :path: "../node_modules/react-native-blue-crypto"
  react-native-bw-file-access:
    :path: "../blue_modules/react-native-bw-file-access"
  react-native-capture-protection:
    :path: "../node_modules/react-native-capture-protection"
  react-native-document-picker:
    :path: "../node_modules/react-native-document-picker"
  react-native-image-picker:
    :path: "../node_modules/react-native-image-picker"
  react-native-menu:
    :path: "../node_modules/@react-native-menu/menu"
  react-native-randombytes:
    :path: "../node_modules/react-native-randombytes"
  react-native-safe-area-context:
    :path: "../node_modules/react-native-safe-area-context"
  react-native-screen-capture:
    :path: "../node_modules/react-native-screen-capture"
  react-native-secure-key-store:
    :path: "../node_modules/react-native-secure-key-store"
  react-native-tcp-socket:
    :path: "../node_modules/react-native-tcp-socket"
  react-native-true-sheet:
    :path: "../node_modules/@lodev09/react-native-true-sheet"
  React-nativeconfig:
    :path: "../node_modules/react-native/ReactCommon"
  React-NativeModulesApple:
    :path: "../node_modules/react-native/ReactCommon/react/nativemodule/core/platform/ios"
  React-perflogger:
    :path: "../node_modules/react-native/ReactCommon/reactperflogger"
  React-performancetimeline:
    :path: "../node_modules/react-native/ReactCommon/react/performance/timeline"
  React-RCTActionSheet:
    :path: "../node_modules/react-native/Libraries/ActionSheetIOS"
  React-RCTAnimation:
    :path: "../node_modules/react-native/Libraries/NativeAnimation"
  React-RCTAppDelegate:
    :path: "../node_modules/react-native/Libraries/AppDelegate"
  React-RCTBlob:
    :path: "../node_modules/react-native/Libraries/Blob"
  React-RCTFabric:
    :path: "../node_modules/react-native/React"
  React-RCTFBReactNativeSpec:
    :path: "../node_modules/react-native/React"
  React-RCTImage:
    :path: "../node_modules/react-native/Libraries/Image"
  React-RCTLinking:
    :path: "../node_modules/react-native/Libraries/LinkingIOS"
  React-RCTNetwork:
    :path: "../node_modules/react-native/Libraries/Network"
  React-RCTSettings:
    :path: "../node_modules/react-native/Libraries/Settings"
  React-RCTText:
    :path: "../node_modules/react-native/Libraries/Text"
  React-RCTVibration:
    :path: "../node_modules/react-native/Libraries/Vibration"
  React-rendererconsistency:
    :path: "../node_modules/react-native/ReactCommon/react/renderer/consistency"
  React-rendererdebug:
    :path: "../node_modules/react-native/ReactCommon/react/renderer/debug"
  React-rncore:
    :path: "../node_modules/react-native/ReactCommon"
  React-RuntimeApple:
    :path: "../node_modules/react-native/ReactCommon/react/runtime/platform/ios"
  React-RuntimeCore:
    :path: "../node_modules/react-native/ReactCommon/react/runtime"
  React-runtimeexecutor:
    :path: "../node_modules/react-native/ReactCommon/runtimeexecutor"
  React-RuntimeHermes:
    :path: "../node_modules/react-native/ReactCommon/react/runtime"
  React-runtimescheduler:
    :path: "../node_modules/react-native/ReactCommon/react/renderer/runtimescheduler"
  React-timing:
    :path: "../node_modules/react-native/ReactCommon/react/timing"
  React-utils:
    :path: "../node_modules/react-native/ReactCommon/react/utils"
  ReactAppDependencyProvider:
    :path: build/generated/ios
  ReactCodegen:
    :path: build/generated/ios
  ReactCommon:
    :path: "../node_modules/react-native/ReactCommon"
  ReactNativeCameraKit:
    :path: "../node_modules/react-native-camera-kit"
  RealmJS:
    :path: "../node_modules/realm"
  RNCAsyncStorage:
    :path: "../node_modules/@react-native-async-storage/async-storage"
  RNCClipboard:
    :path: "../node_modules/@react-native-clipboard/clipboard"
  RNCPushNotificationIOS:
    :path: "../node_modules/@react-native-community/push-notification-ios"
  RNDefaultPreference:
    :path: "../node_modules/react-native-default-preference"
  RNDeviceInfo:
    :path: "../node_modules/react-native-device-info"
  RNFS:
    :path: "../node_modules/react-native-fs"
  RNGestureHandler:
    :path: "../node_modules/react-native-gesture-handler"
  RNHandoff:
    :path: "../node_modules/react-native-handoff"
  RNKeychain:
    :path: "../node_modules/react-native-keychain"
  RNLocalize:
    :path: "../node_modules/react-native-localize"
  RNPermissions:
    :path: "../node_modules/react-native-permissions"
  RNQrGenerator:
    :path: "../node_modules/rn-qr-generator"
  RNQuickAction:
    :path: "../node_modules/react-native-quick-actions"
  RNRate:
    :path: "../node_modules/react-native-rate"
  RNReactNativeHapticFeedback:
    :path: "../node_modules/react-native-haptic-feedback"
  RNReanimated:
    :path: "../node_modules/react-native-reanimated"
  RNScreens:
    :path: "../node_modules/react-native-screens"
  RNShare:
    :path: "../node_modules/react-native-share"
  RNSVG:
    :path: "../node_modules/react-native-svg"
  RNVectorIcons:
    :path: "../node_modules/react-native-vector-icons"
  RNWatch:
    :path: "../node_modules/react-native-watch-connectivity"
  Yoga:
    :path: "../node_modules/react-native/ReactCommon/yoga"

SPEC CHECKSUMS:
  boost: 7e761d76ca2ce687f7cc98e698152abd03a18f90
  BugsnagReactNative: 29c6258af97aed7ff1ec5978a8b0e7ca787f2b90
  BVLinearGradient: cb006ba232a1f3e4f341bb62c42d1098c284da70
  CocoaAsyncSocket: 065fd1e645c7abab64f7a6a2007a48038fdc6a99
  DoubleConversion: cb417026b2400c8f53ae97020b2be961b59470cb
  fast_float: 06eeec4fe712a76acc9376682e4808b05ce978b6
  FBLazyVector: 4c16dde959a9d6b24f2aa32cb87cb919a1ace3f3
  fmt: a40bb5bd0294ea969aaaba240a927bd33d878cdd
  glog: eb93e2f488219332457c3c4eafd2738ddc7e80b8
  hermes-engine: 8eb265241fa1d7095d3a40d51fd90f7dce68217c
  lottie-ios: a881093fab623c467d3bce374367755c272bdd59
  lottie-react-native: 28e5b80459ee6723917995556657e54b98bb16bc
  RCT-Folly: e78785aa9ba2ed998ea4151e314036f6c49e6d82
  RCTDeprecation: 85b72250b63cfb54f29ca96ceb108cb9ef3c2079
  RCTRequired: 567cb8f5d42b990331bfd93faad1d8999b1c1736
  RCTTypeSafety: 5e57924492a5e0a762654f814dd018953274eca9
  React: 53c9bd6f974c5dd019ee466e46477eb679149c38
  React-callinvoker: d6484472c1c742917b51338525336d6a74ab8a9f
  React-Core: 4ddb741e08144902ce4e0e66b7c67c6f2dc5bfc7
  React-CoreModules: 0a31ca662ac169edd0c210efd324e19b3012d7ed
  React-cxxreact: f8ecc64ebf8b795c550ae8b65ba4908ffe7350d0
  React-debug: bcb3ad3ac30170b3dad4a35b4b85db17ff9553b2
  React-defaultsnativemodule: 6f82446e1c372d904fd06f7c405fcb04f76e3d24
  React-domnativemodule: 6af75363e305253251475a82df996cde8a53e066
  React-Fabric: 0a8ef32ba4f8516c89d89126434ead8c0c564da1
  React-FabricComponents: 7c69a91400e6c1766ad9d44b7fa73871559ead30
  React-FabricImage: dc71846e7a8b0825890faacf88a2a1cf771c7108
  React-featureflags: 1d15b368330ec96edc02e68cdae0f266efad5ebe
  React-featureflagsnativemodule: 45f51f78d54579087e1233dc8bae31e2536c4208
  React-graphics: 235f82ac0ca6b4533049e10baf202f521804baef
  React-hermes: 104bc85f9903f1caa91db6b09a5f97ceda6c50af
  React-idlecallbacksnativemodule: 47f766f119cccd4486081f88ebc30e3046130ce0
  React-ImageManager: 0190f64acb02be89d57764f608989297409eba30
  React-jserrorhandler: 30f3a3a2e54ac2528bf93b59f764a8ae1bcd88eb
  React-jsi: 0a6dd1eafe243a6c19c5207103aa0fba3c45a46d
  React-jsiexecutor: 9aba4e775cc17d9c4311caf1bf2158a570380a9a
  React-jsinspector: 6982d464d92181217de063cebc4a992d99d85b7f
  React-jsitracing: a6569c6c0dadecdce4821f87a420b409a19e42d3
  React-logger: 592d84bed2e04db64c0b3725f9970b437473f3d3
  React-Mapbuffer: 595c88852c1dcb1c4faafad88148de8690a70aae
  React-microtasksnativemodule: b56986b155ae82e9bcb1d1c0ca8726bac52dbb6e
  react-native-biometrics: 43ed5b828646a7862dbc7945556446be00798e7d
  react-native-blue-crypto: de5babd59b17fbf3fc31d2e1e5d59ec859093fbc
  react-native-bw-file-access: fe925b77dbf48500df0b294c6851f8c84607a203
<<<<<<< HEAD
  react-native-document-picker: bfe9c7d72908d2faba56a4765373c6367090ae2e
  react-native-image-picker: 84b261e109faa7312bca59f1f65c8f2b22865496
  react-native-menu: baad9f9dac594eb8eddf46c0428b0fb99801c108
=======
  react-native-capture-protection: d2d5ced5fead227abb1304518d55774de19c3021
  react-native-document-picker: 67f639fe9ec052951315abb7b5514ec61fe5e1b7
  react-native-image-picker: 1b6097f71e3cf785a40d22be7904f17e924965bb
  react-native-menu: 2cfe0a3b3c610ed331f00d9f0df300db14ba8692
>>>>>>> 52b1dd6c
  react-native-randombytes: 3c8f3e89d12487fd03a2f966c288d495415fc116
  react-native-safe-area-context: afcc2e2b3e78ae8ef90d81e658aacee34ebc27ea
  react-native-screen-capture: 7b6121f529681ed2fde36cdedadd0bb39e9a3796
  react-native-secure-key-store: eb45b44bdec3f48e9be5cdfca0f49ddf64892ea6
  react-native-tcp-socket: 120072c8020262032773f80f0daaf3964aaa08a1
  react-native-true-sheet: 96e139efc1345fb996543135a8ab4609f3a45b77
  React-nativeconfig: ecf4dc92c40b97e2b3f0c619938f78bfd6507b08
  React-NativeModulesApple: f457bbfb30fb3bc41979b1a87b99d292d7340d39
  React-perflogger: 1111b5feb064c4cc83df88fb403efda54b387951
  React-performancetimeline: f04d09d6c0da5c31c9c3a10afe6fcfdaddbb8624
  React-RCTActionSheet: 150cfe1df4275db2251a2a4a1b22be3294e94ef7
  React-RCTAnimation: 1de976f7a660429c39e20a81a728eb0102226f9b
  React-RCTAppDelegate: 5ec33437d41ed6158b344afa6860a5e2fd4ed538
  React-RCTBlob: 27c8f8fa6cb47cd4cb422d74d015722f01835493
  React-RCTFabric: 6936613851a1c0a92501a851a250171caf39104a
  React-RCTFBReactNativeSpec: f50e55a68595850c35909c76b7dcfca2655db6fe
  React-RCTImage: 148afd89e4de0c36b87df0d1e8c0007fa89fb055
  React-RCTLinking: 389458d08b891fa0a03e4c2cee545ebff341d06f
  React-RCTNetwork: a78572948341ef0f9438b2d1cd685be564256518
  React-RCTSettings: 484e4ec805ff8ab6c0af21fe90f415a8fae89f43
  React-RCTText: 0d6fbf6ebe6eaa749bc7d672ba01a3e96553e941
  React-RCTVibration: 4baa58b79be7062096e0f0b7575d4f0507952449
  React-rendererconsistency: 5f7773101a5d744d37967faabdb1b259c8f0b481
  React-rendererdebug: d6da0f1dd47e4a087396ec7e7c37d2f0a469d2bd
  React-rncore: 679835b31b637897cfd0b2ede7f9c206b9a688ff
  React-RuntimeApple: 532438b9b2a0438639ebfae26117a23615b89d09
  React-RuntimeCore: 8cb8fa729bf409730fc38a019556afc02e45989b
  React-runtimeexecutor: e6e7af01f9989f931289250ee9060604bc0f0144
  React-RuntimeHermes: 825d11cbef3dac839016830bdb93d815492bbe94
  React-runtimescheduler: a3560dd66614edaf2f2fb90697474802f8bdd358
  React-timing: d9adb125887c734222f455da146e2ff1a7b2b9c1
  React-utils: 5642285f8379e4d024f1f158ffcc77d9c52c877c
  ReactAppDependencyProvider: f334cebc0beed0a72490492e978007082c03d533
  ReactCodegen: 6f764a42662ad6379fd3fbb9c09baff6e4797b20
  ReactCommon: 7763e59534d58e15f8f22121cdfe319040e08888
  ReactNativeCameraKit: 28a07e4699a847ed443b2ae09836808776d6ddc6
  RealmJS: 9fd51c849eb552ade9f7b11db42a319b4f6cab4c
  RNCAsyncStorage: 62fdbd7e63312228d4868779026248c2677911e1
  RNCClipboard: f13dd3ceae005858e137ae9e70f3c414e174ff81
  RNCPushNotificationIOS: 6c4ca3388c7434e4a662b92e4dfeeee858e6f440
  RNDefaultPreference: 8a089ee8ce829a66c5453e3c5434f0785499d1c3
  RNDeviceInfo: d863506092aef7e7af3a1c350c913d867d795047
  RNFS: 89de7d7f4c0f6bafa05343c578f61118c8282ed8
  RNGestureHandler: dcb1b1db024f3744b03af56d132f4f72c4c27195
  RNHandoff: bc8af5a86853ff13b033e7ba1114c3c5b38e6385
  RNKeychain: 169b8e6fba951e8e65c5a06e607369cd6111a25f
  RNLocalize: 7ed277415799ab5a8931b77fd2124c4749822e8a
  RNPermissions: 5598561700d171c73390536381139b6d5973cf2f
  RNQrGenerator: afacf12b55dfba0e3aaca963eec23691e8426431
  RNQuickAction: c2c8f379e614428be0babe4d53a575739667744d
  RNRate: 7641919330e0d6688ad885a985b4bd697ed7d14c
<<<<<<< HEAD
  RNReactNativeHapticFeedback: 66c6b0cf19f5d9dae8be36b2336e1fe2a2e42566
  RNReanimated: 4ab125a1b0451725bb07b2ef9d567e03b2a85b3f
  RNScreens: 790123c4a28783d80a342ce42e8c7381bed62db1
  RNShare: a815fbfde647a32be594372d60d4c1079e3cb512
  RNSVG: 877cd57c2db63dc9f1fd1bbb5e95506ccd481df6
  RNVectorIcons: bd818296a51dc2bb8c3bd97a3ca399df1afe216d
=======
  RNReactNativeHapticFeedback: f9cfb40676f21a52e9e172648d033f539156a5ec
  RNReanimated: 94fb550ecb4819d9889270659f94551d1a3ab237
  RNScreens: cfb34cc4609bb92bd4fad6583be815075705a912
  RNShare: b4d46f2037d01cb8e1dda34478bb80ed97e0ad35
  RNSVG: 67de7abef81f367387b708ba6d2acefe7d4f5895
  RNVectorIcons: f7a99433a71f4b38891c14c64b21fc521d064392
>>>>>>> 52b1dd6c
  RNWatch: 28fe1f5e0c6410d45fd20925f4796fce05522e3f
  SocketRocket: d4aabe649be1e368d1318fdf28a022d714d65748
  Yoga: 31a098f74c16780569aebd614a0f37a907de0189
  ZXingObjC: 8898711ab495761b2dbbdec76d90164a6d7e14c5

PODFILE CHECKSUM: 9af07d4b51dd3d9841c23fbd75e62bee7ac283a4

COCOAPODS: 1.15.2<|MERGE_RESOLUTION|>--- conflicted
+++ resolved
@@ -94,6 +94,7 @@
     - React-RCTText (= 0.77.2)
     - React-RCTVibration (= 0.77.2)
   - React-callinvoker (0.77.2)
+  - React-Codegen (0.1.0)
   - React-Core (0.77.2):
     - glog
     - hermes-engine
@@ -1264,7 +1265,12 @@
   - react-native-bw-file-access (1.0.0):
     - React-Core
   - react-native-capture-protection (2.0.7):
-    - React-Core
+    - RCT-Folly
+    - RCTRequired
+    - RCTTypeSafety
+    - React-Codegen
+    - React-Core
+    - ReactCommon/turbomodule/core
   - react-native-document-picker (9.3.1):
     - DoubleConversion
     - glog
@@ -1308,30 +1314,26 @@
     - ReactCommon/turbomodule/core
     - Yoga
   - react-native-menu (1.2.1):
-<<<<<<< HEAD
-    - DoubleConversion
-    - glog
-    - hermes-engine
-    - RCT-Folly (= 2024.11.18.00)
-    - RCTRequired
-    - RCTTypeSafety
-    - React-Core
-    - React-debug
-    - React-Fabric
-    - React-featureflags
-    - React-graphics
-    - React-ImageManager
-    - React-NativeModulesApple
-    - React-RCTFabric
-    - React-rendererdebug
-    - React-utils
-    - ReactCodegen
-    - ReactCommon/turbomodule/bridging
-    - ReactCommon/turbomodule/core
-    - Yoga
-=======
-    - React
->>>>>>> 52b1dd6c
+    - DoubleConversion
+    - glog
+    - hermes-engine
+    - RCT-Folly (= 2024.11.18.00)
+    - RCTRequired
+    - RCTTypeSafety
+    - React-Core
+    - React-debug
+    - React-Fabric
+    - React-featureflags
+    - React-graphics
+    - React-ImageManager
+    - React-NativeModulesApple
+    - React-RCTFabric
+    - React-rendererdebug
+    - React-utils
+    - ReactCodegen
+    - ReactCommon/turbomodule/bridging
+    - ReactCommon/turbomodule/core
+    - Yoga
   - react-native-randombytes (3.6.1):
     - React-Core
   - react-native-safe-area-context (5.4.0):
@@ -2046,7 +2048,6 @@
     - ReactCommon/turbomodule/core
     - RNScreens/common (= 4.10.0)
     - Yoga
-<<<<<<< HEAD
   - RNScreens/common (4.10.0):
     - DoubleConversion
     - glog
@@ -2069,8 +2070,6 @@
     - ReactCommon/turbomodule/bridging
     - ReactCommon/turbomodule/core
     - Yoga
-=======
->>>>>>> 52b1dd6c
   - RNShare (12.0.11):
     - DoubleConversion
     - glog
@@ -2092,29 +2091,29 @@
     - ReactCommon/turbomodule/bridging
     - ReactCommon/turbomodule/core
     - Yoga
-  - RNSVG (15.11.2):
-    - DoubleConversion
-    - glog
-    - hermes-engine
-    - RCT-Folly (= 2024.11.18.00)
-    - RCTRequired
-    - RCTTypeSafety
-    - React-Core
-    - React-debug
-    - React-Fabric
-    - React-featureflags
-    - React-graphics
-    - React-ImageManager
-    - React-NativeModulesApple
-    - React-RCTFabric
-    - React-rendererdebug
-    - React-utils
-    - ReactCodegen
-    - ReactCommon/turbomodule/bridging
-    - ReactCommon/turbomodule/core
-    - RNSVG/common (= 15.11.2)
-    - Yoga
-  - RNSVG/common (15.11.2):
+  - RNSVG (15.12.0):
+    - DoubleConversion
+    - glog
+    - hermes-engine
+    - RCT-Folly (= 2024.11.18.00)
+    - RCTRequired
+    - RCTTypeSafety
+    - React-Core
+    - React-debug
+    - React-Fabric
+    - React-featureflags
+    - React-graphics
+    - React-ImageManager
+    - React-NativeModulesApple
+    - React-RCTFabric
+    - React-rendererdebug
+    - React-utils
+    - ReactCodegen
+    - ReactCommon/turbomodule/bridging
+    - ReactCommon/turbomodule/core
+    - RNSVG/common (= 15.12.0)
+    - Yoga
+  - RNSVG/common (15.12.0):
     - DoubleConversion
     - glog
     - hermes-engine
@@ -2277,6 +2276,7 @@
   trunk:
     - CocoaAsyncSocket
     - lottie-ios
+    - React-Codegen
     - SocketRocket
     - ZXingObjC
 
@@ -2512,6 +2512,7 @@
   RCTTypeSafety: 5e57924492a5e0a762654f814dd018953274eca9
   React: 53c9bd6f974c5dd019ee466e46477eb679149c38
   React-callinvoker: d6484472c1c742917b51338525336d6a74ab8a9f
+  React-Codegen: 4b8b4817cea7a54b83851d4c1f91f79aa73de30a
   React-Core: 4ddb741e08144902ce4e0e66b7c67c6f2dc5bfc7
   React-CoreModules: 0a31ca662ac169edd0c210efd324e19b3012d7ed
   React-cxxreact: f8ecc64ebf8b795c550ae8b65ba4908ffe7350d0
@@ -2538,16 +2539,10 @@
   react-native-biometrics: 43ed5b828646a7862dbc7945556446be00798e7d
   react-native-blue-crypto: de5babd59b17fbf3fc31d2e1e5d59ec859093fbc
   react-native-bw-file-access: fe925b77dbf48500df0b294c6851f8c84607a203
-<<<<<<< HEAD
+  react-native-capture-protection: 9bcc879e5d577b55050dc12ff0f283595c9e5873
   react-native-document-picker: bfe9c7d72908d2faba56a4765373c6367090ae2e
   react-native-image-picker: 84b261e109faa7312bca59f1f65c8f2b22865496
   react-native-menu: baad9f9dac594eb8eddf46c0428b0fb99801c108
-=======
-  react-native-capture-protection: d2d5ced5fead227abb1304518d55774de19c3021
-  react-native-document-picker: 67f639fe9ec052951315abb7b5514ec61fe5e1b7
-  react-native-image-picker: 1b6097f71e3cf785a40d22be7904f17e924965bb
-  react-native-menu: 2cfe0a3b3c610ed331f00d9f0df300db14ba8692
->>>>>>> 52b1dd6c
   react-native-randombytes: 3c8f3e89d12487fd03a2f966c288d495415fc116
   react-native-safe-area-context: afcc2e2b3e78ae8ef90d81e658aacee34ebc27ea
   react-native-screen-capture: 7b6121f529681ed2fde36cdedadd0bb39e9a3796
@@ -2599,21 +2594,12 @@
   RNQrGenerator: afacf12b55dfba0e3aaca963eec23691e8426431
   RNQuickAction: c2c8f379e614428be0babe4d53a575739667744d
   RNRate: 7641919330e0d6688ad885a985b4bd697ed7d14c
-<<<<<<< HEAD
   RNReactNativeHapticFeedback: 66c6b0cf19f5d9dae8be36b2336e1fe2a2e42566
   RNReanimated: 4ab125a1b0451725bb07b2ef9d567e03b2a85b3f
   RNScreens: 790123c4a28783d80a342ce42e8c7381bed62db1
   RNShare: a815fbfde647a32be594372d60d4c1079e3cb512
-  RNSVG: 877cd57c2db63dc9f1fd1bbb5e95506ccd481df6
+  RNSVG: 85f373e6a24cf79a882d4809f3633946ed9facb8
   RNVectorIcons: bd818296a51dc2bb8c3bd97a3ca399df1afe216d
-=======
-  RNReactNativeHapticFeedback: f9cfb40676f21a52e9e172648d033f539156a5ec
-  RNReanimated: 94fb550ecb4819d9889270659f94551d1a3ab237
-  RNScreens: cfb34cc4609bb92bd4fad6583be815075705a912
-  RNShare: b4d46f2037d01cb8e1dda34478bb80ed97e0ad35
-  RNSVG: 67de7abef81f367387b708ba6d2acefe7d4f5895
-  RNVectorIcons: f7a99433a71f4b38891c14c64b21fc521d064392
->>>>>>> 52b1dd6c
   RNWatch: 28fe1f5e0c6410d45fd20925f4796fce05522e3f
   SocketRocket: d4aabe649be1e368d1318fdf28a022d714d65748
   Yoga: 31a098f74c16780569aebd614a0f37a907de0189
