PODS:
<<<<<<< HEAD
  - boost (1.83.0)
  - BugsnagReactNative (7.23.0):
=======
  - boost (1.76.0)
  - BugsnagReactNative (7.24.0):
>>>>>>> dec3b9ee
    - React-Core
  - BVLinearGradient (2.8.3):
    - React-Core
  - CocoaAsyncSocket (7.6.5)
  - DoubleConversion (1.1.6)
  - FBLazyVector (0.73.8)
  - FBReactNativeSpec (0.73.8):
    - RCT-Folly (= 2022.05.16.00)
    - RCTRequired (= 0.73.8)
    - RCTTypeSafety (= 0.73.8)
    - React-Core (= 0.73.8)
    - React-jsi (= 0.73.8)
    - ReactCommon/turbomodule/core (= 0.73.8)
  - fmt (6.2.1)
  - glog (0.3.5)
  - hermes-engine (0.73.8):
    - hermes-engine/Pre-built (= 0.73.8)
  - hermes-engine/Pre-built (0.73.8)
  - libevent (2.1.12)
  - lottie-ios (4.4.1)
  - lottie-react-native (6.7.2):
    - glog
    - lottie-ios (= 4.4.1)
    - RCT-Folly (= 2022.05.16.00)
    - React-Core
  - RCT-Folly (2022.05.16.00):
    - boost
    - DoubleConversion
    - fmt (~> 6.2.1)
    - glog
    - RCT-Folly/Default (= 2022.05.16.00)
  - RCT-Folly/Default (2022.05.16.00):
    - boost
    - DoubleConversion
    - fmt (~> 6.2.1)
    - glog
  - RCT-Folly/Fabric (2022.05.16.00):
    - boost
    - DoubleConversion
    - fmt (~> 6.2.1)
    - glog
  - RCT-Folly/Futures (2022.05.16.00):
    - boost
    - DoubleConversion
    - fmt (~> 6.2.1)
    - glog
    - libevent
  - RCTRequired (0.73.8)
  - RCTTypeSafety (0.73.8):
    - FBLazyVector (= 0.73.8)
    - RCTRequired (= 0.73.8)
    - React-Core (= 0.73.8)
  - React (0.73.8):
    - React-Core (= 0.73.8)
    - React-Core/DevSupport (= 0.73.8)
    - React-Core/RCTWebSocket (= 0.73.8)
    - React-RCTActionSheet (= 0.73.8)
    - React-RCTAnimation (= 0.73.8)
    - React-RCTBlob (= 0.73.8)
    - React-RCTImage (= 0.73.8)
    - React-RCTLinking (= 0.73.8)
    - React-RCTNetwork (= 0.73.8)
    - React-RCTSettings (= 0.73.8)
    - React-RCTText (= 0.73.8)
    - React-RCTVibration (= 0.73.8)
  - React-callinvoker (0.73.8)
  - React-Codegen (0.73.8):
    - DoubleConversion
    - FBReactNativeSpec
    - glog
    - hermes-engine
    - RCT-Folly
    - RCTRequired
    - RCTTypeSafety
    - React-Core
    - React-jsi
    - React-jsiexecutor
    - React-NativeModulesApple
    - React-rncore
    - ReactCommon/turbomodule/bridging
    - ReactCommon/turbomodule/core
  - React-Core (0.73.8):
    - glog
    - hermes-engine
    - RCT-Folly (= 2022.05.16.00)
    - React-Core/Default (= 0.73.8)
    - React-cxxreact
    - React-hermes
    - React-jsi
    - React-jsiexecutor
    - React-perflogger
    - React-runtimescheduler
    - React-utils
    - SocketRocket (= 0.6.1)
    - Yoga
  - React-Core/CoreModulesHeaders (0.73.8):
    - glog
    - hermes-engine
    - RCT-Folly (= 2022.05.16.00)
    - React-Core/Default
    - React-cxxreact
    - React-hermes
    - React-jsi
    - React-jsiexecutor
    - React-perflogger
    - React-runtimescheduler
    - React-utils
    - SocketRocket (= 0.6.1)
    - Yoga
  - React-Core/Default (0.73.8):
    - glog
    - hermes-engine
    - RCT-Folly (= 2022.05.16.00)
    - React-cxxreact
    - React-hermes
    - React-jsi
    - React-jsiexecutor
    - React-perflogger
    - React-runtimescheduler
    - React-utils
    - SocketRocket (= 0.6.1)
    - Yoga
  - React-Core/DevSupport (0.73.8):
    - glog
    - hermes-engine
    - RCT-Folly (= 2022.05.16.00)
    - React-Core/Default (= 0.73.8)
    - React-Core/RCTWebSocket (= 0.73.8)
    - React-cxxreact
    - React-hermes
    - React-jsi
    - React-jsiexecutor
    - React-jsinspector (= 0.73.8)
    - React-perflogger
    - React-runtimescheduler
    - React-utils
    - SocketRocket (= 0.6.1)
    - Yoga
  - React-Core/RCTActionSheetHeaders (0.73.8):
    - glog
    - hermes-engine
    - RCT-Folly (= 2022.05.16.00)
    - React-Core/Default
    - React-cxxreact
    - React-hermes
    - React-jsi
    - React-jsiexecutor
    - React-perflogger
    - React-runtimescheduler
    - React-utils
    - SocketRocket (= 0.6.1)
    - Yoga
  - React-Core/RCTAnimationHeaders (0.73.8):
    - glog
    - hermes-engine
    - RCT-Folly (= 2022.05.16.00)
    - React-Core/Default
    - React-cxxreact
    - React-hermes
    - React-jsi
    - React-jsiexecutor
    - React-perflogger
    - React-runtimescheduler
    - React-utils
    - SocketRocket (= 0.6.1)
    - Yoga
  - React-Core/RCTBlobHeaders (0.73.8):
    - glog
    - hermes-engine
    - RCT-Folly (= 2022.05.16.00)
    - React-Core/Default
    - React-cxxreact
    - React-hermes
    - React-jsi
    - React-jsiexecutor
    - React-perflogger
    - React-runtimescheduler
    - React-utils
    - SocketRocket (= 0.6.1)
    - Yoga
  - React-Core/RCTImageHeaders (0.73.8):
    - glog
    - hermes-engine
    - RCT-Folly (= 2022.05.16.00)
    - React-Core/Default
    - React-cxxreact
    - React-hermes
    - React-jsi
    - React-jsiexecutor
    - React-perflogger
    - React-runtimescheduler
    - React-utils
    - SocketRocket (= 0.6.1)
    - Yoga
  - React-Core/RCTLinkingHeaders (0.73.8):
    - glog
    - hermes-engine
    - RCT-Folly (= 2022.05.16.00)
    - React-Core/Default
    - React-cxxreact
    - React-hermes
    - React-jsi
    - React-jsiexecutor
    - React-perflogger
    - React-runtimescheduler
    - React-utils
    - SocketRocket (= 0.6.1)
    - Yoga
  - React-Core/RCTNetworkHeaders (0.73.8):
    - glog
    - hermes-engine
    - RCT-Folly (= 2022.05.16.00)
    - React-Core/Default
    - React-cxxreact
    - React-hermes
    - React-jsi
    - React-jsiexecutor
    - React-perflogger
    - React-runtimescheduler
    - React-utils
    - SocketRocket (= 0.6.1)
    - Yoga
  - React-Core/RCTSettingsHeaders (0.73.8):
    - glog
    - hermes-engine
    - RCT-Folly (= 2022.05.16.00)
    - React-Core/Default
    - React-cxxreact
    - React-hermes
    - React-jsi
    - React-jsiexecutor
    - React-perflogger
    - React-runtimescheduler
    - React-utils
    - SocketRocket (= 0.6.1)
    - Yoga
  - React-Core/RCTTextHeaders (0.73.8):
    - glog
    - hermes-engine
    - RCT-Folly (= 2022.05.16.00)
    - React-Core/Default
    - React-cxxreact
    - React-hermes
    - React-jsi
    - React-jsiexecutor
    - React-perflogger
    - React-runtimescheduler
    - React-utils
    - SocketRocket (= 0.6.1)
    - Yoga
  - React-Core/RCTVibrationHeaders (0.73.8):
    - glog
    - hermes-engine
    - RCT-Folly (= 2022.05.16.00)
    - React-Core/Default
    - React-cxxreact
    - React-hermes
    - React-jsi
    - React-jsiexecutor
    - React-perflogger
    - React-runtimescheduler
    - React-utils
    - SocketRocket (= 0.6.1)
    - Yoga
  - React-Core/RCTWebSocket (0.73.8):
    - glog
    - hermes-engine
    - RCT-Folly (= 2022.05.16.00)
    - React-Core/Default (= 0.73.8)
    - React-cxxreact
    - React-hermes
    - React-jsi
    - React-jsiexecutor
    - React-perflogger
    - React-runtimescheduler
    - React-utils
    - SocketRocket (= 0.6.1)
    - Yoga
  - React-CoreModules (0.73.8):
    - RCT-Folly (= 2022.05.16.00)
    - RCTTypeSafety (= 0.73.8)
    - React-Codegen
    - React-Core/CoreModulesHeaders (= 0.73.8)
    - React-jsi (= 0.73.8)
    - React-NativeModulesApple
    - React-RCTBlob
    - React-RCTImage (= 0.73.8)
    - ReactCommon
    - SocketRocket (= 0.6.1)
  - React-cxxreact (0.73.8):
    - boost (= 1.83.0)
    - DoubleConversion
    - fmt (~> 6.2.1)
    - glog
    - hermes-engine
    - RCT-Folly (= 2022.05.16.00)
    - React-callinvoker (= 0.73.8)
    - React-debug (= 0.73.8)
    - React-jsi (= 0.73.8)
    - React-jsinspector (= 0.73.8)
    - React-logger (= 0.73.8)
    - React-perflogger (= 0.73.8)
    - React-runtimeexecutor (= 0.73.8)
  - React-debug (0.73.8)
  - React-Fabric (0.73.8):
    - DoubleConversion
    - fmt (~> 6.2.1)
    - glog
    - hermes-engine
    - RCT-Folly/Fabric (= 2022.05.16.00)
    - RCTRequired
    - RCTTypeSafety
    - React-Core
    - React-cxxreact
    - React-debug
    - React-Fabric/animations (= 0.73.8)
    - React-Fabric/attributedstring (= 0.73.8)
    - React-Fabric/componentregistry (= 0.73.8)
    - React-Fabric/componentregistrynative (= 0.73.8)
    - React-Fabric/components (= 0.73.8)
    - React-Fabric/core (= 0.73.8)
    - React-Fabric/imagemanager (= 0.73.8)
    - React-Fabric/leakchecker (= 0.73.8)
    - React-Fabric/mounting (= 0.73.8)
    - React-Fabric/scheduler (= 0.73.8)
    - React-Fabric/telemetry (= 0.73.8)
    - React-Fabric/templateprocessor (= 0.73.8)
    - React-Fabric/textlayoutmanager (= 0.73.8)
    - React-Fabric/uimanager (= 0.73.8)
    - React-graphics
    - React-jsi
    - React-jsiexecutor
    - React-logger
    - React-rendererdebug
    - React-runtimescheduler
    - React-utils
    - ReactCommon/turbomodule/core
  - React-Fabric/animations (0.73.8):
    - DoubleConversion
    - fmt (~> 6.2.1)
    - glog
    - hermes-engine
    - RCT-Folly/Fabric (= 2022.05.16.00)
    - RCTRequired
    - RCTTypeSafety
    - React-Core
    - React-cxxreact
    - React-debug
    - React-graphics
    - React-jsi
    - React-jsiexecutor
    - React-logger
    - React-rendererdebug
    - React-runtimescheduler
    - React-utils
    - ReactCommon/turbomodule/core
  - React-Fabric/attributedstring (0.73.8):
    - DoubleConversion
    - fmt (~> 6.2.1)
    - glog
    - hermes-engine
    - RCT-Folly/Fabric (= 2022.05.16.00)
    - RCTRequired
    - RCTTypeSafety
    - React-Core
    - React-cxxreact
    - React-debug
    - React-graphics
    - React-jsi
    - React-jsiexecutor
    - React-logger
    - React-rendererdebug
    - React-runtimescheduler
    - React-utils
    - ReactCommon/turbomodule/core
  - React-Fabric/componentregistry (0.73.8):
    - DoubleConversion
    - fmt (~> 6.2.1)
    - glog
    - hermes-engine
    - RCT-Folly/Fabric (= 2022.05.16.00)
    - RCTRequired
    - RCTTypeSafety
    - React-Core
    - React-cxxreact
    - React-debug
    - React-graphics
    - React-jsi
    - React-jsiexecutor
    - React-logger
    - React-rendererdebug
    - React-runtimescheduler
    - React-utils
    - ReactCommon/turbomodule/core
  - React-Fabric/componentregistrynative (0.73.8):
    - DoubleConversion
    - fmt (~> 6.2.1)
    - glog
    - hermes-engine
    - RCT-Folly/Fabric (= 2022.05.16.00)
    - RCTRequired
    - RCTTypeSafety
    - React-Core
    - React-cxxreact
    - React-debug
    - React-graphics
    - React-jsi
    - React-jsiexecutor
    - React-logger
    - React-rendererdebug
    - React-runtimescheduler
    - React-utils
    - ReactCommon/turbomodule/core
  - React-Fabric/components (0.73.8):
    - DoubleConversion
    - fmt (~> 6.2.1)
    - glog
    - hermes-engine
    - RCT-Folly/Fabric (= 2022.05.16.00)
    - RCTRequired
    - RCTTypeSafety
    - React-Core
    - React-cxxreact
    - React-debug
    - React-Fabric/components/inputaccessory (= 0.73.8)
    - React-Fabric/components/legacyviewmanagerinterop (= 0.73.8)
    - React-Fabric/components/modal (= 0.73.8)
    - React-Fabric/components/rncore (= 0.73.8)
    - React-Fabric/components/root (= 0.73.8)
    - React-Fabric/components/safeareaview (= 0.73.8)
    - React-Fabric/components/scrollview (= 0.73.8)
    - React-Fabric/components/text (= 0.73.8)
    - React-Fabric/components/textinput (= 0.73.8)
    - React-Fabric/components/unimplementedview (= 0.73.8)
    - React-Fabric/components/view (= 0.73.8)
    - React-graphics
    - React-jsi
    - React-jsiexecutor
    - React-logger
    - React-rendererdebug
    - React-runtimescheduler
    - React-utils
    - ReactCommon/turbomodule/core
  - React-Fabric/components/inputaccessory (0.73.8):
    - DoubleConversion
    - fmt (~> 6.2.1)
    - glog
    - hermes-engine
    - RCT-Folly/Fabric (= 2022.05.16.00)
    - RCTRequired
    - RCTTypeSafety
    - React-Core
    - React-cxxreact
    - React-debug
    - React-graphics
    - React-jsi
    - React-jsiexecutor
    - React-logger
    - React-rendererdebug
    - React-runtimescheduler
    - React-utils
    - ReactCommon/turbomodule/core
  - React-Fabric/components/legacyviewmanagerinterop (0.73.8):
    - DoubleConversion
    - fmt (~> 6.2.1)
    - glog
    - hermes-engine
    - RCT-Folly/Fabric (= 2022.05.16.00)
    - RCTRequired
    - RCTTypeSafety
    - React-Core
    - React-cxxreact
    - React-debug
    - React-graphics
    - React-jsi
    - React-jsiexecutor
    - React-logger
    - React-rendererdebug
    - React-runtimescheduler
    - React-utils
    - ReactCommon/turbomodule/core
  - React-Fabric/components/modal (0.73.8):
    - DoubleConversion
    - fmt (~> 6.2.1)
    - glog
    - hermes-engine
    - RCT-Folly/Fabric (= 2022.05.16.00)
    - RCTRequired
    - RCTTypeSafety
    - React-Core
    - React-cxxreact
    - React-debug
    - React-graphics
    - React-jsi
    - React-jsiexecutor
    - React-logger
    - React-rendererdebug
    - React-runtimescheduler
    - React-utils
    - ReactCommon/turbomodule/core
  - React-Fabric/components/rncore (0.73.8):
    - DoubleConversion
    - fmt (~> 6.2.1)
    - glog
    - hermes-engine
    - RCT-Folly/Fabric (= 2022.05.16.00)
    - RCTRequired
    - RCTTypeSafety
    - React-Core
    - React-cxxreact
    - React-debug
    - React-graphics
    - React-jsi
    - React-jsiexecutor
    - React-logger
    - React-rendererdebug
    - React-runtimescheduler
    - React-utils
    - ReactCommon/turbomodule/core
  - React-Fabric/components/root (0.73.8):
    - DoubleConversion
    - fmt (~> 6.2.1)
    - glog
    - hermes-engine
    - RCT-Folly/Fabric (= 2022.05.16.00)
    - RCTRequired
    - RCTTypeSafety
    - React-Core
    - React-cxxreact
    - React-debug
    - React-graphics
    - React-jsi
    - React-jsiexecutor
    - React-logger
    - React-rendererdebug
    - React-runtimescheduler
    - React-utils
    - ReactCommon/turbomodule/core
  - React-Fabric/components/safeareaview (0.73.8):
    - DoubleConversion
    - fmt (~> 6.2.1)
    - glog
    - hermes-engine
    - RCT-Folly/Fabric (= 2022.05.16.00)
    - RCTRequired
    - RCTTypeSafety
    - React-Core
    - React-cxxreact
    - React-debug
    - React-graphics
    - React-jsi
    - React-jsiexecutor
    - React-logger
    - React-rendererdebug
    - React-runtimescheduler
    - React-utils
    - ReactCommon/turbomodule/core
  - React-Fabric/components/scrollview (0.73.8):
    - DoubleConversion
    - fmt (~> 6.2.1)
    - glog
    - hermes-engine
    - RCT-Folly/Fabric (= 2022.05.16.00)
    - RCTRequired
    - RCTTypeSafety
    - React-Core
    - React-cxxreact
    - React-debug
    - React-graphics
    - React-jsi
    - React-jsiexecutor
    - React-logger
    - React-rendererdebug
    - React-runtimescheduler
    - React-utils
    - ReactCommon/turbomodule/core
  - React-Fabric/components/text (0.73.8):
    - DoubleConversion
    - fmt (~> 6.2.1)
    - glog
    - hermes-engine
    - RCT-Folly/Fabric (= 2022.05.16.00)
    - RCTRequired
    - RCTTypeSafety
    - React-Core
    - React-cxxreact
    - React-debug
    - React-graphics
    - React-jsi
    - React-jsiexecutor
    - React-logger
    - React-rendererdebug
    - React-runtimescheduler
    - React-utils
    - ReactCommon/turbomodule/core
  - React-Fabric/components/textinput (0.73.8):
    - DoubleConversion
    - fmt (~> 6.2.1)
    - glog
    - hermes-engine
    - RCT-Folly/Fabric (= 2022.05.16.00)
    - RCTRequired
    - RCTTypeSafety
    - React-Core
    - React-cxxreact
    - React-debug
    - React-graphics
    - React-jsi
    - React-jsiexecutor
    - React-logger
    - React-rendererdebug
    - React-runtimescheduler
    - React-utils
    - ReactCommon/turbomodule/core
  - React-Fabric/components/unimplementedview (0.73.8):
    - DoubleConversion
    - fmt (~> 6.2.1)
    - glog
    - hermes-engine
    - RCT-Folly/Fabric (= 2022.05.16.00)
    - RCTRequired
    - RCTTypeSafety
    - React-Core
    - React-cxxreact
    - React-debug
    - React-graphics
    - React-jsi
    - React-jsiexecutor
    - React-logger
    - React-rendererdebug
    - React-runtimescheduler
    - React-utils
    - ReactCommon/turbomodule/core
  - React-Fabric/components/view (0.73.8):
    - DoubleConversion
    - fmt (~> 6.2.1)
    - glog
    - hermes-engine
    - RCT-Folly/Fabric (= 2022.05.16.00)
    - RCTRequired
    - RCTTypeSafety
    - React-Core
    - React-cxxreact
    - React-debug
    - React-graphics
    - React-jsi
    - React-jsiexecutor
    - React-logger
    - React-rendererdebug
    - React-runtimescheduler
    - React-utils
    - ReactCommon/turbomodule/core
    - Yoga
  - React-Fabric/core (0.73.8):
    - DoubleConversion
    - fmt (~> 6.2.1)
    - glog
    - hermes-engine
    - RCT-Folly/Fabric (= 2022.05.16.00)
    - RCTRequired
    - RCTTypeSafety
    - React-Core
    - React-cxxreact
    - React-debug
    - React-graphics
    - React-jsi
    - React-jsiexecutor
    - React-logger
    - React-rendererdebug
    - React-runtimescheduler
    - React-utils
    - ReactCommon/turbomodule/core
  - React-Fabric/imagemanager (0.73.8):
    - DoubleConversion
    - fmt (~> 6.2.1)
    - glog
    - hermes-engine
    - RCT-Folly/Fabric (= 2022.05.16.00)
    - RCTRequired
    - RCTTypeSafety
    - React-Core
    - React-cxxreact
    - React-debug
    - React-graphics
    - React-jsi
    - React-jsiexecutor
    - React-logger
    - React-rendererdebug
    - React-runtimescheduler
    - React-utils
    - ReactCommon/turbomodule/core
  - React-Fabric/leakchecker (0.73.8):
    - DoubleConversion
    - fmt (~> 6.2.1)
    - glog
    - hermes-engine
    - RCT-Folly/Fabric (= 2022.05.16.00)
    - RCTRequired
    - RCTTypeSafety
    - React-Core
    - React-cxxreact
    - React-debug
    - React-graphics
    - React-jsi
    - React-jsiexecutor
    - React-logger
    - React-rendererdebug
    - React-runtimescheduler
    - React-utils
    - ReactCommon/turbomodule/core
  - React-Fabric/mounting (0.73.8):
    - DoubleConversion
    - fmt (~> 6.2.1)
    - glog
    - hermes-engine
    - RCT-Folly/Fabric (= 2022.05.16.00)
    - RCTRequired
    - RCTTypeSafety
    - React-Core
    - React-cxxreact
    - React-debug
    - React-graphics
    - React-jsi
    - React-jsiexecutor
    - React-logger
    - React-rendererdebug
    - React-runtimescheduler
    - React-utils
    - ReactCommon/turbomodule/core
  - React-Fabric/scheduler (0.73.8):
    - DoubleConversion
    - fmt (~> 6.2.1)
    - glog
    - hermes-engine
    - RCT-Folly/Fabric (= 2022.05.16.00)
    - RCTRequired
    - RCTTypeSafety
    - React-Core
    - React-cxxreact
    - React-debug
    - React-graphics
    - React-jsi
    - React-jsiexecutor
    - React-logger
    - React-rendererdebug
    - React-runtimescheduler
    - React-utils
    - ReactCommon/turbomodule/core
  - React-Fabric/telemetry (0.73.8):
    - DoubleConversion
    - fmt (~> 6.2.1)
    - glog
    - hermes-engine
    - RCT-Folly/Fabric (= 2022.05.16.00)
    - RCTRequired
    - RCTTypeSafety
    - React-Core
    - React-cxxreact
    - React-debug
    - React-graphics
    - React-jsi
    - React-jsiexecutor
    - React-logger
    - React-rendererdebug
    - React-runtimescheduler
    - React-utils
    - ReactCommon/turbomodule/core
  - React-Fabric/templateprocessor (0.73.8):
    - DoubleConversion
    - fmt (~> 6.2.1)
    - glog
    - hermes-engine
    - RCT-Folly/Fabric (= 2022.05.16.00)
    - RCTRequired
    - RCTTypeSafety
    - React-Core
    - React-cxxreact
    - React-debug
    - React-graphics
    - React-jsi
    - React-jsiexecutor
    - React-logger
    - React-rendererdebug
    - React-runtimescheduler
    - React-utils
    - ReactCommon/turbomodule/core
  - React-Fabric/textlayoutmanager (0.73.8):
    - DoubleConversion
    - fmt (~> 6.2.1)
    - glog
    - hermes-engine
    - RCT-Folly/Fabric (= 2022.05.16.00)
    - RCTRequired
    - RCTTypeSafety
    - React-Core
    - React-cxxreact
    - React-debug
    - React-Fabric/uimanager
    - React-graphics
    - React-jsi
    - React-jsiexecutor
    - React-logger
    - React-rendererdebug
    - React-runtimescheduler
    - React-utils
    - ReactCommon/turbomodule/core
  - React-Fabric/uimanager (0.73.8):
    - DoubleConversion
    - fmt (~> 6.2.1)
    - glog
    - hermes-engine
    - RCT-Folly/Fabric (= 2022.05.16.00)
    - RCTRequired
    - RCTTypeSafety
    - React-Core
    - React-cxxreact
    - React-debug
    - React-graphics
    - React-jsi
    - React-jsiexecutor
    - React-logger
    - React-rendererdebug
    - React-runtimescheduler
    - React-utils
    - ReactCommon/turbomodule/core
  - React-FabricImage (0.73.8):
    - DoubleConversion
    - fmt (~> 6.2.1)
    - glog
    - hermes-engine
    - RCT-Folly/Fabric (= 2022.05.16.00)
    - RCTRequired (= 0.73.8)
    - RCTTypeSafety (= 0.73.8)
    - React-Fabric
    - React-graphics
    - React-ImageManager
    - React-jsi
    - React-jsiexecutor (= 0.73.8)
    - React-logger
    - React-rendererdebug
    - React-utils
    - ReactCommon
    - Yoga
  - React-graphics (0.73.8):
    - glog
    - RCT-Folly/Fabric (= 2022.05.16.00)
    - React-Core/Default (= 0.73.8)
    - React-utils
  - React-hermes (0.73.8):
    - DoubleConversion
    - fmt (~> 6.2.1)
    - glog
    - hermes-engine
    - RCT-Folly (= 2022.05.16.00)
    - RCT-Folly/Futures (= 2022.05.16.00)
    - React-cxxreact (= 0.73.8)
    - React-jsi
    - React-jsiexecutor (= 0.73.8)
    - React-jsinspector (= 0.73.8)
    - React-perflogger (= 0.73.8)
  - React-ImageManager (0.73.8):
    - glog
    - RCT-Folly/Fabric
    - React-Core/Default
    - React-debug
    - React-Fabric
    - React-graphics
    - React-rendererdebug
    - React-utils
  - React-jserrorhandler (0.73.8):
    - RCT-Folly/Fabric (= 2022.05.16.00)
    - React-debug
    - React-jsi
    - React-Mapbuffer
  - React-jsi (0.73.8):
    - boost (= 1.83.0)
    - DoubleConversion
    - fmt (~> 6.2.1)
    - glog
    - hermes-engine
    - RCT-Folly (= 2022.05.16.00)
  - React-jsiexecutor (0.73.8):
    - DoubleConversion
    - fmt (~> 6.2.1)
    - glog
    - hermes-engine
    - RCT-Folly (= 2022.05.16.00)
    - React-cxxreact (= 0.73.8)
    - React-jsi (= 0.73.8)
    - React-perflogger (= 0.73.8)
  - React-jsinspector (0.73.8)
  - React-logger (0.73.8):
    - glog
  - React-Mapbuffer (0.73.8):
    - glog
    - React-debug
  - react-native-biometrics (3.0.1):
    - React-Core
  - react-native-blue-crypto (1.0.0):
    - React
  - react-native-bw-file-access (1.0.0):
    - React-Core
  - react-native-document-picker (9.1.1):
    - React-Core
  - react-native-idle-timer (2.2.2):
    - React-Core
  - react-native-image-picker (7.1.2):
    - glog
    - RCT-Folly (= 2022.05.16.00)
    - React-Core
  - react-native-ios-context-menu (1.15.3):
    - React-Core
  - react-native-qrcode-local-image (1.0.4):
    - React
  - react-native-randombytes (3.6.1):
    - React-Core
  - react-native-safe-area-context (4.10.4):
    - React-Core
  - react-native-secure-key-store (2.0.10):
    - React-Core
  - react-native-tcp-socket (6.0.6):
    - CocoaAsyncSocket
    - React-Core
  - React-nativeconfig (0.73.8)
  - React-NativeModulesApple (0.73.8):
    - glog
    - hermes-engine
    - React-callinvoker
    - React-Core
    - React-cxxreact
    - React-jsi
    - React-runtimeexecutor
    - ReactCommon/turbomodule/bridging
    - ReactCommon/turbomodule/core
  - React-perflogger (0.73.8)
  - React-RCTActionSheet (0.73.8):
    - React-Core/RCTActionSheetHeaders (= 0.73.8)
  - React-RCTAnimation (0.73.8):
    - RCT-Folly (= 2022.05.16.00)
    - RCTTypeSafety
    - React-Codegen
    - React-Core/RCTAnimationHeaders
    - React-jsi
    - React-NativeModulesApple
    - ReactCommon
  - React-RCTAppDelegate (0.73.8):
    - RCT-Folly
    - RCTRequired
    - RCTTypeSafety
    - React-Core
    - React-CoreModules
    - React-hermes
    - React-nativeconfig
    - React-NativeModulesApple
    - React-RCTFabric
    - React-RCTImage
    - React-RCTNetwork
    - React-runtimescheduler
    - ReactCommon
  - React-RCTBlob (0.73.8):
    - hermes-engine
    - RCT-Folly (= 2022.05.16.00)
    - React-Codegen
    - React-Core/RCTBlobHeaders
    - React-Core/RCTWebSocket
    - React-jsi
    - React-NativeModulesApple
    - React-RCTNetwork
    - ReactCommon
  - React-RCTFabric (0.73.8):
    - glog
    - hermes-engine
    - RCT-Folly/Fabric (= 2022.05.16.00)
    - React-Core
    - React-debug
    - React-Fabric
    - React-FabricImage
    - React-graphics
    - React-ImageManager
    - React-jsi
    - React-nativeconfig
    - React-RCTImage
    - React-RCTText
    - React-rendererdebug
    - React-runtimescheduler
    - React-utils
    - Yoga
  - React-RCTImage (0.73.8):
    - RCT-Folly (= 2022.05.16.00)
    - RCTTypeSafety
    - React-Codegen
    - React-Core/RCTImageHeaders
    - React-jsi
    - React-NativeModulesApple
    - React-RCTNetwork
    - ReactCommon
  - React-RCTLinking (0.73.8):
    - React-Codegen
    - React-Core/RCTLinkingHeaders (= 0.73.8)
    - React-jsi (= 0.73.8)
    - React-NativeModulesApple
    - ReactCommon
    - ReactCommon/turbomodule/core (= 0.73.8)
  - React-RCTNetwork (0.73.8):
    - RCT-Folly (= 2022.05.16.00)
    - RCTTypeSafety
    - React-Codegen
    - React-Core/RCTNetworkHeaders
    - React-jsi
    - React-NativeModulesApple
    - ReactCommon
  - React-RCTSettings (0.73.8):
    - RCT-Folly (= 2022.05.16.00)
    - RCTTypeSafety
    - React-Codegen
    - React-Core/RCTSettingsHeaders
    - React-jsi
    - React-NativeModulesApple
    - ReactCommon
  - React-RCTText (0.73.8):
    - React-Core/RCTTextHeaders (= 0.73.8)
    - Yoga
  - React-RCTVibration (0.73.8):
    - RCT-Folly (= 2022.05.16.00)
    - React-Codegen
    - React-Core/RCTVibrationHeaders
    - React-jsi
    - React-NativeModulesApple
    - ReactCommon
  - React-rendererdebug (0.73.8):
    - DoubleConversion
    - fmt (~> 6.2.1)
    - RCT-Folly (= 2022.05.16.00)
    - React-debug
  - React-rncore (0.73.8)
  - React-runtimeexecutor (0.73.8):
    - React-jsi (= 0.73.8)
  - React-runtimescheduler (0.73.8):
    - glog
    - hermes-engine
    - RCT-Folly (= 2022.05.16.00)
    - React-callinvoker
    - React-cxxreact
    - React-debug
    - React-jsi
    - React-rendererdebug
    - React-runtimeexecutor
    - React-utils
  - React-utils (0.73.8):
    - glog
    - RCT-Folly (= 2022.05.16.00)
    - React-debug
  - ReactCommon (0.73.8):
    - React-logger (= 0.73.8)
    - ReactCommon/turbomodule (= 0.73.8)
  - ReactCommon/turbomodule (0.73.8):
    - DoubleConversion
    - fmt (~> 6.2.1)
    - glog
    - hermes-engine
    - RCT-Folly (= 2022.05.16.00)
    - React-callinvoker (= 0.73.8)
    - React-cxxreact (= 0.73.8)
    - React-jsi (= 0.73.8)
    - React-logger (= 0.73.8)
    - React-perflogger (= 0.73.8)
    - ReactCommon/turbomodule/bridging (= 0.73.8)
    - ReactCommon/turbomodule/core (= 0.73.8)
  - ReactCommon/turbomodule/bridging (0.73.8):
    - DoubleConversion
    - fmt (~> 6.2.1)
    - glog
    - hermes-engine
    - RCT-Folly (= 2022.05.16.00)
    - React-callinvoker (= 0.73.8)
    - React-cxxreact (= 0.73.8)
    - React-jsi (= 0.73.8)
    - React-logger (= 0.73.8)
    - React-perflogger (= 0.73.8)
  - ReactCommon/turbomodule/core (0.73.8):
    - DoubleConversion
    - fmt (~> 6.2.1)
    - glog
    - hermes-engine
    - RCT-Folly (= 2022.05.16.00)
    - React-callinvoker (= 0.73.8)
    - React-cxxreact (= 0.73.8)
    - React-jsi (= 0.73.8)
    - React-logger (= 0.73.8)
    - React-perflogger (= 0.73.8)
  - ReactNativeCameraKit (13.0.0):
    - React-Core
  - RealmJS (12.9.0):
    - React
  - rn-ldk (0.8.4):
    - React-Core
  - RNCAsyncStorage (1.23.1):
    - React-Core
  - RNCClipboard (1.14.1):
    - React-Core
  - RNCPushNotificationIOS (1.11.0):
    - React-Core
  - RNDefaultPreference (1.4.4):
    - React-Core
  - RNDeviceInfo (11.1.0):
    - React-Core
  - RNFS (2.20.0):
    - React-Core
  - RNGestureHandler (2.16.2):
    - glog
    - RCT-Folly (= 2022.05.16.00)
    - React-Core
  - RNHandoff (0.0.3):
    - React
  - RNKeychain (8.2.0):
    - React-Core
  - RNLocalize (3.2.0):
    - React-Core
  - RNPermissions (4.1.5):
    - React-Core
  - RNPrivacySnapshot (1.0.0):
    - React
  - RNQuickAction (0.3.13):
    - React
  - RNRate (1.2.12):
    - React-Core
  - RNReactNativeHapticFeedback (2.2.0):
    - React-Core
  - RNReanimated (3.11.0):
    - glog
    - RCT-Folly (= 2022.05.16.00)
    - React-Core
    - ReactCommon/turbomodule/core
  - RNScreens (3.31.1):
    - glog
    - RCT-Folly (= 2022.05.16.00)
    - React-Core
    - React-RCTImage
  - RNShare (10.2.1):
    - React-Core
  - RNSVG (13.14.1):
    - React-Core
  - RNVectorIcons (10.1.0):
    - glog
    - RCT-Folly (= 2022.05.16.00)
    - React-Core
  - RNWatch (1.1.0):
    - React
  - SocketRocket (0.6.1)
  - Yoga (1.14.0)

DEPENDENCIES:
  - boost (from `../node_modules/react-native/third-party-podspecs/boost.podspec`)
  - "BugsnagReactNative (from `../node_modules/@bugsnag/react-native`)"
  - BVLinearGradient (from `../node_modules/react-native-linear-gradient`)
  - DoubleConversion (from `../node_modules/react-native/third-party-podspecs/DoubleConversion.podspec`)
  - FBLazyVector (from `../node_modules/react-native/Libraries/FBLazyVector`)
  - FBReactNativeSpec (from `../node_modules/react-native/React/FBReactNativeSpec`)
  - glog (from `../node_modules/react-native/third-party-podspecs/glog.podspec`)
  - hermes-engine (from `../node_modules/react-native/sdks/hermes-engine/hermes-engine.podspec`)
  - libevent (~> 2.1.12)
  - lottie-react-native (from `../node_modules/lottie-react-native`)
  - RCT-Folly (from `../node_modules/react-native/third-party-podspecs/RCT-Folly.podspec`)
  - RCT-Folly/Fabric (from `../node_modules/react-native/third-party-podspecs/RCT-Folly.podspec`)
  - RCTRequired (from `../node_modules/react-native/Libraries/RCTRequired`)
  - RCTTypeSafety (from `../node_modules/react-native/Libraries/TypeSafety`)
  - React (from `../node_modules/react-native/`)
  - React-callinvoker (from `../node_modules/react-native/ReactCommon/callinvoker`)
  - React-Codegen (from `build/generated/ios`)
  - React-Core (from `../node_modules/react-native/`)
  - React-Core/RCTWebSocket (from `../node_modules/react-native/`)
  - React-CoreModules (from `../node_modules/react-native/React/CoreModules`)
  - React-cxxreact (from `../node_modules/react-native/ReactCommon/cxxreact`)
  - React-debug (from `../node_modules/react-native/ReactCommon/react/debug`)
  - React-Fabric (from `../node_modules/react-native/ReactCommon`)
  - React-FabricImage (from `../node_modules/react-native/ReactCommon`)
  - React-graphics (from `../node_modules/react-native/ReactCommon/react/renderer/graphics`)
  - React-hermes (from `../node_modules/react-native/ReactCommon/hermes`)
  - React-ImageManager (from `../node_modules/react-native/ReactCommon/react/renderer/imagemanager/platform/ios`)
  - React-jserrorhandler (from `../node_modules/react-native/ReactCommon/jserrorhandler`)
  - React-jsi (from `../node_modules/react-native/ReactCommon/jsi`)
  - React-jsiexecutor (from `../node_modules/react-native/ReactCommon/jsiexecutor`)
  - React-jsinspector (from `../node_modules/react-native/ReactCommon/jsinspector-modern`)
  - React-logger (from `../node_modules/react-native/ReactCommon/logger`)
  - React-Mapbuffer (from `../node_modules/react-native/ReactCommon`)
  - react-native-biometrics (from `../node_modules/react-native-biometrics`)
  - react-native-blue-crypto (from `../node_modules/react-native-blue-crypto`)
  - react-native-bw-file-access (from `../blue_modules/react-native-bw-file-access`)
  - react-native-document-picker (from `../node_modules/react-native-document-picker`)
  - react-native-idle-timer (from `../node_modules/react-native-idle-timer`)
  - react-native-image-picker (from `../node_modules/react-native-image-picker`)
  - react-native-ios-context-menu (from `../node_modules/react-native-ios-context-menu`)
  - "react-native-qrcode-local-image (from `../node_modules/@remobile/react-native-qrcode-local-image`)"
  - react-native-randombytes (from `../node_modules/react-native-randombytes`)
  - react-native-safe-area-context (from `../node_modules/react-native-safe-area-context`)
  - react-native-secure-key-store (from `../node_modules/react-native-secure-key-store`)
  - react-native-tcp-socket (from `../node_modules/react-native-tcp-socket`)
  - React-nativeconfig (from `../node_modules/react-native/ReactCommon`)
  - React-NativeModulesApple (from `../node_modules/react-native/ReactCommon/react/nativemodule/core/platform/ios`)
  - React-perflogger (from `../node_modules/react-native/ReactCommon/reactperflogger`)
  - React-RCTActionSheet (from `../node_modules/react-native/Libraries/ActionSheetIOS`)
  - React-RCTAnimation (from `../node_modules/react-native/Libraries/NativeAnimation`)
  - React-RCTAppDelegate (from `../node_modules/react-native/Libraries/AppDelegate`)
  - React-RCTBlob (from `../node_modules/react-native/Libraries/Blob`)
  - React-RCTFabric (from `../node_modules/react-native/React`)
  - React-RCTImage (from `../node_modules/react-native/Libraries/Image`)
  - React-RCTLinking (from `../node_modules/react-native/Libraries/LinkingIOS`)
  - React-RCTNetwork (from `../node_modules/react-native/Libraries/Network`)
  - React-RCTSettings (from `../node_modules/react-native/Libraries/Settings`)
  - React-RCTText (from `../node_modules/react-native/Libraries/Text`)
  - React-RCTVibration (from `../node_modules/react-native/Libraries/Vibration`)
  - React-rendererdebug (from `../node_modules/react-native/ReactCommon/react/renderer/debug`)
  - React-rncore (from `../node_modules/react-native/ReactCommon`)
  - React-runtimeexecutor (from `../node_modules/react-native/ReactCommon/runtimeexecutor`)
  - React-runtimescheduler (from `../node_modules/react-native/ReactCommon/react/renderer/runtimescheduler`)
  - React-utils (from `../node_modules/react-native/ReactCommon/react/utils`)
  - ReactCommon/turbomodule/core (from `../node_modules/react-native/ReactCommon`)
  - ReactNativeCameraKit (from `../node_modules/react-native-camera-kit`)
  - RealmJS (from `../node_modules/realm`)
  - rn-ldk (from `../node_modules/rn-ldk`)
  - "RNCAsyncStorage (from `../node_modules/@react-native-async-storage/async-storage`)"
  - "RNCClipboard (from `../node_modules/@react-native-clipboard/clipboard`)"
  - "RNCPushNotificationIOS (from `../node_modules/@react-native-community/push-notification-ios`)"
  - RNDefaultPreference (from `../node_modules/react-native-default-preference`)
  - RNDeviceInfo (from `../node_modules/react-native-device-info`)
  - RNFS (from `../node_modules/react-native-fs`)
  - RNGestureHandler (from `../node_modules/react-native-gesture-handler`)
  - RNHandoff (from `../node_modules/react-native-handoff`)
  - RNKeychain (from `../node_modules/react-native-keychain`)
  - RNLocalize (from `../node_modules/react-native-localize`)
  - RNPermissions (from `../node_modules/react-native-permissions`)
  - RNPrivacySnapshot (from `../node_modules/react-native-privacy-snapshot`)
  - RNQuickAction (from `../node_modules/react-native-quick-actions`)
  - RNRate (from `../node_modules/react-native-rate`)
  - RNReactNativeHapticFeedback (from `../node_modules/react-native-haptic-feedback`)
  - RNReanimated (from `../node_modules/react-native-reanimated`)
  - RNScreens (from `../node_modules/react-native-screens`)
  - RNShare (from `../node_modules/react-native-share`)
  - RNSVG (from `../node_modules/react-native-svg`)
  - RNVectorIcons (from `../node_modules/react-native-vector-icons`)
  - RNWatch (from `../node_modules/react-native-watch-connectivity`)
  - Yoga (from `../node_modules/react-native/ReactCommon/yoga`)

SPEC REPOS:
  trunk:
    - CocoaAsyncSocket
    - fmt
    - libevent
    - lottie-ios
    - SocketRocket

EXTERNAL SOURCES:
  boost:
    :podspec: "../node_modules/react-native/third-party-podspecs/boost.podspec"
  BugsnagReactNative:
    :path: "../node_modules/@bugsnag/react-native"
  BVLinearGradient:
    :path: "../node_modules/react-native-linear-gradient"
  DoubleConversion:
    :podspec: "../node_modules/react-native/third-party-podspecs/DoubleConversion.podspec"
  FBLazyVector:
    :path: "../node_modules/react-native/Libraries/FBLazyVector"
  FBReactNativeSpec:
    :path: "../node_modules/react-native/React/FBReactNativeSpec"
  glog:
    :podspec: "../node_modules/react-native/third-party-podspecs/glog.podspec"
  hermes-engine:
    :podspec: "../node_modules/react-native/sdks/hermes-engine/hermes-engine.podspec"
    :tag: hermes-2024-04-29-RNv0.73.8-644c8be78af1eae7c138fa4093fb87f0f4f8db85
  lottie-react-native:
    :path: "../node_modules/lottie-react-native"
  RCT-Folly:
    :podspec: "../node_modules/react-native/third-party-podspecs/RCT-Folly.podspec"
  RCTRequired:
    :path: "../node_modules/react-native/Libraries/RCTRequired"
  RCTTypeSafety:
    :path: "../node_modules/react-native/Libraries/TypeSafety"
  React:
    :path: "../node_modules/react-native/"
  React-callinvoker:
    :path: "../node_modules/react-native/ReactCommon/callinvoker"
  React-Codegen:
    :path: build/generated/ios
  React-Core:
    :path: "../node_modules/react-native/"
  React-CoreModules:
    :path: "../node_modules/react-native/React/CoreModules"
  React-cxxreact:
    :path: "../node_modules/react-native/ReactCommon/cxxreact"
  React-debug:
    :path: "../node_modules/react-native/ReactCommon/react/debug"
  React-Fabric:
    :path: "../node_modules/react-native/ReactCommon"
  React-FabricImage:
    :path: "../node_modules/react-native/ReactCommon"
  React-graphics:
    :path: "../node_modules/react-native/ReactCommon/react/renderer/graphics"
  React-hermes:
    :path: "../node_modules/react-native/ReactCommon/hermes"
  React-ImageManager:
    :path: "../node_modules/react-native/ReactCommon/react/renderer/imagemanager/platform/ios"
  React-jserrorhandler:
    :path: "../node_modules/react-native/ReactCommon/jserrorhandler"
  React-jsi:
    :path: "../node_modules/react-native/ReactCommon/jsi"
  React-jsiexecutor:
    :path: "../node_modules/react-native/ReactCommon/jsiexecutor"
  React-jsinspector:
    :path: "../node_modules/react-native/ReactCommon/jsinspector-modern"
  React-logger:
    :path: "../node_modules/react-native/ReactCommon/logger"
  React-Mapbuffer:
    :path: "../node_modules/react-native/ReactCommon"
  react-native-biometrics:
    :path: "../node_modules/react-native-biometrics"
  react-native-blue-crypto:
    :path: "../node_modules/react-native-blue-crypto"
  react-native-bw-file-access:
    :path: "../blue_modules/react-native-bw-file-access"
  react-native-document-picker:
    :path: "../node_modules/react-native-document-picker"
  react-native-idle-timer:
    :path: "../node_modules/react-native-idle-timer"
  react-native-image-picker:
    :path: "../node_modules/react-native-image-picker"
  react-native-ios-context-menu:
    :path: "../node_modules/react-native-ios-context-menu"
  react-native-qrcode-local-image:
    :path: "../node_modules/@remobile/react-native-qrcode-local-image"
  react-native-randombytes:
    :path: "../node_modules/react-native-randombytes"
  react-native-safe-area-context:
    :path: "../node_modules/react-native-safe-area-context"
  react-native-secure-key-store:
    :path: "../node_modules/react-native-secure-key-store"
  react-native-tcp-socket:
    :path: "../node_modules/react-native-tcp-socket"
  React-nativeconfig:
    :path: "../node_modules/react-native/ReactCommon"
  React-NativeModulesApple:
    :path: "../node_modules/react-native/ReactCommon/react/nativemodule/core/platform/ios"
  React-perflogger:
    :path: "../node_modules/react-native/ReactCommon/reactperflogger"
  React-RCTActionSheet:
    :path: "../node_modules/react-native/Libraries/ActionSheetIOS"
  React-RCTAnimation:
    :path: "../node_modules/react-native/Libraries/NativeAnimation"
  React-RCTAppDelegate:
    :path: "../node_modules/react-native/Libraries/AppDelegate"
  React-RCTBlob:
    :path: "../node_modules/react-native/Libraries/Blob"
  React-RCTFabric:
    :path: "../node_modules/react-native/React"
  React-RCTImage:
    :path: "../node_modules/react-native/Libraries/Image"
  React-RCTLinking:
    :path: "../node_modules/react-native/Libraries/LinkingIOS"
  React-RCTNetwork:
    :path: "../node_modules/react-native/Libraries/Network"
  React-RCTSettings:
    :path: "../node_modules/react-native/Libraries/Settings"
  React-RCTText:
    :path: "../node_modules/react-native/Libraries/Text"
  React-RCTVibration:
    :path: "../node_modules/react-native/Libraries/Vibration"
  React-rendererdebug:
    :path: "../node_modules/react-native/ReactCommon/react/renderer/debug"
  React-rncore:
    :path: "../node_modules/react-native/ReactCommon"
  React-runtimeexecutor:
    :path: "../node_modules/react-native/ReactCommon/runtimeexecutor"
  React-runtimescheduler:
    :path: "../node_modules/react-native/ReactCommon/react/renderer/runtimescheduler"
  React-utils:
    :path: "../node_modules/react-native/ReactCommon/react/utils"
  ReactCommon:
    :path: "../node_modules/react-native/ReactCommon"
  ReactNativeCameraKit:
    :path: "../node_modules/react-native-camera-kit"
  RealmJS:
    :path: "../node_modules/realm"
  rn-ldk:
    :path: "../node_modules/rn-ldk"
  RNCAsyncStorage:
    :path: "../node_modules/@react-native-async-storage/async-storage"
  RNCClipboard:
    :path: "../node_modules/@react-native-clipboard/clipboard"
  RNCPushNotificationIOS:
    :path: "../node_modules/@react-native-community/push-notification-ios"
  RNDefaultPreference:
    :path: "../node_modules/react-native-default-preference"
  RNDeviceInfo:
    :path: "../node_modules/react-native-device-info"
  RNFS:
    :path: "../node_modules/react-native-fs"
  RNGestureHandler:
    :path: "../node_modules/react-native-gesture-handler"
  RNHandoff:
    :path: "../node_modules/react-native-handoff"
  RNKeychain:
    :path: "../node_modules/react-native-keychain"
  RNLocalize:
    :path: "../node_modules/react-native-localize"
  RNPermissions:
    :path: "../node_modules/react-native-permissions"
  RNPrivacySnapshot:
    :path: "../node_modules/react-native-privacy-snapshot"
  RNQuickAction:
    :path: "../node_modules/react-native-quick-actions"
  RNRate:
    :path: "../node_modules/react-native-rate"
  RNReactNativeHapticFeedback:
    :path: "../node_modules/react-native-haptic-feedback"
  RNReanimated:
    :path: "../node_modules/react-native-reanimated"
  RNScreens:
    :path: "../node_modules/react-native-screens"
  RNShare:
    :path: "../node_modules/react-native-share"
  RNSVG:
    :path: "../node_modules/react-native-svg"
  RNVectorIcons:
    :path: "../node_modules/react-native-vector-icons"
  RNWatch:
    :path: "../node_modules/react-native-watch-connectivity"
  Yoga:
    :path: "../node_modules/react-native/ReactCommon/yoga"

SPEC CHECKSUMS:
<<<<<<< HEAD
  boost: d3f49c53809116a5d38da093a8aa78bf551aed09
  BugsnagReactNative: 079e8ede687b76bd8b661acd55bc5c888af56dc7
=======
  boost: 7dcd2de282d72e344012f7d6564d024930a6a440
  BugsnagReactNative: 65729c7ee7d9f61b8dbd9f046d920bb38a43931a
>>>>>>> dec3b9ee
  BVLinearGradient: 880f91a7854faff2df62518f0281afb1c60d49a3
  CocoaAsyncSocket: 065fd1e645c7abab64f7a6a2007a48038fdc6a99
  DoubleConversion: fea03f2699887d960129cc54bba7e52542b6f953
  FBLazyVector: df34a309e356a77581809834f6ec3fbe7153f620
  FBReactNativeSpec: bbe8b686178e5ce03d1d8a356789f211f91f31b8
  fmt: ff9d55029c625d3757ed641535fd4a75fedc7ce9
  glog: c5d68082e772fa1c511173d6b30a9de2c05a69a2
  hermes-engine: b12d9bb1b7cee546f5e48212e7ea7e3c1665a367
  libevent: 4049cae6c81cdb3654a443be001fb9bdceff7913
  lottie-ios: e047b1d2e6239b787cc5e9755b988869cf190494
  lottie-react-native: 2d9efc8a5ffabe688b55a1a1ac1fb94b9d971995
  RCT-Folly: 7169b2b1c44399c76a47b5deaaba715eeeb476c0
  RCTRequired: 0c7f03a41ee32dec802c74c341e317a4165973d5
  RCTTypeSafety: 57698bb7fcde424922e201dab377f496a08a63e3
  React: 64c0c83924460a3d34fa5857ca2fd3ed2a69b581
  React-callinvoker: c0129cd7b8babac64b3d3515e72a8b2e743d261e
  React-Codegen: fea55b35ab6e6091091f84ec7924424c6375a9d0
  React-Core: 607dac2a3cc5962c3d9612d79907ac28296c3f13
  React-CoreModules: af9d2eca18c26b319157df21d5ea9eef7d5d4ad2
  React-cxxreact: 91453f3e345b7c7b9286a9b3a04d01d402f7aa5a
  React-debug: 9a287572a7a36429da0509664ce3d1931f39f3c3
  React-Fabric: 528abafe4e58be9ca229b25eac44b2a393432b08
  React-FabricImage: 42101f6e6fc9b91c2695be0002d2d6568e0067e1
  React-graphics: 6af7e672af66a9e8b46e4b140a8d28c129ed2758
  React-hermes: 7155160dabef04a20a41b817fbea764039833de0
  React-ImageManager: 4b5f59abe72ad1cf721ef1e52e56f5974dc785a9
  React-jserrorhandler: c89f6315b401eff2ff0b57f2dd5cb1624c740e63
  React-jsi: da0ebd65e8da907855a7ca4e3dfeb45f5d671886
  React-jsiexecutor: e0623342677d9c9f18c8b42121a70a9671c2b80b
  React-jsinspector: 1729acf5ffe2d4439d698da25fddf0c75d07d1a1
  React-logger: 60afd40b183e8e6642bfd0108f1a1ad360cc665e
  React-Mapbuffer: 672a9342eb75a4d0663306e94d4dfc88aee73b93
  react-native-biometrics: 352e5a794bfffc46a0c86725ea7dc62deb085bdc
  react-native-blue-crypto: 23f1558ad3d38d7a2edb7e2f6ed1bc520ed93e56
  react-native-bw-file-access: b232fd1d902521ca046f3fc5990ab1465e1878d7
  react-native-document-picker: 3599b238843369026201d2ef466df53f77ae0452
  react-native-idle-timer: ee2053f2cd458f6fef1db7bebe5098ca281cce07
  react-native-image-picker: d3db110a3ded6e48c93aef7e8e51afdde8b16ed0
  react-native-ios-context-menu: e529171ba760a1af7f2ef0729f5a7f4d226171c5
  react-native-qrcode-local-image: 35ccb306e4265bc5545f813e54cc830b5d75bcfc
  react-native-randombytes: 421f1c7d48c0af8dbcd471b0324393ebf8fe7846
  react-native-safe-area-context: 399a5859f6acbdf67f671c69b53113f535f3b5b0
  react-native-secure-key-store: 910e6df6bc33cb790aba6ee24bc7818df1fe5898
  react-native-tcp-socket: e724380c910c2e704816ec817ed28f1342246ff7
  React-nativeconfig: 2e44d0d2dd222b12a5183f4bcaa4a91881497acb
  React-NativeModulesApple: 8aa032fe6c92c1a3c63e4809d42816284a56a9b0
  React-perflogger: f9367428cf475f4606b5965c1d5a71781bb95299
  React-RCTActionSheet: 39b3248276c7f98e455aebb0cdd473a35c6d5082
  React-RCTAnimation: 10eee15d10e420f56b4014efd4d7fb7f064105fc
  React-RCTAppDelegate: d58a00ce3178b077984f9cbb90c6191d73c9b3a7
  React-RCTBlob: 67bd0b38c39f59ec77dcbab01217a7b9dd338446
  React-RCTFabric: 78b07ebde8adc626b210219bf1a3ab5bafa6b8b7
  React-RCTImage: e9c7790c25684ec5b64b4c92def4d6b95b225826
  React-RCTLinking: d3d3ea5596c9f30fa0e8138e356258fca1f2ccaf
  React-RCTNetwork: b52bcb51f559535612957f20b4ca28ff1438182f
  React-RCTSettings: 6763f9d5210ce3dae6f892a0546c06738014025b
  React-RCTText: 6b8365ef043d3fc01848bb8de48ee9e67ba3bc47
  React-RCTVibration: aa85a228a382b66e8844c2f94cd3e734fa96d07a
  React-rendererdebug: db3c2ce7c7c239b5b2e2c913acd08dc03666e88f
  React-rncore: e4514e3d953d0ad476a3e5dd999e16d68ebae2e4
  React-runtimeexecutor: 1fb11b17da6dcf79da6f301ab54fcb51545bab6e
  React-runtimescheduler: 1c40cfe98dcc7b06354d96a1cd8ee10cbc4cc797
  React-utils: 4cc2ba652f5df1c8f0461d4ae9e3ee474c1354ea
  ReactCommon: 1da3fc14d904883c46327b3322325eebf60a720a
  ReactNativeCameraKit: 9d46a5d7dd544ca64aa9c03c150d2348faf437eb
  RealmJS: 7aa0e7dcc8959d28cee3ab302415a8893e50ad12
  rn-ldk: 0d8749d98cc5ce67302a32831818c116b67f7643
  RNCAsyncStorage: 826b603ae9c0f88b5ac4e956801f755109fa4d5c
  RNCClipboard: 0a720adef5ec193aa0e3de24c3977222c7e52a37
  RNCPushNotificationIOS: 64218f3c776c03d7408284a819b2abfda1834bc8
  RNDefaultPreference: 08bdb06cfa9188d5da97d4642dac745218d7fb31
  RNDeviceInfo: b899ce37a403a4dea52b7cb85e16e49c04a5b88e
  RNFS: 4ac0f0ea233904cb798630b3c077808c06931688
  RNGestureHandler: 96439cf6543defdde87459e48cd1a3f0e45a008e
  RNHandoff: d3b0754cca3a6bcd9b25f544f733f7f033ccf5fa
  RNKeychain: bfe3d12bf4620fe488771c414530bf16e88f3678
  RNLocalize: b77875884750cb6a58cd6865863fe2ba2729b72b
  RNPermissions: 9fa74223844f437bc309e112994859dc47194829
  RNPrivacySnapshot: 71919dde3c6a29dd332115409c2aec564afee8f4
  RNQuickAction: 6d404a869dc872cde841ad3147416a670d13fa93
  RNRate: ef3bcff84f39bb1d1e41c5593d3eea4aab2bd73a
  RNReactNativeHapticFeedback: ec56a5f81c3941206fd85625fa669ffc7b4545f9
  RNReanimated: 6cfa556540186ce7ae7a0b048f369236b1d86ebb
  RNScreens: 134a7511b12b8eb440b87aac21e36a71295d6024
  RNShare: 0fad69ae2d71de9d1f7b9a43acf876886a6cb99c
  RNSVG: af3907ac5d4fa26a862b75a16d8f15bc74f2ceda
  RNVectorIcons: 96e8c5c45609932bb2f8347e1c709bcca0e95654
  RNWatch: fd30ca40a5b5ef58dcbc195638e68219bc455236
  SocketRocket: f32cd54efbe0f095c4d7594881e52619cfe80b17
  Yoga: 2a16e58450c48e110211dae1159fb114bbcdcfc0

PODFILE CHECKSUM: e1cb9839605fe8caf00d4fcc2e7a74a04628e57a

COCOAPODS: 1.14.3<|MERGE_RESOLUTION|>--- conflicted
+++ resolved
@@ -1,11 +1,6 @@
 PODS:
-<<<<<<< HEAD
   - boost (1.83.0)
-  - BugsnagReactNative (7.23.0):
-=======
-  - boost (1.76.0)
   - BugsnagReactNative (7.24.0):
->>>>>>> dec3b9ee
     - React-Core
   - BVLinearGradient (2.8.3):
     - React-Core
@@ -1098,7 +1093,7 @@
     - React-perflogger (= 0.73.8)
   - ReactNativeCameraKit (13.0.0):
     - React-Core
-  - RealmJS (12.9.0):
+  - RealmJS (12.10.0):
     - React
   - rn-ldk (0.8.4):
     - React-Core
@@ -1435,13 +1430,8 @@
     :path: "../node_modules/react-native/ReactCommon/yoga"
 
 SPEC CHECKSUMS:
-<<<<<<< HEAD
   boost: d3f49c53809116a5d38da093a8aa78bf551aed09
-  BugsnagReactNative: 079e8ede687b76bd8b661acd55bc5c888af56dc7
-=======
-  boost: 7dcd2de282d72e344012f7d6564d024930a6a440
   BugsnagReactNative: 65729c7ee7d9f61b8dbd9f046d920bb38a43931a
->>>>>>> dec3b9ee
   BVLinearGradient: 880f91a7854faff2df62518f0281afb1c60d49a3
   CocoaAsyncSocket: 065fd1e645c7abab64f7a6a2007a48038fdc6a99
   DoubleConversion: fea03f2699887d960129cc54bba7e52542b6f953
@@ -1507,7 +1497,7 @@
   React-utils: 4cc2ba652f5df1c8f0461d4ae9e3ee474c1354ea
   ReactCommon: 1da3fc14d904883c46327b3322325eebf60a720a
   ReactNativeCameraKit: 9d46a5d7dd544ca64aa9c03c150d2348faf437eb
-  RealmJS: 7aa0e7dcc8959d28cee3ab302415a8893e50ad12
+  RealmJS: f86da4f2c5b089d976db335f370449903ddc8fbb
   rn-ldk: 0d8749d98cc5ce67302a32831818c116b67f7643
   RNCAsyncStorage: 826b603ae9c0f88b5ac4e956801f755109fa4d5c
   RNCClipboard: 0a720adef5ec193aa0e3de24c3977222c7e52a37
