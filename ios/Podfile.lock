--- conflicted
+++ resolved
@@ -4,9 +4,6 @@
     - React
   - CocoaAsyncSocket (7.6.4)
   - DoubleConversion (1.1.6)
-<<<<<<< HEAD
-  - EFQRCode (5.1.0):
-    - swift_qrcodejs (~> 1.1.1)
   - FBLazyVector (0.63.2)
   - FBReactNativeSpec (0.63.2):
     - Folly (= 2020.01.13.00)
@@ -16,63 +13,6 @@
     - React-jsi (= 0.63.2)
     - ReactCommon/turbomodule/core (= 0.63.2)
   - Folly (2020.01.13.00):
-=======
-  - FBLazyVector (0.62.2)
-  - FBReactNativeSpec (0.62.2):
-    - Folly (= 2018.10.22.00)
-    - RCTRequired (= 0.62.2)
-    - RCTTypeSafety (= 0.62.2)
-    - React-Core (= 0.62.2)
-    - React-jsi (= 0.62.2)
-    - ReactCommon/turbomodule/core (= 0.62.2)
-  - Flipper (0.37.0):
-    - Flipper-Folly (~> 2.2)
-    - Flipper-RSocket (~> 1.1)
-  - Flipper-DoubleConversion (1.1.7)
-  - Flipper-Folly (2.2.0):
-    - boost-for-react-native
-    - CocoaLibEvent (~> 1.0)
-    - Flipper-DoubleConversion
-    - Flipper-Glog
-    - OpenSSL-Universal (= 1.0.2.19)
-  - Flipper-Glog (0.3.6)
-  - Flipper-PeerTalk (0.0.4)
-  - Flipper-RSocket (1.1.0):
-    - Flipper-Folly (~> 2.2)
-  - FlipperKit (0.37.0):
-    - FlipperKit/Core (= 0.37.0)
-  - FlipperKit/Core (0.37.0):
-    - Flipper (~> 0.37.0)
-    - FlipperKit/CppBridge
-    - FlipperKit/FBCxxFollyDynamicConvert
-    - FlipperKit/FBDefines
-    - FlipperKit/FKPortForwarding
-  - FlipperKit/CppBridge (0.37.0):
-    - Flipper (~> 0.37.0)
-  - FlipperKit/FBCxxFollyDynamicConvert (0.37.0):
-    - Flipper-Folly (~> 2.2)
-  - FlipperKit/FBDefines (0.37.0)
-  - FlipperKit/FKPortForwarding (0.37.0):
-    - CocoaAsyncSocket (~> 7.6)
-    - Flipper-PeerTalk (~> 0.0.4)
-  - FlipperKit/FlipperKitHighlightOverlay (0.37.0)
-  - FlipperKit/FlipperKitLayoutPlugin (0.37.0):
-    - FlipperKit/Core
-    - FlipperKit/FlipperKitHighlightOverlay
-    - FlipperKit/FlipperKitLayoutTextSearchable
-    - YogaKit (~> 1.18)
-  - FlipperKit/FlipperKitLayoutTextSearchable (0.37.0)
-  - FlipperKit/FlipperKitNetworkPlugin (0.37.0):
-    - FlipperKit/Core
-  - FlipperKit/FlipperKitReactPlugin (0.37.0):
-    - FlipperKit/Core
-  - FlipperKit/FlipperKitUserDefaultsPlugin (0.37.0):
-    - FlipperKit/Core
-  - FlipperKit/SKIOSNetworkPlugin (0.37.0):
-    - FlipperKit/Core
-    - FlipperKit/FlipperKitNetworkPlugin
-  - Folly (2018.10.22.00):
->>>>>>> 547b60fe
     - boost-for-react-native
     - DoubleConversion
     - Folly/Default (= 2020.01.13.00)
@@ -467,23 +407,7 @@
   trunk:
     - boost-for-react-native
     - CocoaAsyncSocket
-<<<<<<< HEAD
-    - EFQRCode
     - Sentry
-    - swift_qrcodejs
-=======
-    - CocoaLibEvent
-    - Flipper
-    - Flipper-DoubleConversion
-    - Flipper-Folly
-    - Flipper-Glog
-    - Flipper-PeerTalk
-    - Flipper-RSocket
-    - FlipperKit
-    - OpenSSL-Universal
-    - Sentry
-    - YogaKit
->>>>>>> 547b60fe
 
 EXTERNAL SOURCES:
   BVLinearGradient:
@@ -619,28 +543,11 @@
   boost-for-react-native: 39c7adb57c4e60d6c5479dd8623128eb5b3f0f2c
   BVLinearGradient: e3aad03778a456d77928f594a649e96995f1c872
   CocoaAsyncSocket: 694058e7c0ed05a9e217d1b3c7ded962f4180845
-<<<<<<< HEAD
   DoubleConversion: cde416483dac037923206447da6e1454df403714
-  EFQRCode: 07ee69f29196329e974b9bffa5381240cc09ea4c
   FBLazyVector: 3ef4a7f62e7db01092f9d517d2ebc0d0677c4a37
   FBReactNativeSpec: dc7fa9088f0f2a998503a352b0554d69a4391c5a
   Folly: b73c3869541e86821df3c387eb0af5f65addfab4
   glog: 40a13f7840415b9a77023fbcae0f1e6f43192af3
-=======
-  CocoaLibEvent: 2fab71b8bd46dd33ddb959f7928ec5909f838e3f
-  DoubleConversion: 5805e889d232975c086db112ece9ed034df7a0b2
-  FBLazyVector: 4aab18c93cd9546e4bfed752b4084585eca8b245
-  FBReactNativeSpec: 5465d51ccfeecb7faa12f9ae0024f2044ce4044e
-  Flipper: 1670db365568191bd123a0c905b834e77ba9e3d3
-  Flipper-DoubleConversion: 38631e41ef4f9b12861c67d17cb5518d06badc41
-  Flipper-Folly: c12092ea368353b58e992843a990a3225d4533c3
-  Flipper-Glog: 1dfd6abf1e922806c52ceb8701a3599a79a200a6
-  Flipper-PeerTalk: 116d8f857dc6ef55c7a5a75ea3ceaafe878aadc9
-  Flipper-RSocket: 64e7431a55835eb953b0bf984ef3b90ae9fdddd7
-  FlipperKit: afd4259ef9eadeeb2d30250b37d95cb3b6b97a69
-  Folly: 30e7936e1c45c08d884aa59369ed951a8e68cf51
-  glog: 1f3da668190260b06b429bb211bfbee5cd790c28
->>>>>>> 547b60fe
   lottie-ios: 48fac6be217c76937e36e340e2d09cf7b10b7f5f
   lottie-react-native: 1fb4ce21d6ad37dab8343eaff8719df76035bd93
   PasscodeAuth: 1cc99b13d8e4de4716d7e2b4069af2f1a9de30b2
@@ -701,10 +608,6 @@
   ToolTipMenu: 4d89d95ddffd7539230bdbe02ee51bbde362e37e
   Yoga: 7740b94929bbacbddda59bf115b5317e9a161598
 
-<<<<<<< HEAD
-PODFILE CHECKSUM: b7a57cdadb71fcb2683189b65ad92fc2b21afdd8
-=======
-PODFILE CHECKSUM: e9c5efd531ca5ac67a4b743a179eeefb322cf387
->>>>>>> 547b60fe
+PODFILE CHECKSUM: 83f21229ce0f0586918f9c6fe2a330ca85417a49
 
 COCOAPODS: 1.9.3