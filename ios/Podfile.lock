--- conflicted
+++ resolved
@@ -215,11 +215,7 @@
     - React
   - react-native-slider (2.0.8):
     - React
-<<<<<<< HEAD
-  - react-native-tcp-socket (3.6.0):
-=======
   - react-native-tcp-socket (3.7.1):
->>>>>>> 8a4bd4d8
     - CocoaAsyncSocket
     - React
   - react-native-webview (6.11.1):
@@ -537,11 +533,7 @@
   react-native-randombytes: 991545e6eaaf700b4ee384c291ef3d572e0b2ca8
   react-native-safe-area-context: 0b0460e3298465bdb4b859ea43c2d7b9128cf988
   react-native-slider: b2f361499888302147205f17f6fffa921a7bda70
-<<<<<<< HEAD
-  react-native-tcp-socket: b53ac2c9cbec9f3def9b867aa4a3ea51b104f8db
-=======
   react-native-tcp-socket: 96a4f104cdcc9c6621aafe92937f163d88447c5b
->>>>>>> 8a4bd4d8
   react-native-webview: f11ac6c8bcaba5b71ddda1c12a10c8ea059b080f
   React-RCTActionSheet: 600b4d10e3aea0913b5a92256d2719c0cdd26d76
   React-RCTAnimation: 791a87558389c80908ed06cc5dfc5e7920dfa360
