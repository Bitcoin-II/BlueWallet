PODS:
  - boost (1.76.0)
  - BugsnagReactNative (7.20.2):
    - React-Core
  - BVLinearGradient (2.6.2):
    - React-Core
  - CocoaAsyncSocket (7.6.5)
  - DoubleConversion (1.1.6)
  - FBLazyVector (0.71.8)
  - FBReactNativeSpec (0.71.8):
    - RCT-Folly (= 2021.07.22.00)
    - RCTRequired (= 0.71.8)
    - RCTTypeSafety (= 0.71.8)
    - React-Core (= 0.71.8)
    - React-jsi (= 0.71.8)
    - ReactCommon/turbomodule/core (= 0.71.8)
  - fmt (6.2.1)
  - glog (0.3.5)
  - hermes-engine (0.71.8):
    - hermes-engine/Pre-built (= 0.71.8)
  - hermes-engine/Pre-built (0.71.8)
  - libevent (2.1.12)
  - lottie-ios (3.4.4)
  - lottie-react-native (5.1.5):
    - lottie-ios (~> 3.4.0)
    - React-Core
  - PasscodeAuth (1.0.0):
    - React
  - RCT-Folly (2021.07.22.00):
    - boost
    - DoubleConversion
    - fmt (~> 6.2.1)
    - glog
    - RCT-Folly/Default (= 2021.07.22.00)
  - RCT-Folly/Default (2021.07.22.00):
    - boost
    - DoubleConversion
    - fmt (~> 6.2.1)
    - glog
  - RCT-Folly/Futures (2021.07.22.00):
    - boost
    - DoubleConversion
    - fmt (~> 6.2.1)
    - glog
    - libevent
  - RCTRequired (0.71.8)
  - RCTTypeSafety (0.71.8):
    - FBLazyVector (= 0.71.8)
    - RCTRequired (= 0.71.8)
    - React-Core (= 0.71.8)
  - React (0.71.8):
    - React-Core (= 0.71.8)
    - React-Core/DevSupport (= 0.71.8)
    - React-Core/RCTWebSocket (= 0.71.8)
    - React-RCTActionSheet (= 0.71.8)
    - React-RCTAnimation (= 0.71.8)
    - React-RCTBlob (= 0.71.8)
    - React-RCTImage (= 0.71.8)
    - React-RCTLinking (= 0.71.8)
    - React-RCTNetwork (= 0.71.8)
    - React-RCTSettings (= 0.71.8)
    - React-RCTText (= 0.71.8)
    - React-RCTVibration (= 0.71.8)
  - React-callinvoker (0.71.8)
  - React-Codegen (0.71.8):
    - FBReactNativeSpec
    - hermes-engine
    - RCT-Folly
    - RCTRequired
    - RCTTypeSafety
    - React-Core
    - React-jsi
    - React-jsiexecutor
    - ReactCommon/turbomodule/bridging
    - ReactCommon/turbomodule/core
  - React-Core (0.71.8):
    - glog
    - hermes-engine
    - RCT-Folly (= 2021.07.22.00)
    - React-Core/Default (= 0.71.8)
    - React-cxxreact (= 0.71.8)
    - React-hermes
    - React-jsi (= 0.71.8)
    - React-jsiexecutor (= 0.71.8)
    - React-perflogger (= 0.71.8)
    - Yoga
  - React-Core/CoreModulesHeaders (0.71.8):
    - glog
    - hermes-engine
    - RCT-Folly (= 2021.07.22.00)
    - React-Core/Default
    - React-cxxreact (= 0.71.8)
    - React-hermes
    - React-jsi (= 0.71.8)
    - React-jsiexecutor (= 0.71.8)
    - React-perflogger (= 0.71.8)
    - Yoga
  - React-Core/Default (0.71.8):
    - glog
    - hermes-engine
    - RCT-Folly (= 2021.07.22.00)
    - React-cxxreact (= 0.71.8)
    - React-hermes
    - React-jsi (= 0.71.8)
    - React-jsiexecutor (= 0.71.8)
    - React-perflogger (= 0.71.8)
    - Yoga
  - React-Core/DevSupport (0.71.8):
    - glog
    - hermes-engine
    - RCT-Folly (= 2021.07.22.00)
    - React-Core/Default (= 0.71.8)
    - React-Core/RCTWebSocket (= 0.71.8)
    - React-cxxreact (= 0.71.8)
    - React-hermes
    - React-jsi (= 0.71.8)
    - React-jsiexecutor (= 0.71.8)
    - React-jsinspector (= 0.71.8)
    - React-perflogger (= 0.71.8)
    - Yoga
  - React-Core/RCTActionSheetHeaders (0.71.8):
    - glog
    - hermes-engine
    - RCT-Folly (= 2021.07.22.00)
    - React-Core/Default
    - React-cxxreact (= 0.71.8)
    - React-hermes
    - React-jsi (= 0.71.8)
    - React-jsiexecutor (= 0.71.8)
    - React-perflogger (= 0.71.8)
    - Yoga
  - React-Core/RCTAnimationHeaders (0.71.8):
    - glog
    - hermes-engine
    - RCT-Folly (= 2021.07.22.00)
    - React-Core/Default
    - React-cxxreact (= 0.71.8)
    - React-hermes
    - React-jsi (= 0.71.8)
    - React-jsiexecutor (= 0.71.8)
    - React-perflogger (= 0.71.8)
    - Yoga
  - React-Core/RCTBlobHeaders (0.71.8):
    - glog
    - hermes-engine
    - RCT-Folly (= 2021.07.22.00)
    - React-Core/Default
    - React-cxxreact (= 0.71.8)
    - React-hermes
    - React-jsi (= 0.71.8)
    - React-jsiexecutor (= 0.71.8)
    - React-perflogger (= 0.71.8)
    - Yoga
  - React-Core/RCTImageHeaders (0.71.8):
    - glog
    - hermes-engine
    - RCT-Folly (= 2021.07.22.00)
    - React-Core/Default
    - React-cxxreact (= 0.71.8)
    - React-hermes
    - React-jsi (= 0.71.8)
    - React-jsiexecutor (= 0.71.8)
    - React-perflogger (= 0.71.8)
    - Yoga
  - React-Core/RCTLinkingHeaders (0.71.8):
    - glog
    - hermes-engine
    - RCT-Folly (= 2021.07.22.00)
    - React-Core/Default
    - React-cxxreact (= 0.71.8)
    - React-hermes
    - React-jsi (= 0.71.8)
    - React-jsiexecutor (= 0.71.8)
    - React-perflogger (= 0.71.8)
    - Yoga
  - React-Core/RCTNetworkHeaders (0.71.8):
    - glog
    - hermes-engine
    - RCT-Folly (= 2021.07.22.00)
    - React-Core/Default
    - React-cxxreact (= 0.71.8)
    - React-hermes
    - React-jsi (= 0.71.8)
    - React-jsiexecutor (= 0.71.8)
    - React-perflogger (= 0.71.8)
    - Yoga
  - React-Core/RCTSettingsHeaders (0.71.8):
    - glog
    - hermes-engine
    - RCT-Folly (= 2021.07.22.00)
    - React-Core/Default
    - React-cxxreact (= 0.71.8)
    - React-hermes
    - React-jsi (= 0.71.8)
    - React-jsiexecutor (= 0.71.8)
    - React-perflogger (= 0.71.8)
    - Yoga
  - React-Core/RCTTextHeaders (0.71.8):
    - glog
    - hermes-engine
    - RCT-Folly (= 2021.07.22.00)
    - React-Core/Default
    - React-cxxreact (= 0.71.8)
    - React-hermes
    - React-jsi (= 0.71.8)
    - React-jsiexecutor (= 0.71.8)
    - React-perflogger (= 0.71.8)
    - Yoga
  - React-Core/RCTVibrationHeaders (0.71.8):
    - glog
    - hermes-engine
    - RCT-Folly (= 2021.07.22.00)
    - React-Core/Default
    - React-cxxreact (= 0.71.8)
    - React-hermes
    - React-jsi (= 0.71.8)
    - React-jsiexecutor (= 0.71.8)
    - React-perflogger (= 0.71.8)
    - Yoga
  - React-Core/RCTWebSocket (0.71.8):
    - glog
    - hermes-engine
    - RCT-Folly (= 2021.07.22.00)
    - React-Core/Default (= 0.71.8)
    - React-cxxreact (= 0.71.8)
    - React-hermes
    - React-jsi (= 0.71.8)
    - React-jsiexecutor (= 0.71.8)
    - React-perflogger (= 0.71.8)
    - Yoga
  - React-CoreModules (0.71.8):
    - RCT-Folly (= 2021.07.22.00)
    - RCTTypeSafety (= 0.71.8)
    - React-Codegen (= 0.71.8)
    - React-Core/CoreModulesHeaders (= 0.71.8)
    - React-jsi (= 0.71.8)
    - React-RCTBlob
    - React-RCTImage (= 0.71.8)
    - ReactCommon/turbomodule/core (= 0.71.8)
  - React-cxxreact (0.71.8):
    - boost (= 1.76.0)
    - DoubleConversion
    - glog
    - hermes-engine
    - RCT-Folly (= 2021.07.22.00)
    - React-callinvoker (= 0.71.8)
    - React-jsi (= 0.71.8)
    - React-jsinspector (= 0.71.8)
    - React-logger (= 0.71.8)
    - React-perflogger (= 0.71.8)
    - React-runtimeexecutor (= 0.71.8)
  - React-hermes (0.71.8):
    - DoubleConversion
    - glog
    - hermes-engine
    - RCT-Folly (= 2021.07.22.00)
    - RCT-Folly/Futures (= 2021.07.22.00)
    - React-cxxreact (= 0.71.8)
    - React-jsi
    - React-jsiexecutor (= 0.71.8)
    - React-jsinspector (= 0.71.8)
    - React-perflogger (= 0.71.8)
  - React-jsi (0.71.8):
    - boost (= 1.76.0)
    - DoubleConversion
    - glog
    - hermes-engine
    - RCT-Folly (= 2021.07.22.00)
  - React-jsiexecutor (0.71.8):
    - DoubleConversion
    - glog
    - hermes-engine
    - RCT-Folly (= 2021.07.22.00)
    - React-cxxreact (= 0.71.8)
    - React-jsi (= 0.71.8)
    - React-perflogger (= 0.71.8)
  - React-jsinspector (0.71.8)
  - React-logger (0.71.8):
    - glog
  - react-native-blue-crypto (1.0.0):
    - React
  - react-native-document-picker (8.2.0):
    - React-Core
  - react-native-fingerprint-scanner (6.0.0):
    - React
  - react-native-idle-timer (2.1.6):
    - React-Core
  - react-native-image-picker (4.8.5):
    - React-Core
  - react-native-ios-context-menu (1.15.3):
    - React-Core
  - react-native-qrcode-local-image (1.0.4):
    - React
  - react-native-randombytes (3.6.1):
    - React-Core
  - react-native-safe-area-context (3.4.1):
    - React-Core
  - react-native-secure-key-store (2.0.10):
    - React-Core
  - react-native-tcp-socket (5.6.2):
    - CocoaAsyncSocket
    - React-Core
  - react-native-webview (12.0.2):
    - React-Core
  - react-native-widget-center (0.0.9):
    - React
  - React-perflogger (0.71.8)
  - React-RCTActionSheet (0.71.8):
    - React-Core/RCTActionSheetHeaders (= 0.71.8)
  - React-RCTAnimation (0.71.8):
    - RCT-Folly (= 2021.07.22.00)
    - RCTTypeSafety (= 0.71.8)
    - React-Codegen (= 0.71.8)
    - React-Core/RCTAnimationHeaders (= 0.71.8)
    - React-jsi (= 0.71.8)
    - ReactCommon/turbomodule/core (= 0.71.8)
  - React-RCTAppDelegate (0.71.8):
    - RCT-Folly
    - RCTRequired
    - RCTTypeSafety
    - React-Core
    - ReactCommon/turbomodule/core
  - React-RCTBlob (0.71.8):
    - hermes-engine
    - RCT-Folly (= 2021.07.22.00)
    - React-Codegen (= 0.71.8)
    - React-Core/RCTBlobHeaders (= 0.71.8)
    - React-Core/RCTWebSocket (= 0.71.8)
    - React-jsi (= 0.71.8)
    - React-RCTNetwork (= 0.71.8)
    - ReactCommon/turbomodule/core (= 0.71.8)
  - React-RCTImage (0.71.8):
    - RCT-Folly (= 2021.07.22.00)
    - RCTTypeSafety (= 0.71.8)
    - React-Codegen (= 0.71.8)
    - React-Core/RCTImageHeaders (= 0.71.8)
    - React-jsi (= 0.71.8)
    - React-RCTNetwork (= 0.71.8)
    - ReactCommon/turbomodule/core (= 0.71.8)
  - React-RCTLinking (0.71.8):
    - React-Codegen (= 0.71.8)
    - React-Core/RCTLinkingHeaders (= 0.71.8)
    - React-jsi (= 0.71.8)
    - ReactCommon/turbomodule/core (= 0.71.8)
  - React-RCTNetwork (0.71.8):
    - RCT-Folly (= 2021.07.22.00)
    - RCTTypeSafety (= 0.71.8)
    - React-Codegen (= 0.71.8)
    - React-Core/RCTNetworkHeaders (= 0.71.8)
    - React-jsi (= 0.71.8)
    - ReactCommon/turbomodule/core (= 0.71.8)
  - React-RCTSettings (0.71.8):
    - RCT-Folly (= 2021.07.22.00)
    - RCTTypeSafety (= 0.71.8)
    - React-Codegen (= 0.71.8)
    - React-Core/RCTSettingsHeaders (= 0.71.8)
    - React-jsi (= 0.71.8)
    - ReactCommon/turbomodule/core (= 0.71.8)
  - React-RCTText (0.71.8):
    - React-Core/RCTTextHeaders (= 0.71.8)
  - React-RCTVibration (0.71.8):
    - RCT-Folly (= 2021.07.22.00)
    - React-Codegen (= 0.71.8)
    - React-Core/RCTVibrationHeaders (= 0.71.8)
    - React-jsi (= 0.71.8)
    - ReactCommon/turbomodule/core (= 0.71.8)
  - React-runtimeexecutor (0.71.8):
    - React-jsi (= 0.71.8)
  - ReactCommon/turbomodule/bridging (0.71.8):
    - DoubleConversion
    - glog
    - hermes-engine
    - RCT-Folly (= 2021.07.22.00)
    - React-callinvoker (= 0.71.8)
    - React-Core (= 0.71.8)
    - React-cxxreact (= 0.71.8)
    - React-jsi (= 0.71.8)
    - React-logger (= 0.71.8)
    - React-perflogger (= 0.71.8)
  - ReactCommon/turbomodule/core (0.71.8):
    - DoubleConversion
    - glog
    - hermes-engine
    - RCT-Folly (= 2021.07.22.00)
    - React-callinvoker (= 0.71.8)
    - React-Core (= 0.71.8)
    - React-cxxreact (= 0.71.8)
    - React-jsi (= 0.71.8)
    - React-logger (= 0.71.8)
    - React-perflogger (= 0.71.8)
  - ReactNativeCameraKit (13.0.0):
    - React-Core
  - RealmJS (11.9.0):
    - React
  - RNCAsyncStorage (1.18.1):
    - React-Core
  - RNCClipboard (1.11.2):
    - React-Core
  - RNCPushNotificationIOS (1.11.0):
    - React-Core
  - RNDefaultPreference (1.4.4):
    - React-Core
  - RNDeviceInfo (8.7.1):
    - React-Core
  - RNFS (2.20.0):
    - React-Core
  - RNGestureHandler (2.9.0):
    - React-Core
  - RNHandoff (0.0.3):
    - React
  - RNKeychain (8.1.1):
    - React-Core
  - RNLocalize (2.2.6):
    - React-Core
  - RNPrivacySnapshot (1.0.0):
    - React
  - RNQuickAction (0.3.13):
    - React
  - RNRate (1.2.12):
    - React-Core
  - RNReactNativeHapticFeedback (2.0.3):
    - React-Core
  - RNReanimated (2.17.0):
    - DoubleConversion
    - FBLazyVector
    - FBReactNativeSpec
    - glog
    - RCT-Folly
    - RCTRequired
    - RCTTypeSafety
    - React-callinvoker
    - React-Core
    - React-Core/DevSupport
    - React-Core/RCTWebSocket
    - React-CoreModules
    - React-cxxreact
    - React-jsi
    - React-jsiexecutor
    - React-jsinspector
    - React-RCTActionSheet
    - React-RCTAnimation
    - React-RCTBlob
    - React-RCTImage
    - React-RCTLinking
    - React-RCTNetwork
    - React-RCTSettings
    - React-RCTText
    - ReactCommon/turbomodule/core
    - Yoga
  - RNScreens (3.20.0):
    - React-Core
    - React-RCTImage
  - RNShare (8.2.2):
    - React-Core
  - RNSVG (13.9.0):
    - React-Core
  - RNVectorIcons (9.2.0):
    - React-Core
  - RNWatch (1.1.0):
    - React
  - Yoga (1.14.0)

DEPENDENCIES:
  - boost (from `../node_modules/react-native/third-party-podspecs/boost.podspec`)
  - Bugsnag
  - "BugsnagReactNative (from `../node_modules/@bugsnag/react-native`)"
  - BVLinearGradient (from `../node_modules/react-native-linear-gradient`)
  - DoubleConversion (from `../node_modules/react-native/third-party-podspecs/DoubleConversion.podspec`)
  - FBLazyVector (from `../node_modules/react-native/Libraries/FBLazyVector`)
  - FBReactNativeSpec (from `../node_modules/react-native/React/FBReactNativeSpec`)
  - glog (from `../node_modules/react-native/third-party-podspecs/glog.podspec`)
  - hermes-engine (from `../node_modules/react-native/sdks/hermes-engine/hermes-engine.podspec`)
  - libevent (~> 2.1.12)
  - lottie-ios (from `../node_modules/lottie-ios`)
  - lottie-react-native (from `../node_modules/lottie-react-native`)
  - PasscodeAuth (from `../node_modules/react-native-passcode-auth`)
  - RCT-Folly (from `../node_modules/react-native/third-party-podspecs/RCT-Folly.podspec`)
  - RCTRequired (from `../node_modules/react-native/Libraries/RCTRequired`)
  - RCTTypeSafety (from `../node_modules/react-native/Libraries/TypeSafety`)
  - React (from `../node_modules/react-native/`)
  - React-callinvoker (from `../node_modules/react-native/ReactCommon/callinvoker`)
  - React-Codegen (from `build/generated/ios`)
  - React-Core (from `../node_modules/react-native/`)
  - React-Core/RCTWebSocket (from `../node_modules/react-native/`)
  - React-CoreModules (from `../node_modules/react-native/React/CoreModules`)
  - React-cxxreact (from `../node_modules/react-native/ReactCommon/cxxreact`)
  - React-hermes (from `../node_modules/react-native/ReactCommon/hermes`)
  - React-jsi (from `../node_modules/react-native/ReactCommon/jsi`)
  - React-jsiexecutor (from `../node_modules/react-native/ReactCommon/jsiexecutor`)
  - React-jsinspector (from `../node_modules/react-native/ReactCommon/jsinspector`)
  - React-logger (from `../node_modules/react-native/ReactCommon/logger`)
  - react-native-blue-crypto (from `../node_modules/react-native-blue-crypto`)
  - react-native-document-picker (from `../node_modules/react-native-document-picker`)
  - react-native-fingerprint-scanner (from `../node_modules/react-native-fingerprint-scanner`)
  - react-native-idle-timer (from `../node_modules/react-native-idle-timer`)
  - react-native-image-picker (from `../node_modules/react-native-image-picker`)
  - react-native-ios-context-menu (from `../node_modules/react-native-ios-context-menu`)
  - "react-native-qrcode-local-image (from `../node_modules/@remobile/react-native-qrcode-local-image`)"
  - react-native-randombytes (from `../node_modules/react-native-randombytes`)
  - react-native-safe-area-context (from `../node_modules/react-native-safe-area-context`)
  - react-native-secure-key-store (from `../node_modules/react-native-secure-key-store`)
  - react-native-tcp-socket (from `../node_modules/react-native-tcp-socket`)
  - react-native-webview (from `../node_modules/react-native-webview`)
  - react-native-widget-center (from `../node_modules/react-native-widget-center`)
  - React-perflogger (from `../node_modules/react-native/ReactCommon/reactperflogger`)
  - React-RCTActionSheet (from `../node_modules/react-native/Libraries/ActionSheetIOS`)
  - React-RCTAnimation (from `../node_modules/react-native/Libraries/NativeAnimation`)
  - React-RCTAppDelegate (from `../node_modules/react-native/Libraries/AppDelegate`)
  - React-RCTBlob (from `../node_modules/react-native/Libraries/Blob`)
  - React-RCTImage (from `../node_modules/react-native/Libraries/Image`)
  - React-RCTLinking (from `../node_modules/react-native/Libraries/LinkingIOS`)
  - React-RCTNetwork (from `../node_modules/react-native/Libraries/Network`)
  - React-RCTSettings (from `../node_modules/react-native/Libraries/Settings`)
  - React-RCTText (from `../node_modules/react-native/Libraries/Text`)
  - React-RCTVibration (from `../node_modules/react-native/Libraries/Vibration`)
  - React-runtimeexecutor (from `../node_modules/react-native/ReactCommon/runtimeexecutor`)
  - ReactCommon/turbomodule/core (from `../node_modules/react-native/ReactCommon`)
  - ReactNativeCameraKit (from `../node_modules/react-native-camera-kit`)
  - RealmJS (from `../node_modules/realm`)
  - "RNCAsyncStorage (from `../node_modules/@react-native-async-storage/async-storage`)"
  - "RNCClipboard (from `../node_modules/@react-native-clipboard/clipboard`)"
  - "RNCPushNotificationIOS (from `../node_modules/@react-native-community/push-notification-ios`)"
  - RNDefaultPreference (from `../node_modules/react-native-default-preference`)
  - RNDeviceInfo (from `../node_modules/react-native-device-info`)
  - RNFS (from `../node_modules/react-native-fs`)
  - RNGestureHandler (from `../node_modules/react-native-gesture-handler`)
  - RNHandoff (from `../node_modules/react-native-handoff`)
  - RNKeychain (from `../node_modules/react-native-keychain`)
  - RNLocalize (from `../node_modules/react-native-localize`)
  - RNPrivacySnapshot (from `../node_modules/react-native-privacy-snapshot`)
  - RNQuickAction (from `../node_modules/react-native-quick-actions`)
  - RNRate (from `../node_modules/react-native-rate`)
  - RNReactNativeHapticFeedback (from `../node_modules/react-native-haptic-feedback`)
  - RNReanimated (from `../node_modules/react-native-reanimated`)
  - RNScreens (from `../node_modules/react-native-screens`)
  - RNShare (from `../node_modules/react-native-share`)
  - RNSVG (from `../node_modules/react-native-svg`)
  - RNVectorIcons (from `../node_modules/react-native-vector-icons`)
  - RNWatch (from `../node_modules/react-native-watch-connectivity`)
  - Yoga (from `../node_modules/react-native/ReactCommon/yoga`)

SPEC REPOS:
  trunk:
    - CocoaAsyncSocket
    - fmt
    - libevent

EXTERNAL SOURCES:
  boost:
    :podspec: "../node_modules/react-native/third-party-podspecs/boost.podspec"
  BugsnagReactNative:
    :path: "../node_modules/@bugsnag/react-native"
  BVLinearGradient:
    :path: "../node_modules/react-native-linear-gradient"
  DoubleConversion:
    :podspec: "../node_modules/react-native/third-party-podspecs/DoubleConversion.podspec"
  FBLazyVector:
    :path: "../node_modules/react-native/Libraries/FBLazyVector"
  FBReactNativeSpec:
    :path: "../node_modules/react-native/React/FBReactNativeSpec"
  glog:
    :podspec: "../node_modules/react-native/third-party-podspecs/glog.podspec"
  hermes-engine:
    :podspec: "../node_modules/react-native/sdks/hermes-engine/hermes-engine.podspec"
  lottie-ios:
    :path: "../node_modules/lottie-ios"
  lottie-react-native:
    :path: "../node_modules/lottie-react-native"
  PasscodeAuth:
    :path: "../node_modules/react-native-passcode-auth"
  RCT-Folly:
    :podspec: "../node_modules/react-native/third-party-podspecs/RCT-Folly.podspec"
  RCTRequired:
    :path: "../node_modules/react-native/Libraries/RCTRequired"
  RCTTypeSafety:
    :path: "../node_modules/react-native/Libraries/TypeSafety"
  React:
    :path: "../node_modules/react-native/"
  React-callinvoker:
    :path: "../node_modules/react-native/ReactCommon/callinvoker"
  React-Codegen:
    :path: build/generated/ios
  React-Core:
    :path: "../node_modules/react-native/"
  React-CoreModules:
    :path: "../node_modules/react-native/React/CoreModules"
  React-cxxreact:
    :path: "../node_modules/react-native/ReactCommon/cxxreact"
  React-hermes:
    :path: "../node_modules/react-native/ReactCommon/hermes"
  React-jsi:
    :path: "../node_modules/react-native/ReactCommon/jsi"
  React-jsiexecutor:
    :path: "../node_modules/react-native/ReactCommon/jsiexecutor"
  React-jsinspector:
    :path: "../node_modules/react-native/ReactCommon/jsinspector"
  React-logger:
    :path: "../node_modules/react-native/ReactCommon/logger"
  react-native-blue-crypto:
    :path: "../node_modules/react-native-blue-crypto"
  react-native-document-picker:
    :path: "../node_modules/react-native-document-picker"
  react-native-fingerprint-scanner:
    :path: "../node_modules/react-native-fingerprint-scanner"
  react-native-idle-timer:
    :path: "../node_modules/react-native-idle-timer"
  react-native-image-picker:
    :path: "../node_modules/react-native-image-picker"
  react-native-ios-context-menu:
    :path: "../node_modules/react-native-ios-context-menu"
  react-native-qrcode-local-image:
    :path: "../node_modules/@remobile/react-native-qrcode-local-image"
  react-native-randombytes:
    :path: "../node_modules/react-native-randombytes"
  react-native-safe-area-context:
    :path: "../node_modules/react-native-safe-area-context"
  react-native-secure-key-store:
    :path: "../node_modules/react-native-secure-key-store"
  react-native-tcp-socket:
    :path: "../node_modules/react-native-tcp-socket"
  react-native-webview:
    :path: "../node_modules/react-native-webview"
  react-native-widget-center:
    :path: "../node_modules/react-native-widget-center"
  React-perflogger:
    :path: "../node_modules/react-native/ReactCommon/reactperflogger"
  React-RCTActionSheet:
    :path: "../node_modules/react-native/Libraries/ActionSheetIOS"
  React-RCTAnimation:
    :path: "../node_modules/react-native/Libraries/NativeAnimation"
  React-RCTAppDelegate:
    :path: "../node_modules/react-native/Libraries/AppDelegate"
  React-RCTBlob:
    :path: "../node_modules/react-native/Libraries/Blob"
  React-RCTImage:
    :path: "../node_modules/react-native/Libraries/Image"
  React-RCTLinking:
    :path: "../node_modules/react-native/Libraries/LinkingIOS"
  React-RCTNetwork:
    :path: "../node_modules/react-native/Libraries/Network"
  React-RCTSettings:
    :path: "../node_modules/react-native/Libraries/Settings"
  React-RCTText:
    :path: "../node_modules/react-native/Libraries/Text"
  React-RCTVibration:
    :path: "../node_modules/react-native/Libraries/Vibration"
  React-runtimeexecutor:
    :path: "../node_modules/react-native/ReactCommon/runtimeexecutor"
  ReactCommon:
    :path: "../node_modules/react-native/ReactCommon"
  ReactNativeCameraKit:
    :path: "../node_modules/react-native-camera-kit"
  RealmJS:
    :path: "../node_modules/realm"
  RNCAsyncStorage:
    :path: "../node_modules/@react-native-async-storage/async-storage"
  RNCClipboard:
    :path: "../node_modules/@react-native-clipboard/clipboard"
  RNCPushNotificationIOS:
    :path: "../node_modules/@react-native-community/push-notification-ios"
  RNDefaultPreference:
    :path: "../node_modules/react-native-default-preference"
  RNDeviceInfo:
    :path: "../node_modules/react-native-device-info"
  RNFS:
    :path: "../node_modules/react-native-fs"
  RNGestureHandler:
    :path: "../node_modules/react-native-gesture-handler"
  RNHandoff:
    :path: "../node_modules/react-native-handoff"
  RNKeychain:
    :path: "../node_modules/react-native-keychain"
  RNLocalize:
    :path: "../node_modules/react-native-localize"
  RNPrivacySnapshot:
    :path: "../node_modules/react-native-privacy-snapshot"
  RNQuickAction:
    :path: "../node_modules/react-native-quick-actions"
  RNRate:
    :path: "../node_modules/react-native-rate"
  RNReactNativeHapticFeedback:
    :path: "../node_modules/react-native-haptic-feedback"
  RNReanimated:
    :path: "../node_modules/react-native-reanimated"
  RNScreens:
    :path: "../node_modules/react-native-screens"
  RNShare:
    :path: "../node_modules/react-native-share"
  RNSVG:
    :path: "../node_modules/react-native-svg"
  RNVectorIcons:
    :path: "../node_modules/react-native-vector-icons"
  RNWatch:
    :path: "../node_modules/react-native-watch-connectivity"
  Yoga:
    :path: "../node_modules/react-native/ReactCommon/yoga"

SPEC CHECKSUMS:
  boost: 57d2868c099736d80fcd648bf211b4431e51a558
  BugsnagReactNative: bf6f4ebababa8536726b3014c7d3e4af8c53d488
  BVLinearGradient: 34a999fda29036898a09c6a6b728b0b4189e1a44
  CocoaAsyncSocket: 065fd1e645c7abab64f7a6a2007a48038fdc6a99
  DoubleConversion: 5189b271737e1565bdce30deb4a08d647e3f5f54
  FBLazyVector: f637f31eacba90d4fdeff3fa41608b8f361c173b
  FBReactNativeSpec: 0d9a4f4de7ab614c49e98c00aedfd3bfbda33d59
  fmt: ff9d55029c625d3757ed641535fd4a75fedc7ce9
  glog: 04b94705f318337d7ead9e6d17c019bd9b1f6b1b
  hermes-engine: 47986d26692ae75ee7a17ab049caee8864f855de
  libevent: 4049cae6c81cdb3654a443be001fb9bdceff7913
  lottie-ios: 8f97d3271e155c2d688875c29cd3c74908aef5f8
  lottie-react-native: 3e722c63015fdb9c27638b0a77969fc412067c18
  PasscodeAuth: 3e88093ff46c31a952d8b36c488240de980517be
  RCT-Folly: 424b8c9a7a0b9ab2886ffe9c3b041ef628fd4fb1
  RCTRequired: 8af6a32dfc2b65ec82193c2dee6e1011ff22ac2a
  RCTTypeSafety: bee9dd161c175896c680d47ef1d9eaacf2b587f4
  React: d850475db9ba8006a8b875d79e1e0d6ac8a0f8b6
  React-callinvoker: 6a0c75475ddc17c9ed54e4ff0478074a18fd7ab5
  React-Codegen: 786571642e87add634e7f4d299c85314ec6cc158
  React-Core: 1adfab153f59e4f56e09b97a153089f466d7b8aa
  React-CoreModules: 958d236715415d4ccdd5fa35c516cf0356637393
  React-cxxreact: 2e7a6283807ce8755c3d501735acd400bec3b5cd
  React-hermes: 8102c3112ba32207c3052619be8cfae14bf99d84
  React-jsi: dd29264f041a587e91f994e4be97e86c127742b2
  React-jsiexecutor: 747911ab5921641b4ed7e4900065896597142125
  React-jsinspector: c712f9e3bb9ba4122d6b82b4f906448b8a281580
  React-logger: 342f358b8decfbf8f272367f4eacf4b6154061be
  react-native-blue-crypto: 23f1558ad3d38d7a2edb7e2f6ed1bc520ed93e56
  react-native-document-picker: 495c444c0c773c6e83a5d91165890ecb1c0a399a
  react-native-fingerprint-scanner: ac6656f18c8e45a7459302b84da41a44ad96dbbe
  react-native-idle-timer: f7f651542b39dce9b9473e4578cb64a255075f17
  react-native-image-picker: cd420f97f6ed6ff74fc4686d27dbcfdbd051db91
  react-native-ios-context-menu: e529171ba760a1af7f2ef0729f5a7f4d226171c5
  react-native-qrcode-local-image: 35ccb306e4265bc5545f813e54cc830b5d75bcfc
  react-native-randombytes: 421f1c7d48c0af8dbcd471b0324393ebf8fe7846
  react-native-safe-area-context: 9e40fb181dac02619414ba1294d6c2a807056ab9
  react-native-secure-key-store: 910e6df6bc33cb790aba6ee24bc7818df1fe5898
  react-native-tcp-socket: c1b7297619616b4c9caae6889bcb0aba78086989
  react-native-webview: 203b6a1c7507737f777c91d7e10c30e7e67c1a17
  react-native-widget-center: 12dfba20a4fa995850b52cf0afecf734397f4b9c
  React-perflogger: d21f182895de9d1b077f8a3cd00011095c8c9100
  React-RCTActionSheet: 0151f83ef92d2a7139bba7dfdbc8066632a6d47b
  React-RCTAnimation: 5ec9c0705bb2297549c120fe6473aa3e4a01e215
  React-RCTAppDelegate: 9895fd1b6d1176d88c4b10ddc169b2e1300c91f0
  React-RCTBlob: f3634eb45b6e7480037655e1ca93d1136ac984dd
  React-RCTImage: 3c12cb32dec49549ae62ed6cba4018db43841ffc
  React-RCTLinking: 310e930ee335ef25481b4a173d9edb64b77895f9
  React-RCTNetwork: b6837841fe88303b0c04c1e3c01992b30f1f5498
  React-RCTSettings: 600d91fe25fa7c16b0ff891304082440f2904b89
  React-RCTText: a0a19f749088280c6def5397ed6211b811e7eef3
  React-RCTVibration: 43ffd976a25f6057a7cf95ea3648ba4e00287f89
  React-runtimeexecutor: 7c51ae9d4b3e9608a2366e39ccaa606aa551b9ed
  ReactCommon: 85c98ab0a509e70bf5ee5d9715cf68dbf495b84c
  ReactNativeCameraKit: 9d46a5d7dd544ca64aa9c03c150d2348faf437eb
<<<<<<< HEAD
  RealmJS: 27b8d695fa4bc9606a4a4a378de55511edc2084c
=======
  RealmJS: 64ae0907c1f21ce8e74bd480a8503032b19804fd
  rn-ldk: 0d8749d98cc5ce67302a32831818c116b67f7643
>>>>>>> 917f13bc
  RNCAsyncStorage: b90b71f45b8b97be43bc4284e71a6af48ac9f547
  RNCClipboard: 3f0451a8100393908bea5c5c5b16f96d45f30bfc
  RNCPushNotificationIOS: 64218f3c776c03d7408284a819b2abfda1834bc8
  RNDefaultPreference: 08bdb06cfa9188d5da97d4642dac745218d7fb31
  RNDeviceInfo: aad3c663b25752a52bf8fce93f2354001dd185aa
  RNFS: 4ac0f0ea233904cb798630b3c077808c06931688
  RNGestureHandler: 071d7a9ad81e8b83fe7663b303d132406a7d8f39
  RNHandoff: d3b0754cca3a6bcd9b25f544f733f7f033ccf5fa
  RNKeychain: ff836453cba46938e0e9e4c22e43d43fa2c90333
  RNLocalize: d4b8af4e442d4bcca54e68fc687a2129b4d71a81
  RNPrivacySnapshot: 71919dde3c6a29dd332115409c2aec564afee8f4
  RNQuickAction: 6d404a869dc872cde841ad3147416a670d13fa93
  RNRate: ef3bcff84f39bb1d1e41c5593d3eea4aab2bd73a
  RNReactNativeHapticFeedback: afa5bf2794aecbb2dba2525329253da0d66656df
  RNReanimated: f186e85d9f28c9383d05ca39e11dd194f59093ec
  RNScreens: 218801c16a2782546d30bd2026bb625c0302d70f
  RNShare: d82e10f6b7677f4b0048c23709bd04098d5aee6c
  RNSVG: 53c661b76829783cdaf9b7a57258f3d3b4c28315
  RNVectorIcons: fcc2f6cb32f5735b586e66d14103a74ce6ad61f8
  RNWatch: fd30ca40a5b5ef58dcbc195638e68219bc455236
  Yoga: 065f0b74dba4832d6e328238de46eb72c5de9556

PODFILE CHECKSUM: 8e9e7955e2b1beadc75774b0b7f8eb52f7299757

COCOAPODS: 1.11.3<|MERGE_RESOLUTION|>--- conflicted
+++ resolved
@@ -300,6 +300,8 @@
   - react-native-tcp-socket (5.6.2):
     - CocoaAsyncSocket
     - React-Core
+  - react-native-tor (0.1.8):
+    - React
   - react-native-webview (12.0.2):
     - React-Core
   - react-native-widget-center (0.0.9):
@@ -392,6 +394,8 @@
     - React-Core
   - RealmJS (11.9.0):
     - React
+  - rn-ldk (0.8.4):
+    - React-Core
   - RNCAsyncStorage (1.18.1):
     - React-Core
   - RNCClipboard (1.11.2):
@@ -500,6 +504,7 @@
   - react-native-safe-area-context (from `../node_modules/react-native-safe-area-context`)
   - react-native-secure-key-store (from `../node_modules/react-native-secure-key-store`)
   - react-native-tcp-socket (from `../node_modules/react-native-tcp-socket`)
+  - react-native-tor (from `../node_modules/react-native-tor`)
   - react-native-webview (from `../node_modules/react-native-webview`)
   - react-native-widget-center (from `../node_modules/react-native-widget-center`)
   - React-perflogger (from `../node_modules/react-native/ReactCommon/reactperflogger`)
@@ -517,6 +522,7 @@
   - ReactCommon/turbomodule/core (from `../node_modules/react-native/ReactCommon`)
   - ReactNativeCameraKit (from `../node_modules/react-native-camera-kit`)
   - RealmJS (from `../node_modules/realm`)
+  - rn-ldk (from `../node_modules/rn-ldk`)
   - "RNCAsyncStorage (from `../node_modules/@react-native-async-storage/async-storage`)"
   - "RNCClipboard (from `../node_modules/@react-native-clipboard/clipboard`)"
   - "RNCPushNotificationIOS (from `../node_modules/@react-native-community/push-notification-ios`)"
@@ -618,6 +624,8 @@
     :path: "../node_modules/react-native-secure-key-store"
   react-native-tcp-socket:
     :path: "../node_modules/react-native-tcp-socket"
+  react-native-tor:
+    :path: "../node_modules/react-native-tor"
   react-native-webview:
     :path: "../node_modules/react-native-webview"
   react-native-widget-center:
@@ -652,6 +660,8 @@
     :path: "../node_modules/react-native-camera-kit"
   RealmJS:
     :path: "../node_modules/realm"
+  rn-ldk:
+    :path: "../node_modules/rn-ldk"
   RNCAsyncStorage:
     :path: "../node_modules/@react-native-async-storage/async-storage"
   RNCClipboard:
@@ -735,6 +745,7 @@
   react-native-safe-area-context: 9e40fb181dac02619414ba1294d6c2a807056ab9
   react-native-secure-key-store: 910e6df6bc33cb790aba6ee24bc7818df1fe5898
   react-native-tcp-socket: c1b7297619616b4c9caae6889bcb0aba78086989
+  react-native-tor: 3b14e9160b2eb7fa3f310921b2dee71a5171e5b7
   react-native-webview: 203b6a1c7507737f777c91d7e10c30e7e67c1a17
   react-native-widget-center: 12dfba20a4fa995850b52cf0afecf734397f4b9c
   React-perflogger: d21f182895de9d1b077f8a3cd00011095c8c9100
@@ -751,12 +762,8 @@
   React-runtimeexecutor: 7c51ae9d4b3e9608a2366e39ccaa606aa551b9ed
   ReactCommon: 85c98ab0a509e70bf5ee5d9715cf68dbf495b84c
   ReactNativeCameraKit: 9d46a5d7dd544ca64aa9c03c150d2348faf437eb
-<<<<<<< HEAD
-  RealmJS: 27b8d695fa4bc9606a4a4a378de55511edc2084c
-=======
   RealmJS: 64ae0907c1f21ce8e74bd480a8503032b19804fd
   rn-ldk: 0d8749d98cc5ce67302a32831818c116b67f7643
->>>>>>> 917f13bc
   RNCAsyncStorage: b90b71f45b8b97be43bc4284e71a6af48ac9f547
   RNCClipboard: 3f0451a8100393908bea5c5c5b16f96d45f30bfc
   RNCPushNotificationIOS: 64218f3c776c03d7408284a819b2abfda1834bc8
