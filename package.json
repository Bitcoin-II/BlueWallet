{
  "name": "bluewallet",
<<<<<<< HEAD
  "version": "5.5.4",
=======
  "version": "5.5.6",
>>>>>>> 6cc8bf0c
  "license": "MIT",
  "devDependencies": {
    "@babel/core": "^7.10.4",
    "@babel/runtime": "^7.10.4",
    "@react-native-community/eslint-config": "^2.0.0",
    "babel-cli": "^6.26.0",
    "babel-eslint": "^10.1.0",
    "babel-jest": "^26.1.0",
    "babel-preset-flow": "^6.23.0",
    "eslint": "^7.5.0",
    "eslint-plugin-babel": "^5.3.1",
    "eslint-plugin-import": "^2.22.0",
    "eslint-plugin-node": "^11.1.0",
    "eslint-plugin-promise": "^4.2.1",
    "eslint-plugin-react": "^7.20.3",
    "flow-bin": "^0.130.0",
    "jest": "^26.1.0",
    "jetifier": "^1.6.3",
    "react-test-renderer": "16.13.1"
  },
  "engines": {
    "node": ">=10.16.0",
    "npm": ">=6.9.0"
  },
  "scripts": {
    "clean": "cd android/; ./gradlew clean; cd ..; rm -r -f /tmp/metro-cache/; rm -r -f node_modules/; npm cache clean --force; npm i; npm start -- --reset-cache",
    "clean:ios": "rm -fr node_modules && rm -fr ios/Pods && npm i && cd ios && pod update && cd ..; npm start -- --reset-cache",
    "releasenotes2json": "./scripts/release-notes.sh > release-notes.txt; node -e 'console.log(JSON.stringify(require(\"fs\").readFileSync(\"release-notes.txt\", \"utf8\")));' > release-notes.json",
    "podinstall": "./scripts/podinstall.sh",
    "start": "node node_modules/react-native/local-cli/cli.js start",
    "android": "react-native run-android",
    "android:clean": "cd android;  ./gradlew clean ; cd .. ; npm run android",
    "ios": "react-native run-ios",
    "postinstall": "rn-nodeify --install buffer,events,process,stream,util,inherits,fs,path,assert --hack; npm run releasenotes2json; npm run podinstall; npx jetify",
    "test": "npm run lint && npm run unit && npm run jest",
    "jest": "jest -b -w 1 tests/integration/*",
    "e2e:debug-build": "detox build -c android.emu.debug",
    "e2e:debug-test": "detox test -c android.emu.debug",
    "e2e:debug": "(test -f android/app/build/outputs/apk/debug/app-debug.apk && test -f android/app/build/outputs/apk/androidTest/debug/app-debug-androidTest.apk) || npm run e2e:debug-build; npm run e2e:debug-test",
    "e2e:release-build": "npx detox build -c android.emu.release",
    "e2e:release-test": "detox test -c android.emu.release --record-videos all --take-screenshots all --headless",
    "lint": "eslint *.js screen/**/*.js blue_modules/*.js class/**/*.js models/ loc/ tests/**/*.js",
    "lint:fix": "npm run lint -- --fix",
    "lint:quickfix": "git status --porcelain | grep -v '\\.json' | grep '\\.js' --color=never |  awk '{print $2}' | xargs eslint --fix; exit 0",
    "unit": "jest tests/unit/*"
  },
  "jest": {
    "preset": "react-native",
    "transform": {
      "^.+\\.js$": "<rootDir>/node_modules/react-native/jest/preprocessor.js"
    },
    "setupFiles": [
      "./tests/setup.js"
    ],
    "setupFilesAfterEnv": [
      "./tests/setupAfterEnv.js"
    ]
  },
  "dependencies": {
<<<<<<< HEAD
    "@babel/preset-env": "7.10.4",
=======
    "@babel/preset-env": "7.11.0",
>>>>>>> 6cc8bf0c
    "@react-native-community/async-storage": "1.11.0",
    "@react-native-community/blur": "3.6.0",
    "@react-native-community/clipboard": "1.2.3",
    "@react-native-community/masked-view": "0.1.10",
    "@react-native-community/push-notification-ios": "git+https://github.com/BlueWallet/push-notification-ios.git#e61224ae1a9427d73bb04f96cee514a1d21f646c",
    "@react-native-community/slider": "3.0.3",
    "@react-navigation/native": "5.7.3",
    "@react-navigation/stack": "5.9.0",
    "@remobile/react-native-qrcode-local-image": "git+https://github.com/BlueWallet/react-native-qrcode-local-image.git",
    "@sentry/react-native": "1.6.3",
    "amplitude-js": "5.11.0",
    "assert": "1.5.0",
    "bc-bech32": "file:blue_modules/bc-bech32",
    "bc-ur": "file:blue_modules/bc-ur",
    "bech32": "1.1.4",
    "bignumber.js": "9.0.0",
    "bip21": "2.0.3",
    "bip32": "2.0.5",
    "bip39": "2.6.0",
    "bitcoinjs-lib": "5.1.10",
    "bolt11": "1.2.7",
    "buffer": "5.6.0",
    "buffer-reverse": "1.0.1",
    "coinselect": "3.1.12",
    "crypto-js": "3.1.9-1",
    "detox": "17.2.1",
    "dayjs": "1.8.30",
    "ecurve": "1.0.6",
    "electrum-client": "git+https://github.com/BlueWallet/rn-electrum-client.git#09453000a63b8b15b37e58f80c47c7120dc8d89d",
    "electrum-mnemonic": "2.0.0",
    "eslint-config-prettier": "6.11.0",
    "eslint-config-standard": "14.1.1",
    "eslint-config-standard-react": "9.2.0",
    "eslint-plugin-prettier": "3.1.4",
    "eslint-plugin-standard": "4.0.1",
    "events": "1.1.1",
    "frisbee": "3.1.4",
    "lottie-ios": "3.1.8",
    "lottie-react-native": "3.5.0",
    "metro-react-native-babel-preset": "0.61.0",
    "path-browserify": "1.0.1",
    "pbkdf2": "3.1.1",
    "prettier": "2.0.5",
    "process": "0.11.10",
    "prop-types": "15.7.2",
    "react": "16.13.1",
    "react-localization": "1.0.15",
    "react-native": "0.63.2",
    "react-native-biometrics": "git+https://github.com/BlueWallet/react-native-biometrics.git#f62b0b193e10376d4a0e8195c700a364ed4e5aaa",
    "react-native-blue-crypto": "git+https://github.com/Overtorment/react-native-blue-crypto.git",
    "react-native-camera": "git+https://github.com/BlueWallet/react-native-camera.git#ddf126f888fffa96fde99f44ff7f10ef2d752dfa",
    "react-native-default-preference": "1.4.3",
    "react-native-device-info": "5.6.2",
    "react-native-document-picker": "git+https://github.com/BlueWallet/react-native-document-picker.git#3684d4fcc2bc0b47c32be39024e4796004c3e428",
    "react-native-elements": "2.0.2",
    "react-native-fs": "2.16.6",
    "react-native-gesture-handler": "1.7.0",
    "react-native-handoff": "git+https://github.com/marcosrdz/react-native-handoff.git",
    "react-native-haptic-feedback": "1.10.0",
    "react-native-image-picker": "git+https://github.com/BlueWallet/react-native-image-picker.git#da9bd7db9d0b7731b33000c3f07d45d569a21cd9",
    "react-native-level-fs": "3.0.1",
    "react-native-linear-gradient": "2.5.6",
    "react-native-localize": "  1.4.0",
    "react-native-modal": "11.5.6",
    "react-native-obscure": "1.2.1",
    "react-native-passcode-auth": "git+https://github.com/BlueWallet/react-native-passcode-auth.git#a2ff977ba92b36f8d0a5567f59c05cc608e8bd12",
    "react-native-popup-menu-android": "1.0.3",
    "react-native-privacy-snapshot": "git+https://github.com/BlueWallet/react-native-privacy-snapshot.git",
    "react-native-prompt-android": "git+https://github.com/BlueWallet/react-native-prompt-android.git#2073b07f64bf5dc95807f64d79f37bdb111e6951",
    "react-native-push-notification": "5.0.1",
    "react-native-qrcode-svg": "6.0.6",
    "react-native-quick-actions": "0.3.13",
    "react-native-randombytes": "3.5.3",
    "react-native-rate": "1.2.4",
    "react-native-safe-area-context": "3.1.4",
    "react-native-screens": "2.10.1",
    "react-native-secure-key-store": "git+https://github.com/BlueWallet/react-native-secure-key-store.git#4ba25dedb3d5ae15c22fd0ea0555116055630966",
    "react-native-share": "3.7.0",
    "react-native-snap-carousel": "3.9.1",
    "react-native-sortable-list": "0.0.24",
    "react-native-svg": "12.1.0",
    "react-native-tcp-socket": "3.7.1",
    "react-native-tooltip": "git+https://github.com/BlueWallet/react-native-tooltip.git#d369e7ece09e4dec73873f1cfeac83e9d35294a6",
    "react-native-vector-icons": "6.6.0",
    "react-native-watch-connectivity": "0.5.0",
    "react-native-webview": "9.0.2",
    "react-test-render": "1.1.2",
    "readable-stream": "3.6.0",
    "rn-nodeify": "10.2.0",
    "secure-random": "1.1.2",
    "stream-browserify": "2.0.2",
    "url": "0.11.0",
    "util": "0.12.3",
    "wif": "2.0.6"
  },
  "react-native": {
    "crypto": "bluewallet/blue_modules/crypto",
    "path": "path-browserify",
    "fs": "react-native-level-fs",
    "_stream_transform": "readable-stream/transform",
    "_stream_readable": "readable-stream/readable",
    "_stream_writable": "readable-stream/writable",
    "_stream_duplex": "readable-stream/duplex",
    "_stream_passthrough": "readable-stream/passthrough",
    "stream": "stream-browserify"
  },
  "detox": {
    "configurations": {
      "ios.sim.release": {
        "binaryPath": "ios/build/Build/Products/Release-iphonesimulator/BlueWallet.app",
        "build": "xcodebuild clean build -workspace ios/BlueWallet.xcworkspace -scheme BlueWallet -configuration Release -derivedDataPath ios/build -sdk iphonesimulator13.2",
        "type": "ios.simulator",
        "device": {
          "type": "iPhone 11"
        }
      },
      "android.emu.debug": {
        "binaryPath": "android/app/build/outputs/apk/debug/app-debug.apk",
        "build": "cd android && ./gradlew assembleDebug assembleAndroidTest -DtestBuildType=debug && cd ..",
        "type": "android.emulator",
        "device": {
          "avdName": "Pixel_API_29_AOSP"
        }
      },
      "android.emu.release": {
        "binaryPath": "android/app/build/outputs/apk/release/app-release.apk",
        "build": "# deleting old artifacts\nfind | grep '\\.apk' --color=never | grep -v node_modules | xargs -l rm\n\n# creating fresh keystore\nrm detox.keystore\nkeytool -genkeypair -v -keystore detox.keystore -alias detox  -keyalg RSA -keysize 2048 -validity 10000 -storepass 123456 -keypass 123456 -dname  'cn=Unknown, ou=Unknown, o=Unknown, c=Unknown'\n\n# building release APK\ncd android && ./gradlew assembleRelease assembleAndroidTest -DtestBuildType=release && cd ..\n\n# backup & sign apk1\ncp ./android/app/build/outputs/apk/release/app-release-unsigned.apk ./android/app/build/outputs/apk/release/app-release-unsigned.apk.bak\njarsigner -verbose -sigalg SHA1withRSA -digestalg SHA1 -keystore detox.keystore ./android/app/build/outputs/apk/release/app-release-unsigned.apk  detox -storepass 123456\n\n# move apk1 to expected filename\nmv ./android/app/build/outputs/apk/release/app-release-unsigned.apk ./android/app/build/outputs/apk/release/app-release.apk\n\n# backup and sign apk2\ncp android/app/build/outputs/apk/androidTest/release/app-release-androidTest.apk android/app/build/outputs/apk/androidTest/release/app-release-androidTest.apk.bak\njarsigner -verbose -sigalg SHA1withRSA -digestalg SHA1 -keystore detox.keystore android/app/build/outputs/apk/androidTest/release/app-release-androidTest.apk   detox -storepass 123456",
        "type": "android.emulator",
        "device": {
          "avdName": "Pixel_API_29_AOSP"
        }
      }
    },
    "test-runner": "jest",
    "runner-config": "tests/e2e/config.json"
  },
  "browser": {
    "path": "path-browserify",
    "fs": "react-native-level-fs",
    "_stream_transform": "readable-stream/transform",
    "_stream_readable": "readable-stream/readable",
    "_stream_writable": "readable-stream/writable",
    "_stream_duplex": "readable-stream/duplex",
    "_stream_passthrough": "readable-stream/passthrough",
    "stream": "stream-browserify"
  }
}<|MERGE_RESOLUTION|>--- conflicted
+++ resolved
@@ -1,10 +1,6 @@
 {
   "name": "bluewallet",
-<<<<<<< HEAD
-  "version": "5.5.4",
-=======
   "version": "5.5.6",
->>>>>>> 6cc8bf0c
   "license": "MIT",
   "devDependencies": {
     "@babel/core": "^7.10.4",
@@ -64,11 +60,7 @@
     ]
   },
   "dependencies": {
-<<<<<<< HEAD
-    "@babel/preset-env": "7.10.4",
-=======
     "@babel/preset-env": "7.11.0",
->>>>>>> 6cc8bf0c
     "@react-native-community/async-storage": "1.11.0",
     "@react-native-community/blur": "3.6.0",
     "@react-native-community/clipboard": "1.2.3",
