{
  "name": "bluewallet",
  "version": "6.3.1",
  "license": "MIT",
  "repository": {
    "type": "git",
    "url": "https://github.com/BlueWallet/BlueWallet.git"
  },
  "devDependencies": {
    "@babel/core": "^7.12.9",
    "@babel/runtime": "^7.14.6",
    "@jest/reporters": "^27.5.1",
    "@react-native-community/eslint-config": "^3.0.0",
    "@types/bs58check": "^2.1.0",
    "@types/create-hash": "^1.2.2",
    "@types/jest": "^27.5.1",
    "@types/react": "^17.0.14",
    "@types/react-native": "^0.67.0",
    "@types/react-test-renderer": "^17.0.1",
    "@typescript-eslint/eslint-plugin": "^4.28.3",
    "@typescript-eslint/parser": "^4.28.3",
    "babel-cli": "^6.26.0",
    "babel-eslint": "^10.1.0",
    "babel-jest": "^27.5.1",
    "eslint": "^7.30.0",
    "eslint-config-prettier": "^8.3.0",
    "eslint-config-standard": "^16.0.2",
    "eslint-config-standard-jsx": "^10.0.0",
    "eslint-config-standard-react": "^11.0.1",
    "eslint-plugin-babel": "^5.3.1",
    "eslint-plugin-import": "^2.22.1",
    "eslint-plugin-node": "^11.1.0",
    "eslint-plugin-prettier": "^4.0.0",
    "eslint-plugin-promise": "^6.0.0",
    "eslint-plugin-react": "^7.23.2",
    "eslint-plugin-standard": "^4.1.0",
    "jest": "^27.5.1",
    "node-fetch": "^2.6.2",
    "prettier": "^2.2.1",
    "react-test-renderer": "17.0.2",
    "typescript": "^4.3.5"
  },
  "engines": {
    "node": ">=10.16.0",
    "npm": ">=6.9.0"
  },
  "scripts": {
    "clean": "cd android/; ./gradlew clean; cd ..; rm -r -f /tmp/metro-cache/; rm -r -f node_modules/; npm cache clean --force; npm i; npm start -- --reset-cache",
    "clean:ios": "rm -fr node_modules && rm -fr ios/Pods && npm i && cd ios && pod update && cd ..; npm start -- --reset-cache",
    "releasenotes2json": "./scripts/release-notes.sh > release-notes.txt; node -e 'console.log(JSON.stringify(require(\"fs\").readFileSync(\"release-notes.txt\", \"utf8\")));' > release-notes.json",
    "branch2json": "./scripts/current-branch.sh > current-branch.json",
    "podinstall": "./scripts/podinstall.sh",
    "start": "node node_modules/react-native/local-cli/cli.js start",
    "android": "react-native run-android",
    "android:clean": "cd android;  ./gradlew clean ; cd .. ; npm run android",
    "ios": "react-native run-ios",
    "postinstall": "rn-nodeify --install buffer,events,process,stream,util,inherits,fs,path,assert,crypto --hack; npm run releasenotes2json; npm run branch2json; npm run podinstall",
    "test": "npm run tslint && npm run lint && npm run unit && npm run jest",
    "jest": "jest -b tests/integration/*",
    "windowspatches": "./scripts/windows-patches.sh",
    "maccatalystpatches": "./scripts/maccatalystpatches/applypatchesformaccatalyst.sh",
    "e2e:debug-build": "detox build -c android.debug",
    "e2e:debug-test": "detox test -c android.debug -d 200000 -l info",
    "e2e:debug": "(test -f android/app/build/outputs/apk/debug/app-debug.apk && test -f android/app/build/outputs/apk/androidTest/debug/app-debug-androidTest.apk) || npm run e2e:debug-build; npm run e2e:debug-test",
    "e2e:release-build": "detox build -c android.release",
    "e2e:release-test": "detox test -c android.release --record-videos all --record-logs all --take-screenshots all --headless -d 200000",
    "tslint": "tsc",
    "lint": "eslint --ext .js,.ts,.tsx '*.@(js|ts|tsx)' screen 'blue_modules/*.@(js|ts|tsx)' class models loc tests components",
    "lint:fix": "npm run lint -- --fix",
    "lint:quickfix": "git status --porcelain | grep -v '\\.json' | grep -E '\\.js|\\.ts' --color=never |  awk '{print $2}' | xargs eslint --fix; exit 0",
    "unit": "jest -b -i tests/unit/*",
    "windows": "react-native run-windows"
  },
  "jest": {
    "preset": "react-native",
    "transform": {
      "^.+\\.js$": "<rootDir>/node_modules/react-native/jest/preprocessor.js"
    },
    "moduleFileExtensions": [
      "js",
      "json",
      "ts",
      "tsx"
    ],
    "transformIgnorePatterns": [
      "node_modules/(?!((jest-)?react-native(-.*)?|@react-native(-community)?)/)"
    ],
    "setupFiles": [
      "./tests/setup.js"
    ],
    "watchPathIgnorePatterns": [
      "<rootDir>/node_modules"
    ],
    "setupFilesAfterEnv": [
      "./tests/setupAfterEnv.js"
    ]
  },
  "dependencies": {
    "@babel/preset-env": "7.18.6",
    "@bugsnag/react-native": "7.17.2",
    "@bugsnag/source-maps": "2.3.1",
    "@keystonehq/bc-ur-registry": "0.4.4",
    "@ngraveio/bc-ur": "1.1.6",
    "@react-native-async-storage/async-storage": "1.17.7",
    "@react-native-clipboard/clipboard": "1.10.0",
    "@react-native-community/push-notification-ios": "1.10.1",
    "@react-navigation/drawer": "5.12.5",
    "@react-navigation/native": "5.9.4",
    "@remobile/react-native-qrcode-local-image": "https://github.com/BlueWallet/react-native-qrcode-local-image",
    "aez": "1.0.1",
    "assert": "2.0.0",
    "base-x": "3.0.9",
    "bc-bech32": "file:blue_modules/bc-bech32",
    "bech32": "2.0.0",
    "bignumber.js": "9.0.2",
    "bip21": "2.0.3",
    "bip32": "3.0.1",
    "bip38": "github:BlueWallet/bip38",
    "bip39": "3.0.4",
    "bitcoinjs-lib": "6.0.1",
    "bitcoinjs-message": "2.2.0",
    "bolt11": "1.3.4",
    "buffer": "6.0.3",
    "buffer-reverse": "1.0.1",
    "coinselect": "3.1.13",
    "crypto-js": "4.1.1",
    "dayjs": "1.11.3",
    "detox": "19.6.9",
    "ecpair": "2.0.1",
    "ecurve": "1.0.6",
    "electrum-client": "https://github.com/BlueWallet/rn-electrum-client#99ebcc649d91a8dc39bea7964b02dd9ead464aa4",
    "electrum-mnemonic": "2.0.0",
    "events": "3.3.0",
    "frisbee": "3.1.4",
    "junderw-crc32c": "1.2.0",
    "lottie-ios": "3.2.3",
    "lottie-react-native": "5.1.2",
    "metro-react-native-babel-preset": "0.70.3",
    "path-browserify": "1.0.1",
    "payjoin-client": "1.0.1",
    "process": "0.11.10",
    "prop-types": "15.8.1",
    "react": "17.0.2",
    "react-localization": "1.0.19",
    "react-native": "0.67.4",
    "react-native-blue-crypto": "https://github.com/BlueWallet/react-native-blue-crypto#fbc2e6beded0b7f61e0986ce98cca1230f84bc1c",
    "react-native-camera": "4.2.1",
    "react-native-crypto": "2.2.0",
    "react-native-default-preference": "1.4.4",
    "react-native-device-info": "8.7.1",
    "react-native-document-picker": "https://github.com/BlueWallet/react-native-document-picker#c52e7a6d2a08f5506c23de86c1401775419f772c",
    "react-native-elements": "3.4.2",
    "react-native-fingerprint-scanner": "https://github.com/BlueWallet/react-native-fingerprint-scanner#ce644673681716335d786727bab998f7e632ab5e",
    "react-native-fs": "2.19.0",
    "react-native-gesture-handler": "2.5.0",
    "react-native-handoff": "https://github.com/BlueWallet/react-native-handoff#31d005f93d31099d0e564590a3bbd052b8a02b39",
    "react-native-haptic-feedback": "1.14.0",
    "react-native-idle-timer": "https://github.com/BlueWallet/react-native-idle-timer#8587876d68ab5920e79619726aeca9e672beaf2b",
    "react-native-image-picker": "4.8.4",
    "react-native-ios-context-menu": "https://github.com/BlueWallet/react-native-ios-context-menu.git#v1.7.4",
    "react-native-keychain": "8.0.0",
    "react-native-level-fs": "3.0.1",
    "react-native-linear-gradient": "2.6.1",
    "react-native-localize": "2.2.1",
    "react-native-modal": "13.0.1",
    "react-native-navigation-bar-color": "https://github.com/BlueWallet/react-native-navigation-bar-color#3b2894ae62fbce99a3bd24105f0921cebaef5c94",
    "react-native-obscure": "https://github.com/BlueWallet/react-native-obscure.git#f4b83b4a261e39b1f5ed4a45ac5bcabc8a59eadb",
    "react-native-passcode-auth": "https://github.com/BlueWallet/react-native-passcode-auth#a2ff977ba92b36f8d0a5567f59c05cc608e8bd12",
    "react-native-privacy-snapshot": "https://github.com/BlueWallet/react-native-privacy-snapshot#529e4627d93f67752a27e82a040ff7b64dca0783",
    "react-native-prompt-android": "https://github.com/BlueWallet/react-native-prompt-android#ed168d66fed556bc2ed07cf498770f058b78a376",
    "react-native-push-notification": "5.1.1",
    "react-native-qrcode-svg": "6.1.2",
    "react-native-quick-actions": "0.3.13",
    "react-native-randombytes": "3.6.1",
    "react-native-rate": "1.2.9",
    "react-native-reanimated": "2.9.1",
    "react-native-safe-area-context": "3.4.1",
    "react-native-screens": "3.14.0",
    "react-native-secure-key-store": "https://github.com/BlueWallet/react-native-secure-key-store#63ab38c9d382a819844a086a69cc204c46aa93f9",
    "react-native-share": "7.6.4",
    "react-native-svg": "12.3.0",
    "react-native-tcp-socket": "5.6.2",
<<<<<<< HEAD
    "react-native-vector-icons": "9.1.0",
    "react-native-watch-connectivity": "1.0.8",
    "react-native-webview": "11.22.3",
=======
    "react-native-tor": "0.1.8",
    "react-native-vector-icons": "9.2.0",
    "react-native-watch-connectivity": "1.0.11",
    "react-native-webview": "11.22.4",
>>>>>>> 0bf947eb
    "react-native-widget-center": "https://github.com/BlueWallet/react-native-widget-center#b80630cc8894ce479275d6dd3a5183f41f220237",
    "react-native-windows": "0.69.0",
    "react-test-render": "1.1.2",
    "readable-stream": "3.6.0",
    "realm": "^10.20.0-beta.5",
    "rn-ldk": "github:BlueWallet/rn-ldk#v0.8.4",
    "rn-nodeify": "10.3.0",
    "scryptsy": "2.1.0",
    "secure-random": "1.1.2",
    "slip39": "https://github.com/BlueWallet/slip39-js",
    "stream-browserify": "3.0.0",
    "url": "0.11.0",
    "util": "0.12.4",
    "wif": "2.0.6"
  },
  "react-native": {
    "crypto": "react-native-crypto",
    "path": "path-browserify",
    "fs": "react-native-level-fs",
    "_stream_transform": "readable-stream/transform",
    "_stream_readable": "readable-stream/readable",
    "_stream_writable": "readable-stream/writable",
    "_stream_duplex": "readable-stream/duplex",
    "_stream_passthrough": "readable-stream/passthrough",
    "stream": "stream-browserify"
  },
  "browser": {
    "crypto": "react-native-crypto",
    "path": "path-browserify",
    "fs": "react-native-level-fs",
    "_stream_transform": "readable-stream/transform",
    "_stream_readable": "readable-stream/readable",
    "_stream_writable": "readable-stream/writable",
    "_stream_duplex": "readable-stream/duplex",
    "_stream_passthrough": "readable-stream/passthrough",
    "stream": "stream-browserify"
  }
}<|MERGE_RESOLUTION|>--- conflicted
+++ resolved
@@ -180,16 +180,9 @@
     "react-native-share": "7.6.4",
     "react-native-svg": "12.3.0",
     "react-native-tcp-socket": "5.6.2",
-<<<<<<< HEAD
-    "react-native-vector-icons": "9.1.0",
-    "react-native-watch-connectivity": "1.0.8",
-    "react-native-webview": "11.22.3",
-=======
-    "react-native-tor": "0.1.8",
     "react-native-vector-icons": "9.2.0",
     "react-native-watch-connectivity": "1.0.11",
     "react-native-webview": "11.22.4",
->>>>>>> 0bf947eb
     "react-native-widget-center": "https://github.com/BlueWallet/react-native-widget-center#b80630cc8894ce479275d6dd3a5183f41f220237",
     "react-native-windows": "0.69.0",
     "react-test-render": "1.1.2",
