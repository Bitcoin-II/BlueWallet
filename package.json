--- conflicted
+++ resolved
@@ -179,12 +179,7 @@
     "react-native-share": "7.3.0",
     "react-native-sortable-list": "https://github.com/BlueWallet/react-native-sortable-list.git#e4e44a01a90ee2dcb9c57182262595abf36bfdf7",
     "react-native-svg": "12.1.1",
-<<<<<<< HEAD
-    "react-native-tcp-socket": "5.3.1",
-=======
     "react-native-tcp-socket": "5.5.0",
-    "react-native-tor": "0.1.7",
->>>>>>> 66700a08
     "react-native-vector-icons": "9.0.0",
     "react-native-watch-connectivity": "1.0.4",
     "react-native-webview": "11.14.3",
