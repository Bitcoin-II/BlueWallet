{
  "name": "bluewallet",
  "version": "6.2.13",
  "license": "MIT",
  "repository": {
    "type": "git",
    "url": "https://github.com/BlueWallet/BlueWallet.git"
  },
  "devDependencies": {
    "@babel/core": "^7.12.9",
    "@babel/runtime": "^7.14.6",
    "@jest/reporters": "^26.4.1",
    "@react-native-community/eslint-config": "^3.0.0",
    "@types/bs58check": "^2.1.0",
    "@types/create-hash": "^1.2.2",
    "@types/jest": "^26.0.24",
    "@types/react": "^17.0.14",
    "@types/react-native": "^0.64.12",
    "@types/react-test-renderer": "^17.0.1",
    "@typescript-eslint/eslint-plugin": "^4.28.3",
    "@typescript-eslint/parser": "^4.28.3",
    "babel-cli": "^6.26.0",
    "babel-eslint": "^10.1.0",
    "babel-jest": "^26.6.3",
    "eslint": "^7.30.0",
    "eslint-config-prettier": "^8.3.0",
    "eslint-config-standard": "^16.0.2",
    "eslint-config-standard-jsx": "^10.0.0",
    "eslint-config-standard-react": "^11.0.1",
    "eslint-plugin-babel": "^5.3.1",
    "eslint-plugin-import": "^2.22.1",
    "eslint-plugin-node": "^11.1.0",
    "eslint-plugin-prettier": "^4.0.0",
    "eslint-plugin-promise": "^5.1.0",
    "eslint-plugin-react": "^7.23.2",
    "eslint-plugin-standard": "^4.1.0",
    "jest": "^26.1.0",
    "node-fetch": "^2.6.2",
    "prettier": "^2.2.1",
    "react-test-renderer": "17.0.1",
    "typescript": "^4.3.5"
  },
  "engines": {
    "node": ">=10.16.0",
    "npm": ">=6.9.0"
  },
  "scripts": {
    "clean": "cd android/; ./gradlew clean; cd ..; rm -r -f /tmp/metro-cache/; rm -r -f node_modules/; npm cache clean --force; npm i; npm start -- --reset-cache",
    "clean:ios": "rm -fr node_modules && rm -fr ios/Pods && npm i && cd ios && pod update && cd ..; npm start -- --reset-cache",
    "releasenotes2json": "./scripts/release-notes.sh > release-notes.txt; node -e 'console.log(JSON.stringify(require(\"fs\").readFileSync(\"release-notes.txt\", \"utf8\")));' > release-notes.json",
    "branch2json": "./scripts/current-branch.sh > current-branch.json",
    "podinstall": "./scripts/podinstall.sh",
    "start": "node node_modules/react-native/local-cli/cli.js start",
    "android": "react-native run-android",
    "android:clean": "cd android;  ./gradlew clean ; cd .. ; npm run android",
    "ios": "react-native run-ios",
    "postinstall": "rn-nodeify --install buffer,events,process,stream,util,inherits,fs,path,assert,crypto --hack; npm run releasenotes2json; npm run branch2json; npm run podinstall",
    "test": "npm run tslint && npm run lint && npm run unit && npm run jest",
    "jest": "jest -b tests/integration/*",
    "windowspatches": "./scripts/windows-patches.sh",
    "maccatalystpatches": "./scripts/maccatalystpatches/applypatchesformaccatalyst.sh",
    "e2e:debug-build": "detox build -c android.emu.debug",
    "e2e:debug-test": "detox test -c android.emu.debug -d 200000 -l info",
    "e2e:debug": "(test -f android/app/build/outputs/apk/debug/app-debug.apk && test -f android/app/build/outputs/apk/androidTest/debug/app-debug-androidTest.apk) || npm run e2e:debug-build; npm run e2e:debug-test",
    "e2e:release-build": "detox build -c android.emu.release",
    "e2e:release-test": "detox test -c android.emu.release --record-videos all --take-screenshots all --headless -d 200000 --loglevel info",
    "tslint": "tsc",
    "lint": "eslint --ext .js,.ts,.tsx '*.@(js|ts|tsx)' screen 'blue_modules/*.@(js|ts|tsx)' class models loc tests components",
    "lint:fix": "npm run lint -- --fix",
    "lint:quickfix": "git status --porcelain | grep -v '\\.json' | grep -E '\\.js|\\.ts' --color=never |  awk '{print $2}' | xargs eslint --fix; exit 0",
    "unit": "jest -b tests/unit/*",
    "windows": "react-native run-windows"
  },
  "jest": {
    "preset": "react-native",
    "transform": {
      "^.+\\.js$": "<rootDir>/node_modules/react-native/jest/preprocessor.js"
    },
    "moduleFileExtensions": [
      "js",
      "json",
      "ts",
      "tsx"
    ],
    "transformIgnorePatterns": [
      "node_modules/(?!((jest-)?react-native(-.*)?|@react-native(-community)?)/)"
    ],
    "setupFiles": [
      "./tests/setup.js"
    ],
    "watchPathIgnorePatterns": [
      "<rootDir>/node_modules"
    ],
    "setupFilesAfterEnv": [
      "./tests/setupAfterEnv.js"
    ]
  },
  "dependencies": {
    "@babel/preset-env": "7.15.8",
    "@bugsnag/react-native": "7.13.3",
    "@bugsnag/source-maps": "2.3.0",
    "@keystonehq/bc-ur-registry": "0.4.4",
    "@ngraveio/bc-ur": "1.1.6",
    "@react-native-async-storage/async-storage": "1.15.11",
    "@react-native-clipboard/clipboard": "1.9.0",
    "@react-native-community/push-notification-ios": "1.10.1",
    "@react-navigation/drawer": "5.12.5",
    "@react-navigation/native": "5.9.4",
    "@remobile/react-native-qrcode-local-image": "https://github.com/BlueWallet/react-native-qrcode-local-image",
    "aez": "1.0.1",
    "assert": "2.0.0",
    "base-x": "3.0.9",
    "bc-bech32": "file:blue_modules/bc-bech32",
    "bech32": "2.0.0",
    "bignumber.js": "9.0.1",
    "bip21": "2.0.3",
    "bip32": "2.0.6",
    "bip38": "github:BlueWallet/bip38",
    "bip39": "3.0.4",
    "bitcoinjs-lib": "5.2.0",
    "bitcoinjs-message": "2.2.0",
    "bolt11": "1.3.2",
    "buffer": "6.0.3",
    "buffer-reverse": "1.0.1",
    "coinselect": "3.1.12",
    "crypto-js": "4.1.1",
    "dayjs": "1.10.7",
    "detox": "19.0.0",
    "ecurve": "1.0.6",
    "electrum-client": "https://github.com/BlueWallet/rn-electrum-client#99ebcc649d91a8dc39bea7964b02dd9ead464aa4",
    "electrum-mnemonic": "2.0.0",
    "events": "3.3.0",
    "frisbee": "3.1.4",
    "junderw-crc32c": "1.2.0",
    "lottie-ios": "3.1.9",
    "lottie-react-native": "4.0.2",
    "metro-react-native-babel-preset": "0.66.2",
    "path-browserify": "1.0.1",
    "payjoin-client": "1.0.1",
    "process": "0.11.10",
    "prop-types": "15.7.2",
    "react": "17.0.1",
    "react-localization": "1.0.17",
    "react-native": "0.64.2",
    "react-native-blue-crypto": "https://github.com/BlueWallet/react-native-blue-crypto#fbc2e6beded0b7f61e0986ce98cca1230f84bc1c",
    "react-native-camera": "4.2.1",
    "react-native-crypto": "2.2.0",
    "react-native-default-preference": "1.4.3",
    "react-native-device-info": "8.4.6",
    "react-native-document-picker": "https://github.com/BlueWallet/react-native-document-picker#3684d4fcc2bc0b47c32be39024e4796004c3e428",
    "react-native-elements": "3.4.2",
    "react-native-fingerprint-scanner": "https://github.com/BlueWallet/react-native-fingerprint-scanner#ce644673681716335d786727bab998f7e632ab5e",
    "react-native-fs": "2.18.0",
    "react-native-gesture-handler": "1.10.3",
    "react-native-handoff": "https://github.com/BlueWallet/react-native-handoff#31d005f93d31099d0e564590a3bbd052b8a02b39",
    "react-native-haptic-feedback": "1.13.0",
    "react-native-idle-timer": "https://github.com/BlueWallet/react-native-idle-timer#8587876d68ab5920e79619726aeca9e672beaf2b",
    "react-native-image-picker": "4.2.0",
    "react-native-ios-context-menu": "https://github.com/BlueWallet/react-native-ios-context-menu.git#v1.3.0",
    "react-native-keychain": "8.0.0",
    "react-native-level-fs": "3.0.1",
    "react-native-linear-gradient": "2.5.6",
    "react-native-localize": "2.1.5",
    "react-native-modal": "12.1.0",
    "react-native-navigation-bar-color": "https://github.com/BlueWallet/react-native-navigation-bar-color#3b2894ae62fbce99a3bd24105f0921cebaef5c94",
    "react-native-obscure": "https://github.com/BlueWallet/react-native-obscure.git#f4b83b4a261e39b1f5ed4a45ac5bcabc8a59eadb",
    "react-native-passcode-auth": "https://github.com/BlueWallet/react-native-passcode-auth#a2ff977ba92b36f8d0a5567f59c05cc608e8bd12",
    "react-native-privacy-snapshot": "https://github.com/BlueWallet/react-native-privacy-snapshot#529e4627d93f67752a27e82a040ff7b64dca0783",
    "react-native-prompt-android": "https://github.com/BlueWallet/react-native-prompt-android#ed168d66fed556bc2ed07cf498770f058b78a376",
    "react-native-push-notification": "5.1.1",
    "react-native-qrcode-svg": "6.1.1",
    "react-native-quick-actions": "0.3.13",
    "react-native-randombytes": "3.6.1",
    "react-native-rate": "1.2.9",
    "react-native-reanimated": "2.2.4",
    "react-native-safe-area-context": "3.3.2",
    "react-native-screens": "3.9.0",
    "react-native-secure-key-store": "https://github.com/BlueWallet/react-native-secure-key-store#63ab38c9d382a819844a086a69cc204c46aa93f9",
    "react-native-share": "7.2.1",
    "react-native-sortable-list": "https://github.com/BlueWallet/react-native-sortable-list.git#e4e44a01a90ee2dcb9c57182262595abf36bfdf7",
    "react-native-svg": "12.1.1",
    "react-native-tcp-socket": "5.5.0",
    "react-native-vector-icons": "9.0.0",
    "react-native-watch-connectivity": "1.0.4",
    "react-native-webview": "11.14.2",
    "react-native-widget-center": "https://github.com/BlueWallet/react-native-widget-center#b1382bbe1ed631b50a8aa03390f64c50775bc9ff",
    "react-native-windows": "0.64.14",
    "react-test-render": "1.1.2",
    "readable-stream": "3.6.0",
<<<<<<< HEAD
    "realm": "10.9.1",
=======
    "realm": "10.10.0",
    "rn-ldk": "git+https://github.com/BlueWallet/rn-ldk.git#v0.6.3",
>>>>>>> 90fe7098
    "rn-nodeify": "10.3.0",
    "scryptsy": "2.1.0",
    "secure-random": "1.1.2",
    "slip39": "https://github.com/BlueWallet/slip39-js",
    "stream-browserify": "3.0.0",
    "url": "0.11.0",
    "util": "0.12.4",
    "wif": "2.0.6"
  },
  "react-native": {
    "crypto": "react-native-crypto",
    "path": "path-browserify",
    "fs": "react-native-level-fs",
    "_stream_transform": "readable-stream/transform",
    "_stream_readable": "readable-stream/readable",
    "_stream_writable": "readable-stream/writable",
    "_stream_duplex": "readable-stream/duplex",
    "_stream_passthrough": "readable-stream/passthrough",
    "stream": "stream-browserify"
  },
  "detox": {
    "configurations": {
      "ios.sim.release": {
        "binaryPath": "ios/build/Build/Products/Release-iphonesimulator/BlueWallet.app",
        "build": "xcodebuild clean build -workspace ios/BlueWallet.xcworkspace -scheme BlueWallet -configuration Release -derivedDataPath ios/build -sdk iphonesimulator13.2",
        "type": "ios.simulator",
        "device": {
          "type": "iPhone 11"
        }
      },
      "android.emu.debug": {
        "binaryPath": "android/app/build/outputs/apk/debug/app-debug.apk",
        "build": "cd android && ./gradlew assembleDebug assembleAndroidTest -DtestBuildType=debug && cd ..",
        "type": "android.emulator",
        "device": {
          "avdName": "Pixel_API_29_AOSP"
        }
      },
      "android.emu.release": {
        "binaryPath": "android/app/build/outputs/apk/release/app-release.apk",
        "build": "# deleting old artifacts\nfind | grep '\\.apk' --color=never | grep -v node_modules | xargs -l rm\n\n# creating fresh keystore\nrm detox.keystore\nkeytool -genkeypair -v -keystore detox.keystore -alias detox  -keyalg RSA -keysize 2048 -validity 10000 -storepass 123456 -keypass 123456 -dname  'cn=Unknown, ou=Unknown, o=Unknown, c=Unknown'\n\n# building release APK\ncd android && ./gradlew assembleRelease assembleAndroidTest -DtestBuildType=release && cd ..\n\n# backup & sign apk1\ncp ./android/app/build/outputs/apk/release/app-release-unsigned.apk ./android/app/build/outputs/apk/release/app-release-unsigned.apk.bak\njarsigner -verbose -sigalg SHA1withRSA -digestalg SHA1 -keystore detox.keystore ./android/app/build/outputs/apk/release/app-release-unsigned.apk  detox -storepass 123456\n\n# move apk1 to expected filename\nmv ./android/app/build/outputs/apk/release/app-release-unsigned.apk ./android/app/build/outputs/apk/release/app-release.apk\n\n# backup and sign apk2\ncp android/app/build/outputs/apk/androidTest/release/app-release-androidTest.apk android/app/build/outputs/apk/androidTest/release/app-release-androidTest.apk.bak\njarsigner -verbose -sigalg SHA1withRSA -digestalg SHA1 -keystore detox.keystore android/app/build/outputs/apk/androidTest/release/app-release-androidTest.apk   detox -storepass 123456",
        "type": "android.emulator",
        "device": {
          "avdName": "Pixel_API_29_AOSP"
        }
      }
    },
    "test-runner": "jest",
    "runner-config": "tests/e2e/config.json"
  },
  "browser": {
    "crypto": "react-native-crypto",
    "path": "path-browserify",
    "fs": "react-native-level-fs",
    "_stream_transform": "readable-stream/transform",
    "_stream_readable": "readable-stream/readable",
    "_stream_writable": "readable-stream/writable",
    "_stream_duplex": "readable-stream/duplex",
    "_stream_passthrough": "readable-stream/passthrough",
    "stream": "stream-browserify"
  }
}<|MERGE_RESOLUTION|>--- conflicted
+++ resolved
@@ -187,12 +187,7 @@
     "react-native-windows": "0.64.14",
     "react-test-render": "1.1.2",
     "readable-stream": "3.6.0",
-<<<<<<< HEAD
-    "realm": "10.9.1",
-=======
     "realm": "10.10.0",
-    "rn-ldk": "git+https://github.com/BlueWallet/rn-ldk.git#v0.6.3",
->>>>>>> 90fe7098
     "rn-nodeify": "10.3.0",
     "scryptsy": "2.1.0",
     "secure-random": "1.1.2",
